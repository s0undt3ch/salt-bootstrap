--- conflicted
+++ resolved
@@ -23,11 +23,7 @@
 #======================================================================================================================
 set -o nounset                              # Treat unset variables as an error
 
-<<<<<<< HEAD
-__ScriptVersion="2021.03.02"
-=======
 __ScriptVersion="2021.06.23"
->>>>>>> e40c093c
 __ScriptName="bootstrap-salt.sh"
 
 __ScriptFullName="$0"
@@ -1587,23 +1583,11 @@
         ubuntu)
             # Ubuntu versions not supported
             #
-<<<<<<< HEAD
-            #  < 16.04
-            #  = 16.10
-            #  = 17.04, 17.10
-            #  = 18.10
-            #  = 19.04, 19.10
-            if [ "$DISTRO_MAJOR_VERSION" -lt 16 ] || \
-                [ "$DISTRO_MAJOR_VERSION" -eq 17 ] || \
-                [ "$DISTRO_MAJOR_VERSION" -eq 19 ] || \
-                { [ "$DISTRO_MAJOR_VERSION" -eq 16 ] && [ "$DISTRO_MINOR_VERSION" -eq 10 ]; } || \
-=======
             #  < 18.04
             #  = 18.10
             #  = 19.04, 19.10
             if [ "$DISTRO_MAJOR_VERSION" -lt 18 ] || \
                 [ "$DISTRO_MAJOR_VERSION" -eq 19 ] || \
->>>>>>> e40c093c
                 { [ "$DISTRO_MAJOR_VERSION" -eq 18 ] && [ "$DISTRO_MINOR_VERSION" -eq 10 ]; }; then
                 echoerror "End of life distributions are not supported."
                 echoerror "Please consider upgrading to the next stable. See:"
@@ -2926,14 +2910,9 @@
 }
 
 __install_saltstack_ubuntu_repository() {
-<<<<<<< HEAD
-    # Workaround for latest non-LTS ubuntu
-    if { [ "$DISTRO_MAJOR_VERSION" -eq 20 ] && [ "$DISTRO_MINOR_VERSION" -eq 10 ]; }; then
-=======
     # Workaround for latest non-LTS Ubuntu
     if { [ "$DISTRO_MAJOR_VERSION" -eq 20 ] && [ "$DISTRO_MINOR_VERSION" -eq 10 ]; } || \
         { [ "$DISTRO_MAJOR_VERSION" -eq 21 ] && [ "$DISTRO_MINOR_VERSION" -eq 04 ]; }; then
->>>>>>> e40c093c
         echowarn "Non-LTS Ubuntu detected, but stable packages requested. Trying packages for previous LTS release. You may experience problems."
         UBUNTU_VERSION=20.04
         UBUNTU_CODENAME="focal"
@@ -3056,11 +3035,7 @@
 
     if [ "${_UPGRADE_SYS}" -eq $BS_TRUE ]; then
         if [ "${_INSECURE_DL}" -eq $BS_TRUE ]; then
-<<<<<<< HEAD
-            if [ "$DISTRO_MAJOR_VERSION" -ge 20 ]; then
-=======
             if [ "$DISTRO_MAJOR_VERSION" -ge 20 ] || [ "$DISTRO_MAJOR_VERSION" -ge 21 ]; then
->>>>>>> e40c093c
                 __apt_get_install_noinput --allow-unauthenticated debian-archive-keyring && apt-get update || return 1
             else
                 __apt_get_install_noinput --allow-unauthenticated debian-archive-keyring &&
