#!/bin/sh -
#======================================================================================================================
# vim: softtabstop=4 shiftwidth=4 expandtab fenc=utf-8 spell spelllang=en cc=120
#======================================================================================================================
#
#          FILE: bootstrap-salt.sh
#
#   DESCRIPTION: Bootstrap Salt installation for various systems/distributions
#
#          BUGS: https://github.com/saltstack/salt-bootstrap/issues
#
#     COPYRIGHT: (c) 2012-2017 by the SaltStack Team, see AUTHORS.rst for more
#                details.
#
#       LICENSE: Apache 2.0
#  ORGANIZATION: SaltStack (saltstack.com)
#       CREATED: 10/15/2012 09:49:37 PM WEST
#======================================================================================================================
set -o nounset                              # Treat unset variables as an error

__ScriptVersion="2017.08.17"
__ScriptName="bootstrap-salt.sh"

__ScriptFullName="$0"
__ScriptArgs="$*"

#======================================================================================================================
#  Environment variables taken into account.
#----------------------------------------------------------------------------------------------------------------------
#   * BS_COLORS:                If 0 disables colour support
#   * BS_PIP_ALLOWED:           If 1 enable pip based installations(if needed)
#   * BS_PIP_ALL:               If 1 enable all python packages to be installed via pip instead of apt, requires setting virtualenv
#   * BS_VIRTUALENV_DIR:        The virtualenv to install salt into (shouldn't exist yet)
#   * BS_ECHO_DEBUG:            If 1 enable debug echo which can also be set by -D
#   * BS_SALT_ETC_DIR:          Defaults to /etc/salt (Only tweak'able on git based installations)
#   * BS_SALT_CACHE_DIR:        Defaults to /var/cache/salt (Only tweak'able on git based installations)
#   * BS_KEEP_TEMP_FILES:       If 1, don't move temporary files, instead copy them
#   * BS_FORCE_OVERWRITE:       Force overriding copied files(config, init.d, etc)
#   * BS_UPGRADE_SYS:           If 1 and an option, upgrade system. Default 0.
#   * BS_GENTOO_USE_BINHOST:    If 1 add `--getbinpkg` to gentoo's emerge
#   * BS_SALT_MASTER_ADDRESS:   The IP or DNS name of the salt-master the minion should connect to
#   * BS_SALT_GIT_CHECKOUT_DIR: The directory where to clone Salt on git installations
#======================================================================================================================


#======================================================================================================================
#  LET THE BLACK MAGIC BEGIN!!!!
#======================================================================================================================

# Bootstrap script truth values
BS_TRUE=1
BS_FALSE=0

# Default sleep time used when waiting for daemons to start, restart and checking for these running
__DEFAULT_SLEEP=3

#---  FUNCTION  -------------------------------------------------------------------------------------------------------
#          NAME:  __detect_color_support
#   DESCRIPTION:  Try to detect color support.
#----------------------------------------------------------------------------------------------------------------------
_COLORS=${BS_COLORS:-$(tput colors 2>/dev/null || echo 0)}
__detect_color_support() {
    if [ $? -eq 0 ] && [ "$_COLORS" -gt 2 ]; then
        RC="\033[1;31m"
        GC="\033[1;32m"
        BC="\033[1;34m"
        YC="\033[1;33m"
        EC="\033[0m"
    else
        RC=""
        GC=""
        BC=""
        YC=""
        EC=""
    fi
}
__detect_color_support


#---  FUNCTION  -------------------------------------------------------------------------------------------------------
#          NAME:  echoerr
#   DESCRIPTION:  Echo errors to stderr.
#----------------------------------------------------------------------------------------------------------------------
echoerror() {
    printf "${RC} * ERROR${EC}: %s\n" "$@" 1>&2;
}

#---  FUNCTION  -------------------------------------------------------------------------------------------------------
#          NAME:  echoinfo
#   DESCRIPTION:  Echo information to stdout.
#----------------------------------------------------------------------------------------------------------------------
echoinfo() {
    printf "${GC} *  INFO${EC}: %s\n" "$@";
}

#---  FUNCTION  -------------------------------------------------------------------------------------------------------
#          NAME:  echowarn
#   DESCRIPTION:  Echo warning informations to stdout.
#----------------------------------------------------------------------------------------------------------------------
echowarn() {
    printf "${YC} *  WARN${EC}: %s\n" "$@";
}

#---  FUNCTION  -------------------------------------------------------------------------------------------------------
#          NAME:  echodebug
#   DESCRIPTION:  Echo debug information to stdout.
#----------------------------------------------------------------------------------------------------------------------
echodebug() {
    if [ "$_ECHO_DEBUG" -eq $BS_TRUE ]; then
        printf "${BC} * DEBUG${EC}: %s\n" "$@";
    fi
}

#---  FUNCTION  -------------------------------------------------------------------------------------------------------
#          NAME:  __check_command_exists
#   DESCRIPTION:  Check if a command exists.
#----------------------------------------------------------------------------------------------------------------------
__check_command_exists() {
    command -v "$1" > /dev/null 2>&1
}

#---  FUNCTION  -------------------------------------------------------------------------------------------------------
#          NAME:  __check_pip_allowed
#   DESCRIPTION:  Simple function to let the users know that -P needs to be used.
#----------------------------------------------------------------------------------------------------------------------
__check_pip_allowed() {
    if [ $# -eq 1 ]; then
        _PIP_ALLOWED_ERROR_MSG=$1
    else
        _PIP_ALLOWED_ERROR_MSG="pip based installations were not allowed. Retry using '-P'"
    fi

    if [ "$_PIP_ALLOWED" -eq $BS_FALSE ]; then
        echoerror "$_PIP_ALLOWED_ERROR_MSG"
        __usage
        exit 1
    fi
}

#---  FUNCTION  -------------------------------------------------------------------------------------------------------
#         NAME:  __check_config_dir
#  DESCRIPTION:  Checks the config directory, retrieves URLs if provided.
#----------------------------------------------------------------------------------------------------------------------
__check_config_dir() {
    CC_DIR_NAME="$1"
    CC_DIR_BASE=$(basename "${CC_DIR_NAME}")

    case "$CC_DIR_NAME" in
        http://*|https://*)
            __fetch_url "/tmp/${CC_DIR_BASE}" "${CC_DIR_NAME}"
            CC_DIR_NAME="/tmp/${CC_DIR_BASE}"
            ;;
        ftp://*)
            __fetch_url "/tmp/${CC_DIR_BASE}" "${CC_DIR_NAME}"
            CC_DIR_NAME="/tmp/${CC_DIR_BASE}"
            ;;
        *://*)
            echoerror "Unsupported URI scheme for $CC_DIR_NAME"
            echo "null"
            return
            ;;
        *)
            if [ ! -e "${CC_DIR_NAME}" ]; then
                echoerror "The configuration directory or archive $CC_DIR_NAME does not exist."
                echo "null"
                return
            fi
            ;;
    esac

    case "$CC_DIR_NAME" in
        *.tgz|*.tar.gz)
            tar -zxf "${CC_DIR_NAME}" -C /tmp
            CC_DIR_BASE=$(basename "${CC_DIR_BASE}" ".tgz")
            CC_DIR_BASE=$(basename "${CC_DIR_BASE}" ".tar.gz")
            CC_DIR_NAME="/tmp/${CC_DIR_BASE}"
            ;;
        *.tbz|*.tar.bz2)
            tar -xjf "${CC_DIR_NAME}" -C /tmp
            CC_DIR_BASE=$(basename "${CC_DIR_BASE}" ".tbz")
            CC_DIR_BASE=$(basename "${CC_DIR_BASE}" ".tar.bz2")
            CC_DIR_NAME="/tmp/${CC_DIR_BASE}"
            ;;
        *.txz|*.tar.xz)
            tar -xJf "${CC_DIR_NAME}" -C /tmp
            CC_DIR_BASE=$(basename "${CC_DIR_BASE}" ".txz")
            CC_DIR_BASE=$(basename "${CC_DIR_BASE}" ".tar.xz")
            CC_DIR_NAME="/tmp/${CC_DIR_BASE}"
            ;;
    esac

    echo "${CC_DIR_NAME}"
}

#---  FUNCTION  -------------------------------------------------------------------------------------------------------
#         NAME:  __check_unparsed_options
#  DESCRIPTION:  Checks the placed after the install arguments
#----------------------------------------------------------------------------------------------------------------------
__check_unparsed_options() {
    shellopts="$1"
    # grep alternative for SunOS
    if [ -f /usr/xpg4/bin/grep ]; then
        grep='/usr/xpg4/bin/grep'
    else
        grep='grep'
    fi
    unparsed_options=$( echo "$shellopts" | ${grep} -E '(^|[[:space:]])[-]+[[:alnum:]]' )
    if [ "$unparsed_options" != "" ]; then
        __usage
        echo
        echoerror "options are only allowed before install arguments"
        echo
        exit 1
    fi
}


#----------------------------------------------------------------------------------------------------------------------
#  Handle command line arguments
#----------------------------------------------------------------------------------------------------------------------
_KEEP_TEMP_FILES=${BS_KEEP_TEMP_FILES:-$BS_FALSE}
_TEMP_CONFIG_DIR="null"
_SALTSTACK_REPO_URL="https://github.com/saltstack/salt.git"
_SALT_REPO_URL=${_SALTSTACK_REPO_URL}
_DOWNSTREAM_PKG_REPO=$BS_FALSE
_TEMP_KEYS_DIR="null"
_SLEEP="${__DEFAULT_SLEEP}"
_INSTALL_MASTER=$BS_FALSE
_INSTALL_SYNDIC=$BS_FALSE
_INSTALL_MINION=$BS_TRUE
_INSTALL_CLOUD=$BS_FALSE
_VIRTUALENV_DIR=${BS_VIRTUALENV_DIR:-"null"}
_START_DAEMONS=$BS_TRUE
_DISABLE_SALT_CHECKS=$BS_FALSE
_ECHO_DEBUG=${BS_ECHO_DEBUG:-$BS_FALSE}
_CONFIG_ONLY=$BS_FALSE
_PIP_ALLOWED=${BS_PIP_ALLOWED:-$BS_FALSE}
_PIP_ALL=${BS_PIP_ALL:-$BS_FALSE}
_SALT_ETC_DIR=${BS_SALT_ETC_DIR:-/etc/salt}
_SALT_CACHE_DIR=${BS_SALT_CACHE_DIR:-/var/cache/salt}
_PKI_DIR=${_SALT_ETC_DIR}/pki
_FORCE_OVERWRITE=${BS_FORCE_OVERWRITE:-$BS_FALSE}
_GENTOO_USE_BINHOST=${BS_GENTOO_USE_BINHOST:-$BS_FALSE}
_EPEL_REPO=${BS_EPEL_REPO:-epel}
_EPEL_REPOS_INSTALLED=$BS_FALSE
_UPGRADE_SYS=${BS_UPGRADE_SYS:-$BS_FALSE}
_INSECURE_DL=${BS_INSECURE_DL:-$BS_FALSE}
_CURL_ARGS=${BS_CURL_ARGS:-}
_FETCH_ARGS=${BS_FETCH_ARGS:-}
_GPG_ARGS=${BS_GPG_ARGS:-}
_WGET_ARGS=${BS_WGET_ARGS:-}
_ENABLE_EXTERNAL_ZMQ_REPOS=${BS_ENABLE_EXTERNAL_ZMQ_REPOS:-$BS_FALSE}
_SALT_MASTER_ADDRESS=${BS_SALT_MASTER_ADDRESS:-null}
_SALT_MINION_ID="null"
# _SIMPLIFY_VERSION is mostly used in Solaris based distributions
_SIMPLIFY_VERSION=$BS_TRUE
_LIBCLOUD_MIN_VERSION="0.14.0"
_EXTRA_PACKAGES=""
_HTTP_PROXY=""
_SALT_GIT_CHECKOUT_DIR=${BS_SALT_GIT_CHECKOUT_DIR:-/tmp/git/salt}
_NO_DEPS=$BS_FALSE
_FORCE_SHALLOW_CLONE=$BS_FALSE
_DISABLE_SSL=$BS_FALSE
_DISABLE_REPOS=$BS_FALSE
_CUSTOM_REPO_URL="null"
_CUSTOM_MASTER_CONFIG="null"
_CUSTOM_MINION_CONFIG="null"
_QUIET_GIT_INSTALLATION=$BS_FALSE
_REPO_URL="repo.saltstack.com"
_PY_EXE=""
_INSTALL_PY="$BS_FALSE"

# Defaults for install arguments
ITYPE="stable"


#---  FUNCTION  -------------------------------------------------------------------------------------------------------
#         NAME:  __usage
#  DESCRIPTION:  Display usage information.
#----------------------------------------------------------------------------------------------------------------------
__usage() {
    cat << EOT

  Usage :  ${__ScriptName} [options] <install-type> [install-type-args]

  Installation types:
    - stable              Install latest stable release. This is the default
                          install type
    - stable [branch]     Install latest version on a branch. Only supported
                          for packages available at repo.saltstack.com
    - stable [version]    Install a specific version. Only supported for
                          packages available at repo.saltstack.com
    - daily               Ubuntu specific: configure SaltStack Daily PPA
    - testing             RHEL-family specific: configure EPEL testing repo
    - git                 Install from the head of the develop branch
    - git [ref]           Install from any git ref (such as a branch, tag, or
                          commit)

  Examples:
    - ${__ScriptName}
    - ${__ScriptName} stable
    - ${__ScriptName} stable 2016.3
    - ${__ScriptName} stable 2016.3.1
    - ${__ScriptName} daily
    - ${__ScriptName} testing
    - ${__ScriptName} git
    - ${__ScriptName} git 2016.3
    - ${__ScriptName} git v2016.3.1
    - ${__ScriptName} git 06f249901a2e2f1ed310d58ea3921a129f214358

  Options:
    -h  Display this message
    -v  Display script version
    -n  No colours
    -D  Show debug output
    -c  Temporary configuration directory
    -g  Salt Git repository URL. Default: ${_SALTSTACK_REPO_URL}
    -w  Install packages from downstream package repository rather than
        upstream, saltstack package repository. This is currently only
        implemented for SUSE.
    -k  Temporary directory holding the minion keys which will pre-seed
        the master.
    -s  Sleep time used when waiting for daemons to start, restart and when
        checking for the services running. Default: ${__DEFAULT_SLEEP}
    -L  Also install salt-cloud and required python-libcloud package
    -M  Also install salt-master
    -S  Also install salt-syndic
    -N  Do not install salt-minion
    -X  Do not start daemons after installation
    -d  Disables checking if Salt services are enabled to start on system boot.
        You can also do this by touching /tmp/disable_salt_checks on the target
        host. Default: \${BS_FALSE}
    -P  Allow pip based installations. On some distributions the required salt
        packages or its dependencies are not available as a package for that
        distribution. Using this flag allows the script to use pip as a last
        resort method. NOTE: This only works for functions which actually
        implement pip based installations.
    -U  If set, fully upgrade the system prior to bootstrapping Salt
    -I  If set, allow insecure connections while downloading any files. For
        example, pass '--no-check-certificate' to 'wget' or '--insecure' to
        'curl'. On Debian and Ubuntu, using this option with -U allows to obtain
        GnuPG archive keys insecurely if distro has changed release signatures.
    -F  Allow copied files to overwrite existing (config, init.d, etc)
    -K  If set, keep the temporary files in the temporary directories specified
        with -c and -k
    -C  Only run the configuration function. Implies -F (forced overwrite).
        To overwrite Master or Syndic configs, -M or -S, respectively, must
        also be specified. Salt installation will be ommitted, but some of the
        dependencies could be installed to write configuration with -j or -J.
    -A  Pass the salt-master DNS name or IP. This will be stored under
        \${BS_SALT_ETC_DIR}/minion.d/99-master-address.conf
    -i  Pass the salt-minion id. This will be stored under
        \${BS_SALT_ETC_DIR}/minion_id
    -p  Extra-package to install while installing Salt dependencies. One package
        per -p flag. You're responsible for providing the proper package name.
    -H  Use the specified HTTP proxy for all download URLs (including https://).
        For example: http://myproxy.example.com:3128
    -Z  Enable additional package repository for newer ZeroMQ
        (only available for RHEL/CentOS/Fedora/Ubuntu based distributions)
    -b  Assume that dependencies are already installed and software sources are
        set up. If git is selected, git tree is still checked out as dependency
        step.
    -f  Force shallow cloning for git installations.
        This may result in an "n/a" in the version number.
    -l  Disable ssl checks. When passed, switches "https" calls to "http" where
        possible.
    -V  Install Salt into virtualenv
        (only available for Ubuntu based distributions)
    -a  Pip install all Python pkg dependencies for Salt. Requires -V to install
        all pip pkgs into the virtualenv.
        (Only available for Ubuntu based distributions)
    -r  Disable all repository configuration performed by this script. This
        option assumes all necessary repository configuration is already present
        on the system.
    -R  Specify a custom repository URL. Assumes the custom repository URL
        points to a repository that mirrors Salt packages located at
        repo.saltstack.com. The option passed with -R replaces the
        "repo.saltstack.com". If -R is passed, -r is also set. Currently only
        works on CentOS/RHEL and Debian based distributions.
    -J  Replace the Master config file with data passed in as a JSON string. If
        a Master config file is found, a reasonable effort will be made to save
        the file with a ".bak" extension. If used in conjunction with -C or -F,
        no ".bak" file will be created as either of those options will force
        a complete overwrite of the file.
    -j  Replace the Minion config file with data passed in as a JSON string. If
        a Minion config file is found, a reasonable effort will be made to save
        the file with a ".bak" extension. If used in conjunction with -C or -F,
        no ".bak" file will be created as either of those options will force
        a complete overwrite of the file.
    -q  Quiet salt installation from git (setup.py install -q)
    -x  Changes the python version used to install a git version of salt. Currently
        this is considered experimental and has only been tested on Centos 6. This
        only works for git installations.
    -y  Installs a different python version on host. Currently this has only been
        tested with Centos 6 and is considered experimental. This will install the
        ius repo on the box if disable repo is false. This must be used in conjunction
        with -x <pythonversion>.  For example:
            sh bootstrap.sh -P -y -x python2.7 git v2016.11.3
        The above will install python27 and install the git version of salt using the
        python2.7 executable. This only works for git and pip installations.

EOT
}   # ----------  end of function __usage  ----------


while getopts ':hvnDc:g:Gyx:wk:s:MSNXCPFUKIA:i:Lp:dH:ZbflV:J:j:rR:aq' opt
do
  case "${opt}" in

    h )  __usage; exit 0                                ;;
    v )  echo "$0 -- Version $__ScriptVersion"; exit 0  ;;
    n )  _COLORS=0; __detect_color_support              ;;
    D )  _ECHO_DEBUG=$BS_TRUE                           ;;
    c )  _TEMP_CONFIG_DIR="$OPTARG"                     ;;
    g )  _SALT_REPO_URL=$OPTARG                         ;;

    G )  echowarn "The '-G' option is DEPRECATED and will be removed in the future stable release!"
         echowarn "Bootstrap will always use 'https' protocol to clone from SaltStack GitHub repo."
         echowarn "No need to provide this option anymore, now it is a default behavior."
         ;;

    w )  _DOWNSTREAM_PKG_REPO=$BS_TRUE                  ;;
    k )  _TEMP_KEYS_DIR="$OPTARG"                       ;;
    s )  _SLEEP=$OPTARG                                 ;;
    M )  _INSTALL_MASTER=$BS_TRUE                       ;;
    S )  _INSTALL_SYNDIC=$BS_TRUE                       ;;
    N )  _INSTALL_MINION=$BS_FALSE                      ;;
    X )  _START_DAEMONS=$BS_FALSE                       ;;
    C )  _CONFIG_ONLY=$BS_TRUE                          ;;
    P )  _PIP_ALLOWED=$BS_TRUE                          ;;
    F )  _FORCE_OVERWRITE=$BS_TRUE                      ;;
    U )  _UPGRADE_SYS=$BS_TRUE                          ;;
    K )  _KEEP_TEMP_FILES=$BS_TRUE                      ;;
    I )  _INSECURE_DL=$BS_TRUE                          ;;
    A )  _SALT_MASTER_ADDRESS=$OPTARG                   ;;
    i )  _SALT_MINION_ID=$OPTARG                        ;;
    L )  _INSTALL_CLOUD=$BS_TRUE                        ;;
    p )  _EXTRA_PACKAGES="$_EXTRA_PACKAGES $OPTARG"     ;;
    d )  _DISABLE_SALT_CHECKS=$BS_TRUE                  ;;
    H )  _HTTP_PROXY="$OPTARG"                          ;;
    Z )  _ENABLE_EXTERNAL_ZMQ_REPOS=$BS_TRUE            ;;
    b )  _NO_DEPS=$BS_TRUE                              ;;
    f )  _FORCE_SHALLOW_CLONE=$BS_TRUE                  ;;
    l )  _DISABLE_SSL=$BS_TRUE                          ;;
    V )  _VIRTUALENV_DIR="$OPTARG"                      ;;
    a )  _PIP_ALL=$BS_TRUE                              ;;
    r )  _DISABLE_REPOS=$BS_TRUE                        ;;
    R )  _CUSTOM_REPO_URL=$OPTARG                       ;;
    J )  _CUSTOM_MASTER_CONFIG=$OPTARG                  ;;
    j )  _CUSTOM_MINION_CONFIG=$OPTARG                  ;;
    q )  _QUIET_GIT_INSTALLATION=$BS_TRUE               ;;
    x )  _PY_EXE="$OPTARG"                              ;;
    y )  _INSTALL_PY="$BS_TRUE"                         ;;

    \?)  echo
         echoerror "Option does not exist : $OPTARG"
         __usage
         exit 1
         ;;

  esac    # --- end of case ---
done
shift $((OPTIND-1))


# Define our logging file and pipe paths
LOGFILE="/tmp/$( echo "$__ScriptName" | sed s/.sh/.log/g )"
LOGPIPE="/tmp/$( echo "$__ScriptName" | sed s/.sh/.logpipe/g )"

# Create our logging pipe
# On FreeBSD we have to use mkfifo instead of mknod
mknod "$LOGPIPE" p >/dev/null 2>&1 || mkfifo "$LOGPIPE" >/dev/null 2>&1
if [ $? -ne 0 ]; then
    echoerror "Failed to create the named pipe required to log"
    exit 1
fi

# What ever is written to the logpipe gets written to the logfile
tee < "$LOGPIPE" "$LOGFILE" &

# Close STDOUT, reopen it directing it to the logpipe
exec 1>&-
exec 1>"$LOGPIPE"
# Close STDERR, reopen it directing it to the logpipe
exec 2>&-
exec 2>"$LOGPIPE"


#---  FUNCTION  -------------------------------------------------------------------------------------------------------
#          NAME:  __exit_cleanup
#   DESCRIPTION:  Cleanup any leftovers after script has ended
#
#
#   http://www.unix.com/man-page/POSIX/1posix/trap/
#
#               Signal Number   Signal Name
#               1               SIGHUP
#               2               SIGINT
#               3               SIGQUIT
#               6               SIGABRT
#               9               SIGKILL
#              14               SIGALRM
#              15               SIGTERM
#----------------------------------------------------------------------------------------------------------------------
__exit_cleanup() {
    EXIT_CODE=$?

    if [ "$ITYPE" = "git" ] && [ -d "${_SALT_GIT_CHECKOUT_DIR}" ]; then
        if [ $_KEEP_TEMP_FILES -eq $BS_FALSE ]; then
            # Clean up the checked out repository
            echodebug "Cleaning up the Salt Temporary Git Repository"
            # shellcheck disable=SC2164
            cd "${__SALT_GIT_CHECKOUT_PARENT_DIR}"
            rm -rf "${_SALT_GIT_CHECKOUT_DIR}"
        else
            echowarn "Not cleaning up the Salt Temporary git repository on request"
            echowarn "Note that if you intend to re-run this script using the git approach, you might encounter some issues"
        fi
    fi

    # Remove the logging pipe when the script exits
    if [ -p "$LOGPIPE" ]; then
        echodebug "Removing the logging pipe $LOGPIPE"
        rm -f "$LOGPIPE"
    fi

    # Kill tee when exiting, CentOS, at least requires this
    # shellcheck disable=SC2009
    TEE_PID=$(ps ax | grep tee | grep "$LOGFILE" | awk '{print $1}')

    [ "$TEE_PID" = "" ] && exit $EXIT_CODE

    echodebug "Killing logging pipe tee's with pid(s): $TEE_PID"

    # We need to trap errors since killing tee will cause a 127 errno
    # We also do this as late as possible so we don't "mis-catch" other errors
    __trap_errors() {
        echoinfo "Errors Trapped: $EXIT_CODE"
        # Exit with the "original" exit code, not the trapped code
        exit $EXIT_CODE
    }
    trap "__trap_errors" INT ABRT QUIT TERM

    # Now we're "good" to kill tee
    kill -s TERM "$TEE_PID"

    # In case the 127 errno is not triggered, exit with the "original" exit code
    exit $EXIT_CODE
}
trap "__exit_cleanup" EXIT INT


# Let's discover how we're being called
# shellcheck disable=SC2009
CALLER=$(ps -a -o pid,args | grep $$ | grep -v grep | tr -s ' ' | cut -d ' ' -f 3)

if [ "${CALLER}x" = "${0}x" ]; then
    CALLER="shell pipe"
fi

echoinfo "Running version: ${__ScriptVersion}"
echoinfo "Executed by: ${CALLER}"
echoinfo "Command line: '${__ScriptFullName} ${__ScriptArgs}'"
echowarn "Running the unstable version of ${__ScriptName}"

# Define installation type
if [ "$#" -gt 0 ];then
    __check_unparsed_options "$*"
    ITYPE=$1
    shift
fi

# Check installation type
if [ "$(echo "$ITYPE" | egrep '(stable|testing|daily|git)')" = "" ]; then
    echoerror "Installation type \"$ITYPE\" is not known..."
    exit 1
fi

# If doing a git install, check what branch/tag/sha will be checked out
if [ "$ITYPE" = "git" ]; then
    if [ "$#" -eq 0 ];then
        GIT_REV="develop"
    else
        GIT_REV="$1"
        shift
    fi

    # Disable shell warning about unbound variable during git install
    STABLE_REV="latest"

# If doing stable install, check if version specified
elif [ "$ITYPE" = "stable" ]; then
    if [ "$#" -eq 0 ];then
        STABLE_REV="latest"
    else
        if [ "$(echo "$1" | egrep '^(latest|1\.6|1\.7|2014\.1|2014\.7|2015\.5|2015\.8|2016\.3|2016\.11|2017\.7)$')" != "" ]; then
            STABLE_REV="$1"
            shift
        elif [ "$(echo "$1" | egrep '^([0-9]*\.[0-9]*\.[0-9]*)$')" != "" ]; then
            STABLE_REV="archive/$1"
            shift
        else
            echo "Unknown stable version: $1 (valid: 1.6, 1.7, 2014.1, 2014.7, 2015.5, 2015.8, 2016.3, 2016.11, 2017.7, latest, \$MAJOR.\$MINOR.\$PATCH)"
            exit 1
        fi
    fi
fi

# Check for any unparsed arguments. Should be an error.
if [ "$#" -gt 0 ]; then
    __usage
    echo
    echoerror "Too many arguments."
    exit 1
fi

# whoami alternative for SunOS
if [ -f /usr/xpg4/bin/id ]; then
    whoami='/usr/xpg4/bin/id -un'
else
    whoami='whoami'
fi

# Root permissions are required to run this script
if [ "$($whoami)" != "root" ]; then
    echoerror "Salt requires root privileges to install. Please re-run this script as root."
    exit 1
fi

# Check that we're actually installing one of minion/master/syndic
if [ "$_INSTALL_MINION" -eq $BS_FALSE ] && [ "$_INSTALL_MASTER" -eq $BS_FALSE ] && [ "$_INSTALL_SYNDIC" -eq $BS_FALSE ] && [ "$_CONFIG_ONLY" -eq $BS_FALSE ]; then
    echowarn "Nothing to install or configure"
    exit 1
fi

# Check that we're installing a minion if we're being passed a master address
if [ "$_INSTALL_MINION" -eq $BS_FALSE ] && [ "$_SALT_MASTER_ADDRESS" != "null" ]; then
    echoerror "Don't pass a master address (-A) if no minion is going to be bootstrapped."
    exit 1
fi

# Check that we're installing a minion if we're being passed a minion id
if [ "$_INSTALL_MINION" -eq $BS_FALSE ] && [ "$_SALT_MINION_ID" != "null" ]; then
    echoerror "Don't pass a minion id (-i) if no minion is going to be bootstrapped."
    exit 1
fi

# Check that we're installing or configuring a master if we're being passed a master config json dict
if [ "$_CUSTOM_MASTER_CONFIG" != "null" ]; then
    if [ "$_INSTALL_MASTER" -eq $BS_FALSE ] && [ "$_CONFIG_ONLY" -eq $BS_FALSE ]; then
        echoerror "Don't pass a master config JSON dict (-J) if no master is going to be bootstrapped or configured."
        exit 1
    fi
fi

# Check that we're installing or configuring a minion if we're being passed a minion config json dict
if [ "$_CUSTOM_MINION_CONFIG" != "null" ]; then
    if [ "$_INSTALL_MINION" -eq $BS_FALSE ] && [ "$_CONFIG_ONLY" -eq $BS_FALSE ]; then
        echoerror "Don't pass a minion config JSON dict (-j) if no minion is going to be bootstrapped or configured."
        exit 1
    fi
fi

# If the configuration directory or archive does not exist, error out
if [ "$_TEMP_CONFIG_DIR" != "null" ]; then
    _TEMP_CONFIG_DIR="$(__check_config_dir "$_TEMP_CONFIG_DIR")"
    [ "$_TEMP_CONFIG_DIR" = "null" ] && exit 1
fi

# If the pre-seed keys directory does not exist, error out
if [ "$_TEMP_KEYS_DIR" != "null" ] && [ ! -d "$_TEMP_KEYS_DIR" ]; then
    echoerror "The pre-seed keys directory ${_TEMP_KEYS_DIR} does not exist."
    exit 1
fi

# -a and -V only work from git
if [ "$ITYPE" != "git" ]; then
    if [ $_PIP_ALL -eq $BS_TRUE ]; then
        echoerror "Pip installing all python packages with -a is only possible when installing Salt via git"
        exit 1
    fi
    if [ "$_VIRTUALENV_DIR" != "null" ]; then
        echoerror "Virtualenv installs via -V is only possible when installing Salt via git"
        exit 1
    fi
fi

# Set the _REPO_URL value based on if -R was passed or not. Defaults to repo.saltstack.com.
if [ "$_CUSTOM_REPO_URL" != "null" ]; then
    _REPO_URL="$_CUSTOM_REPO_URL"

    # Check for -r since -R is being passed. Set -r with a warning.
    if [ "$_DISABLE_REPOS" -eq $BS_FALSE ]; then
        echowarn "Detected -R option. No other repositories will be configured when -R is used. Setting -r option to True."
        _DISABLE_REPOS=$BS_TRUE
    fi
fi

# Check the _DISABLE_SSL value and set HTTP or HTTPS.
if [ "$_DISABLE_SSL" -eq $BS_TRUE ]; then
    HTTP_VAL="http"
else
    HTTP_VAL="https"
fi

# Check the _QUIET_GIT_INSTALLATION value and set SETUP_PY_INSTALL_ARGS.
if [ "$_QUIET_GIT_INSTALLATION" -eq $BS_TRUE ]; then
    SETUP_PY_INSTALL_ARGS="-q"
else
    SETUP_PY_INSTALL_ARGS=""
fi

# Export the http_proxy configuration to our current environment
if [ "${_HTTP_PROXY}" != "" ]; then
    export http_proxy="$_HTTP_PROXY"
    export https_proxy="$_HTTP_PROXY"
fi

# Work around for 'Docker + salt-bootstrap failure' https://github.com/saltstack/salt-bootstrap/issues/394
if [ "${_DISABLE_SALT_CHECKS}" -eq $BS_FALSE ] && [ -f /tmp/disable_salt_checks ]; then
    # shellcheck disable=SC2016
    echowarn 'Found file: /tmp/disable_salt_checks, setting _DISABLE_SALT_CHECKS=$BS_TRUE'
    _DISABLE_SALT_CHECKS=$BS_TRUE
fi

# Because -a can only be installed into virtualenv
if [ "${_PIP_ALL}" -eq $BS_TRUE ] && [ "${_VIRTUALENV_DIR}" = "null" ]; then
    usage
    # Could possibly set up a default virtualenv location when -a flag is passed
    echoerror "Using -a requires -V because pip pkgs should be siloed from python system pkgs"
    exit 1
fi

# Make sure virtualenv directory does not already exist
if [ -d "${_VIRTUALENV_DIR}" ]; then
    echoerror "The directory ${_VIRTUALENV_DIR} for virtualenv already exists"
    exit 1
fi

<<<<<<< HEAD
echoinfo "Running version: ${__ScriptVersion}"
echoinfo "Executed by: ${CALLER}"
echoinfo "Command line: '${__ScriptFullName} ${__ScriptArgs}'"
#echowarn "Running the unstable version of ${__ScriptName}"

#---  FUNCTION  -------------------------------------------------------------------------------------------------------
#          NAME:  __exit_cleanup
#   DESCRIPTION:  Cleanup any leftovers after script has ended
#
#
#   http://www.unix.com/man-page/POSIX/1posix/trap/
#
#               Signal Number   Signal Name
#               1               SIGHUP
#               2               SIGINT
#               3               SIGQUIT
#               6               SIGABRT
#               9               SIGKILL
#              14               SIGALRM
#              15               SIGTERM
#----------------------------------------------------------------------------------------------------------------------
__exit_cleanup() {
    EXIT_CODE=$?

    if [ "$ITYPE" = "git" ] && [ -d "${_SALT_GIT_CHECKOUT_DIR}" ]; then
        if [ $_KEEP_TEMP_FILES -eq $BS_FALSE ]; then
            # Clean up the checked out repository
            echodebug "Cleaning up the Salt Temporary Git Repository"
            # shellcheck disable=SC2164
            cd "${__SALT_GIT_CHECKOUT_PARENT_DIR}"
            rm -rf "${_SALT_GIT_CHECKOUT_DIR}"
        else
            echowarn "Not cleaning up the Salt Temporary git repository on request"
            echowarn "Note that if you intend to re-run this script using the git approach, you might encounter some issues"
        fi
    fi

    # Remove the logging pipe when the script exits
    echodebug "Removing the logging pipe $LOGPIPE"
    rm -f "$LOGPIPE"

    # Kill tee when exiting, CentOS, at least requires this
    # shellcheck disable=SC2009
    TEE_PID=$(ps ax | grep tee | grep "$LOGFILE" | awk '{print $1}')

    [ "$TEE_PID" = "" ] && exit $EXIT_CODE

    echodebug "Killing logging pipe tee's with pid(s): $TEE_PID"

    # We need to trap errors since killing tee will cause a 127 errno
    # We also do this as late as possible so we don't "mis-catch" other errors
    __trap_errors() {
        echoinfo "Errors Trapped: $EXIT_CODE"
        # Exit with the "original" exit code, not the trapped code
        exit $EXIT_CODE
    }
    trap "__trap_errors" INT ABRT QUIT TERM

    # Now we're "good" to kill tee
    kill -s TERM "$TEE_PID"

    # In case the 127 errno is not triggered, exit with the "original" exit code
    exit $EXIT_CODE
}
trap "__exit_cleanup" EXIT INT


# Define our logging file and pipe paths
LOGFILE="/tmp/$( echo "$__ScriptName" | sed s/.sh/.log/g )"
LOGPIPE="/tmp/$( echo "$__ScriptName" | sed s/.sh/.logpipe/g )"

# Create our logging pipe
# On FreeBSD we have to use mkfifo instead of mknod
mknod "$LOGPIPE" p >/dev/null 2>&1 || mkfifo "$LOGPIPE" >/dev/null 2>&1
if [ $? -ne 0 ]; then
    echoerror "Failed to create the named pipe required to log"
    exit 1
fi

# What ever is written to the logpipe gets written to the logfile
tee < "$LOGPIPE" "$LOGFILE" &

# Close STDOUT, reopen it directing it to the logpipe
exec 1>&-
exec 1>"$LOGPIPE"
# Close STDERR, reopen it directing it to the logpipe
exec 2>&-
exec 2>"$LOGPIPE"

=======
>>>>>>> 52c05987

# Handle the insecure flags
if [ "$_INSECURE_DL" -eq $BS_TRUE ]; then
    _CURL_ARGS="${_CURL_ARGS} --insecure"
    _FETCH_ARGS="${_FETCH_ARGS} --no-verify-peer"
    _GPG_ARGS="${_GPG_ARGS} --keyserver-options no-check-cert"
    _WGET_ARGS="${_WGET_ARGS} --no-check-certificate"
else
    _GPG_ARGS="${_GPG_ARGS} --keyserver-options ca-cert-file=/etc/ssl/certs/ca-certificates.crt"
fi

#---  FUNCTION  -------------------------------------------------------------------------------------------------------
#         NAME:  __fetch_url
#  DESCRIPTION:  Retrieves a URL and writes it to a given path
#----------------------------------------------------------------------------------------------------------------------
__fetch_url() {
    # shellcheck disable=SC2086
    curl $_CURL_ARGS -L -s -o "$1" "$2" >/dev/null 2>&1        ||
        wget $_WGET_ARGS -q -O "$1" "$2" >/dev/null 2>&1       ||
            fetch $_FETCH_ARGS -q -o "$1" "$2" >/dev/null 2>&1 ||  # FreeBSD
                fetch -q -o "$1" "$2" >/dev/null 2>&1          ||  # Pre FreeBSD 10
                    ftp -o "$1" "$2" >/dev/null 2>&1               # OpenBSD
}

#---  FUNCTION  -------------------------------------------------------------------------------------------------------
#         NAME:  __fetch_verify
#  DESCRIPTION:  Retrieves a URL, verifies its content and writes it to standard output
#----------------------------------------------------------------------------------------------------------------------
__fetch_verify() {
    fetch_verify_url="$1"
    fetch_verify_sum="$2"
    fetch_verify_size="$3"

    fetch_verify_tmpf=$(mktemp) && \
    __fetch_url "$fetch_verify_tmpf" "$fetch_verify_url" && \
    test "$(stat --format=%s "$fetch_verify_tmpf")" -eq "$fetch_verify_size" && \
    test "$(md5sum "$fetch_verify_tmpf" | awk '{ print $1 }')" = "$fetch_verify_sum" && \
    cat "$fetch_verify_tmpf" && \
    rm -f "$fetch_verify_tmpf"
    if [ $? -eq 0 ]; then
        return 0
    fi
    echo "Failed verification of $fetch_verify_url"
    return 1
}

#---  FUNCTION  -------------------------------------------------------------------------------------------------------
#          NAME:  __gather_hardware_info
#   DESCRIPTION:  Discover hardware information
#----------------------------------------------------------------------------------------------------------------------
__gather_hardware_info() {
    if [ -f /proc/cpuinfo ]; then
        CPU_VENDOR_ID=$(awk '/vendor_id|Processor/ {sub(/-.*$/,"",$3); print $3; exit}' /proc/cpuinfo )
    elif [ -f /usr/bin/kstat ]; then
        # SmartOS.
        # Solaris!?
        # This has only been tested for a GenuineIntel CPU
        CPU_VENDOR_ID=$(/usr/bin/kstat -p cpu_info:0:cpu_info0:vendor_id | awk '{print $2}')
    else
        CPU_VENDOR_ID=$( sysctl -n hw.model )
    fi
    # shellcheck disable=SC2034
    CPU_VENDOR_ID_L=$( echo "$CPU_VENDOR_ID" | tr '[:upper:]' '[:lower:]' )
    CPU_ARCH=$(uname -m 2>/dev/null || uname -p 2>/dev/null || echo "unknown")
    CPU_ARCH_L=$( echo "$CPU_ARCH" | tr '[:upper:]' '[:lower:]' )
}
__gather_hardware_info


#---  FUNCTION  -------------------------------------------------------------------------------------------------------
#          NAME:  __gather_os_info
#   DESCRIPTION:  Discover operating system information
#----------------------------------------------------------------------------------------------------------------------
__gather_os_info() {
    OS_NAME=$(uname -s 2>/dev/null)
    OS_NAME_L=$( echo "$OS_NAME" | tr '[:upper:]' '[:lower:]' )
    OS_VERSION=$(uname -r)
    # shellcheck disable=SC2034
    OS_VERSION_L=$( echo "$OS_VERSION" | tr '[:upper:]' '[:lower:]' )
}
__gather_os_info


#---  FUNCTION  -------------------------------------------------------------------------------------------------------
#          NAME:  __parse_version_string
#   DESCRIPTION:  Parse version strings ignoring the revision.
#                 MAJOR.MINOR.REVISION becomes MAJOR.MINOR
#----------------------------------------------------------------------------------------------------------------------
__parse_version_string() {
    VERSION_STRING="$1"
    PARSED_VERSION=$(
        echo "$VERSION_STRING" |
        sed -e 's/^/#/' \
            -e 's/^#[^0-9]*\([0-9][0-9]*\.[0-9][0-9]*\)\(\.[0-9][0-9]*\).*$/\1/' \
            -e 's/^#[^0-9]*\([0-9][0-9]*\.[0-9][0-9]*\).*$/\1/' \
            -e 's/^#[^0-9]*\([0-9][0-9]*\).*$/\1/' \
            -e 's/^#.*$//'
    )
    echo "$PARSED_VERSION"
}


#---  FUNCTION  -------------------------------------------------------------------------------------------------------
#          NAME:  __derive_debian_numeric_version
#   DESCRIPTION:  Derive the numeric version from a Debian version string.
#----------------------------------------------------------------------------------------------------------------------
__derive_debian_numeric_version() {
    NUMERIC_VERSION=""
    INPUT_VERSION="$1"
    if echo "$INPUT_VERSION" | grep -q '^[0-9]'; then
        NUMERIC_VERSION="$INPUT_VERSION"
    elif [ -z "$INPUT_VERSION" ] && [ -f "/etc/debian_version" ]; then
        INPUT_VERSION="$(cat /etc/debian_version)"
    fi
    if [ -z "$NUMERIC_VERSION" ]; then
        if [ "$INPUT_VERSION" = "wheezy/sid" ]; then
            # I've found an EC2 wheezy image which did not tell its version
            NUMERIC_VERSION=$(__parse_version_string "7.0")
        elif [ "$INPUT_VERSION" = "jessie/sid" ]; then
            NUMERIC_VERSION=$(__parse_version_string "8.0")
        elif [ "$INPUT_VERSION" = "stretch/sid" ]; then
            NUMERIC_VERSION=$(__parse_version_string "9.0")
        elif [ "$INPUT_VERSION" = "buster/sid" ]; then
            # Let's start detecting the upcoming Debian 10 (Buster) release
            NUMERIC_VERSION=$(__parse_version_string "10.0")
        else
            echowarn "Unable to parse the Debian Version (codename: '$INPUT_VERSION')"
        fi
    fi
    echo "$NUMERIC_VERSION"
}


#---  FUNCTION  -------------------------------------------------------------------------------------------------------
#          NAME:  __unquote_string
#   DESCRIPTION:  Strip single or double quotes from the provided string.
#----------------------------------------------------------------------------------------------------------------------
__unquote_string() {
    echo "$*" | sed -e "s/^\([\"\']\)\(.*\)\1\$/\2/g"
}

#---  FUNCTION  -------------------------------------------------------------------------------------------------------
#          NAME:  __camelcase_split
#   DESCRIPTION:  Convert 'CamelCased' strings to 'Camel Cased'
#----------------------------------------------------------------------------------------------------------------------
__camelcase_split() {
    echo "$*" | sed -e 's/\([^[:upper:][:punct:]]\)\([[:upper:]]\)/\1 \2/g'
}

#---  FUNCTION  -------------------------------------------------------------------------------------------------------
#          NAME:  __strip_duplicates
#   DESCRIPTION:  Strip duplicate strings
#----------------------------------------------------------------------------------------------------------------------
__strip_duplicates() {
    echo "$*" | tr -s '[:space:]' '\n' | awk '!x[$0]++'
}

#---  FUNCTION  -------------------------------------------------------------------------------------------------------
#          NAME:  __sort_release_files
#   DESCRIPTION:  Custom sort function. Alphabetical or numerical sort is not
#                 enough.
#----------------------------------------------------------------------------------------------------------------------
__sort_release_files() {
    KNOWN_RELEASE_FILES=$(echo "(arch|alpine|centos|debian|ubuntu|fedora|redhat|suse|\
        mandrake|mandriva|gentoo|slackware|turbolinux|unitedlinux|void|lsb|system|\
        oracle|os)(-|_)(release|version)" | sed -r 's:[[:space:]]::g')
    primary_release_files=""
    secondary_release_files=""
    # Sort know VS un-known files first
    for release_file in $(echo "${@}" | sed -r 's:[[:space:]]:\n:g' | sort -f | uniq); do
        match=$(echo "$release_file" | egrep -i "${KNOWN_RELEASE_FILES}")
        if [ "${match}" != "" ]; then
            primary_release_files="${primary_release_files} ${release_file}"
        else
            secondary_release_files="${secondary_release_files} ${release_file}"
        fi
    done

    # Now let's sort by know files importance, max important goes last in the max_prio list
    max_prio="redhat-release centos-release oracle-release"
    for entry in $max_prio; do
        if [ "$(echo "${primary_release_files}" | grep "$entry")" != "" ]; then
            primary_release_files=$(echo "${primary_release_files}" | sed -e "s:\(.*\)\($entry\)\(.*\):\2 \1 \3:g")
        fi
    done
    # Now, least important goes last in the min_prio list
    min_prio="lsb-release"
    for entry in $min_prio; do
        if [ "$(echo "${primary_release_files}" | grep "$entry")" != "" ]; then
            primary_release_files=$(echo "${primary_release_files}" | sed -e "s:\(.*\)\($entry\)\(.*\):\1 \3 \2:g")
        fi
    done

    # Echo the results collapsing multiple white-space into a single white-space
    echo "${primary_release_files} ${secondary_release_files}" | sed -r 's:[[:space:]]+:\n:g'
}


#---  FUNCTION  -------------------------------------------------------------------------------------------------------
#          NAME:  __gather_linux_system_info
#   DESCRIPTION:  Discover Linux system information
#----------------------------------------------------------------------------------------------------------------------
__gather_linux_system_info() {
    DISTRO_NAME=""
    DISTRO_VERSION=""

    # Let's test if the lsb_release binary is available
    rv=$(lsb_release >/dev/null 2>&1)
    if [ $? -eq 0 ]; then
        DISTRO_NAME=$(lsb_release -si)
        if [ "${DISTRO_NAME}" = "Scientific" ]; then
            DISTRO_NAME="Scientific Linux"
        elif [ "$(echo "$DISTRO_NAME" | grep ^CloudLinux)" != "" ]; then
            DISTRO_NAME="Cloud Linux"
        elif [ "$(echo "$DISTRO_NAME" | grep ^RedHat)" != "" ]; then
            # Let's convert 'CamelCased' to 'Camel Cased'
            n=$(__camelcase_split "$DISTRO_NAME")
            # Skip setting DISTRO_NAME this time, splitting CamelCase has failed.
            # See https://github.com/saltstack/salt-bootstrap/issues/918
            [ "$n" = "$DISTRO_NAME" ] && DISTRO_NAME="" || DISTRO_NAME="$n"
        elif [ "${DISTRO_NAME}" = "openSUSE project" ]; then
            # lsb_release -si returns "openSUSE project" on openSUSE 12.3
            DISTRO_NAME="opensuse"
        elif [ "${DISTRO_NAME}" = "SUSE LINUX" ]; then
            if [ "$(lsb_release -sd | grep -i opensuse)" != "" ]; then
                # openSUSE 12.2 reports SUSE LINUX on lsb_release -si
                DISTRO_NAME="opensuse"
            else
                # lsb_release -si returns "SUSE LINUX" on SLES 11 SP3
                DISTRO_NAME="suse"
            fi
        elif [ "${DISTRO_NAME}" = "EnterpriseEnterpriseServer" ]; then
            # This the Oracle Linux Enterprise ID before ORACLE LINUX 5 UPDATE 3
            DISTRO_NAME="Oracle Linux"
        elif [ "${DISTRO_NAME}" = "OracleServer" ]; then
            # This the Oracle Linux Server 6.5
            DISTRO_NAME="Oracle Linux"
        elif [ "${DISTRO_NAME}" = "AmazonAMI" ]; then
            DISTRO_NAME="Amazon Linux AMI"
        elif [ "${DISTRO_NAME}" = "ManjaroLinux" ]; then
            DISTRO_NAME="Arch Linux"
        elif [ "${DISTRO_NAME}" = "Arch" ]; then
            DISTRO_NAME="Arch Linux"
            return
        fi
        rv=$(lsb_release -sr)
        [ "${rv}" != "" ] && DISTRO_VERSION=$(__parse_version_string "$rv")
    elif [ -f /etc/lsb-release ]; then
        # We don't have the lsb_release binary, though, we do have the file it parses
        DISTRO_NAME=$(grep DISTRIB_ID /etc/lsb-release | sed -e 's/.*=//')
        rv=$(grep DISTRIB_RELEASE /etc/lsb-release | sed -e 's/.*=//')
        [ "${rv}" != "" ] && DISTRO_VERSION=$(__parse_version_string "$rv")
    fi

    if [ "$DISTRO_NAME" != "" ] && [ "$DISTRO_VERSION" != "" ]; then
        # We already have the distribution name and version
        return
    fi
    # shellcheck disable=SC2035,SC2086
    for rsource in $(__sort_release_files "$(
            cd /etc && /bin/ls *[_-]release *[_-]version 2>/dev/null | env -i sort | \
            sed -e '/^redhat-release$/d' -e '/^lsb-release$/d'; \
            echo redhat-release lsb-release
            )"); do

        [ -L "/etc/${rsource}" ] && continue        # Don't follow symlinks
        [ ! -f "/etc/${rsource}" ] && continue      # Does not exist

        n=$(echo "${rsource}" | sed -e 's/[_-]release$//' -e 's/[_-]version$//')
        shortname=$(echo "${n}" | tr '[:upper:]' '[:lower:]')
        if [ "$shortname" = "debian" ]; then
            rv=$(__derive_debian_numeric_version "$(cat /etc/${rsource})")
        else
            rv=$( (grep VERSION "/etc/${rsource}"; cat "/etc/${rsource}") | grep '[0-9]' | sed -e 'q' )
        fi
        [ "${rv}" = "" ] && [ "$shortname" != "arch" ] && continue  # There's no version information. Continue to next rsource
        v=$(__parse_version_string "$rv")
        case $shortname in
            redhat             )
                if [ "$(egrep 'CentOS' /etc/${rsource})" != "" ]; then
                    n="CentOS"
                elif [ "$(egrep 'Scientific' /etc/${rsource})" != "" ]; then
                    n="Scientific Linux"
                elif [ "$(egrep 'Red Hat Enterprise Linux' /etc/${rsource})" != "" ]; then
                    n="<R>ed <H>at <E>nterprise <L>inux"
                else
                    n="<R>ed <H>at <L>inux"
                fi
                ;;
            arch               ) n="Arch Linux"     ;;
            alpine             ) n="Alpine Linux"   ;;
            centos             ) n="CentOS"         ;;
            debian             ) n="Debian"         ;;
            ubuntu             ) n="Ubuntu"         ;;
            fedora             ) n="Fedora"         ;;
            suse               ) n="SUSE"           ;;
            mandrake*|mandriva ) n="Mandriva"       ;;
            gentoo             ) n="Gentoo"         ;;
            slackware          ) n="Slackware"      ;;
            turbolinux         ) n="TurboLinux"     ;;
            unitedlinux        ) n="UnitedLinux"    ;;
            void               ) n="VoidLinux"      ;;
            oracle             ) n="Oracle Linux"   ;;
            system             )
                while read -r line; do
                    [ "${n}x" != "systemx" ] && break
                    case "$line" in
                        *Amazon*Linux*AMI*)
                            n="Amazon Linux AMI"
                            break
                    esac
                done < "/etc/${rsource}"
                ;;
            os                 )
                nn="$(__unquote_string "$(grep '^ID=' /etc/os-release | sed -e 's/^ID=\(.*\)$/\1/g')")"
                rv="$(__unquote_string "$(grep '^VERSION_ID=' /etc/os-release | sed -e 's/^VERSION_ID=\(.*\)$/\1/g')")"
                [ "${rv}" != "" ] && v=$(__parse_version_string "$rv") || v=""
                case $(echo "${nn}" | tr '[:upper:]' '[:lower:]') in
                    alpine      )
                        n="Alpine Linux"
                        v="${rv}"
                        ;;
                    amzn        )
                        # Amazon AMI's after 2014.09 match here
                        n="Amazon Linux AMI"
                        ;;
                    arch        )
                        n="Arch Linux"
                        v=""  # Arch Linux does not provide a version.
                        ;;
                    cloudlinux  )
                        n="Cloud Linux"
                        ;;
                    debian      )
                        n="Debian"
                        v=$(__derive_debian_numeric_version "$v")
                        ;;
                    sles        )
                        n="SUSE"
                        v="${rv}"
                        ;;
                    *           )
                        n=${nn}
                        ;;
                esac
                ;;
            *                  ) n="${n}"           ;
        esac
        DISTRO_NAME=$n
        DISTRO_VERSION=$v
        break
    done
}


#---  FUNCTION  -------------------------------------------------------------------------------------------------------
#          NAME:  __install_python()
#   DESCRIPTION:  Install a different version of python on a host. Currently this has only been tested on CentOS 6 and
#                 is considered experimental.
#----------------------------------------------------------------------------------------------------------------------
__install_python() {
    if [ "$_PY_EXE" = "" ]; then
        echoerror "Must specify -x <pythonversion> with -y to install a specific python version"
        exit 1
    fi

    PY_PKG_V=$(echo "$_PY_EXE" | sed -r "s/\.//g")
    __PACKAGES="${PY_PKG_V}"


    if [ ${_DISABLE_REPOS} -eq ${BS_FALSE} ]; then
        echoinfo "Attempting to install a repo to help provide a separate python package"
        echoinfo "$DISTRO_NAME_L"
        case "$DISTRO_NAME_L" in
            "red_hat"|"centos")
                __PYTHON_REPO_URL="https://centos${DISTRO_MAJOR_VERSION}.iuscommunity.org/ius-release.rpm"
                ;;
            *)
                echoerror "Installing a repo to provide a python package is only supported on Redhat/CentOS.
                If a repo is already available, please try running script with -r."
                exit 1
                ;;
        esac

        echoinfo "Installing IUS repo"
        __yum_install_noinput "${__PYTHON_REPO_URL}" || return 1
    fi

    echoinfo "Installing ${__PACKAGES}"
    __yum_install_noinput "${__PACKAGES}" || return 1
}


#---  FUNCTION  -------------------------------------------------------------------------------------------------------
#          NAME:  __gather_sunos_system_info
#   DESCRIPTION:  Discover SunOS system info
#----------------------------------------------------------------------------------------------------------------------
__gather_sunos_system_info() {
    if [ -f /sbin/uname ]; then
        DISTRO_VERSION=$(/sbin/uname -X | awk '/[kK][eE][rR][nN][eE][lL][iI][dD]/ { print $3 }')
    fi

    DISTRO_NAME=""
    if [ -f /etc/release ]; then
        while read -r line; do
            [ "${DISTRO_NAME}" != "" ] && break
            case "$line" in
                *OpenIndiana*oi_[0-9]*)
                    DISTRO_NAME="OpenIndiana"
                    DISTRO_VERSION=$(echo "$line" | sed -nr "s/OpenIndiana(.*)oi_([[:digit:]]+)(.*)/\2/p")
                    break
                    ;;
                *OpenSolaris*snv_[0-9]*)
                    DISTRO_NAME="OpenSolaris"
                    DISTRO_VERSION=$(echo "$line" | sed -nr "s/OpenSolaris(.*)snv_([[:digit:]]+)(.*)/\2/p")
                    break
                    ;;
                *Oracle*Solaris*[0-9]*)
                    DISTRO_NAME="Oracle Solaris"
                    DISTRO_VERSION=$(echo "$line" | sed -nr "s/(Oracle Solaris) ([[:digit:]]+)(.*)/\2/p")
                    break
                    ;;
                *Solaris*)
                    DISTRO_NAME="Solaris"
                    # Let's make sure we not actually on a Joyent's SmartOS VM since some releases
                    # don't have SmartOS in `/etc/release`, only `Solaris`
                    uname -v | grep joyent >/dev/null 2>&1
                    if [ $? -eq 0 ]; then
                        DISTRO_NAME="SmartOS"
                    fi
                    break
                    ;;
                *NexentaCore*)
                    DISTRO_NAME="Nexenta Core"
                    break
                    ;;
                *SmartOS*)
                    DISTRO_NAME="SmartOS"
                    break
                    ;;
                *OmniOS*)
                    DISTRO_NAME="OmniOS"
                    DISTRO_VERSION=$(echo "$line" | awk '{print $3}')
                    _SIMPLIFY_VERSION=$BS_FALSE
                    break
                    ;;
            esac
        done < /etc/release
    fi

    if [ "${DISTRO_NAME}" = "" ]; then
        DISTRO_NAME="Solaris"
        DISTRO_VERSION=$(
            echo "${OS_VERSION}" |
            sed -e 's;^4\.;1.;' \
                -e 's;^5\.\([0-6]\)[^0-9]*$;2.\1;' \
                -e 's;^5\.\([0-9][0-9]*\).*;\1;'
        )
    fi

    if [ "${DISTRO_NAME}" = "SmartOS" ]; then
        VIRTUAL_TYPE="smartmachine"
        if [ "$(zonename)" = "global" ]; then
            VIRTUAL_TYPE="global"
        fi
    fi
}


#---  FUNCTION  -------------------------------------------------------------------------------------------------------
#          NAME:  __gather_bsd_system_info
#   DESCRIPTION:  Discover OpenBSD, NetBSD and FreeBSD systems information
#----------------------------------------------------------------------------------------------------------------------
__gather_bsd_system_info() {
    DISTRO_NAME=${OS_NAME}
    DISTRO_VERSION=$(echo "${OS_VERSION}" | sed -e 's;[()];;' -e 's/-.*$//')
}


#---  FUNCTION  -------------------------------------------------------------------------------------------------------
#          NAME:  __gather_system_info
#   DESCRIPTION:  Discover which system and distribution we are running.
#----------------------------------------------------------------------------------------------------------------------
__gather_system_info() {
    case ${OS_NAME_L} in
        linux )
            __gather_linux_system_info
            ;;
        sunos )
            __gather_sunos_system_info
            ;;
        openbsd|freebsd|netbsd )
            __gather_bsd_system_info
            ;;
        * )
            echoerror "${OS_NAME} not supported.";
            exit 1
            ;;
    esac

}


#---  FUNCTION  -------------------------------------------------------------------------------------------------------
#          NAME:  __ubuntu_derivatives_translation
#   DESCRIPTION:  Map Ubuntu derivatives to their Ubuntu base versions.
#                 If distro has a known Ubuntu base version, use those install
#                 functions by pretending to be Ubuntu (i.e. change global vars)
#----------------------------------------------------------------------------------------------------------------------
# shellcheck disable=SC2034
__ubuntu_derivatives_translation() {
    UBUNTU_DERIVATIVES="(trisquel|linuxmint|linaro|elementary_os|neon)"
    # Mappings
    trisquel_6_ubuntu_base="12.04"
    linuxmint_13_ubuntu_base="12.04"
    linuxmint_17_ubuntu_base="14.04"
    linuxmint_18_ubuntu_base="16.04"
    linaro_12_ubuntu_base="12.04"
    elementary_os_02_ubuntu_base="12.04"
    neon_16_ubuntu_base="16.04"

    # Translate Ubuntu derivatives to their base Ubuntu version
    match=$(echo "$DISTRO_NAME_L" | egrep ${UBUNTU_DERIVATIVES})

    if [ "${match}" != "" ]; then
        case $match in
            "elementary_os")
                _major=$(echo "$DISTRO_VERSION" | sed 's/\.//g')
                ;;
            "linuxmint")
                export LSB_ETC_LSB_RELEASE=/etc/upstream-release/lsb-release
                _major=$(echo "$DISTRO_VERSION" | sed 's/^\([0-9]*\).*/\1/g')
                ;;
            *)
                _major=$(echo "$DISTRO_VERSION" | sed 's/^\([0-9]*\).*/\1/g')
                ;;
        esac

        _ubuntu_version=$(eval echo "\$${match}_${_major}_ubuntu_base")

        if [ "$_ubuntu_version" != "" ]; then
            echodebug "Detected Ubuntu $_ubuntu_version derivative"
            DISTRO_NAME_L="ubuntu"
            DISTRO_VERSION="$_ubuntu_version"
        fi
    fi
}


#---  FUNCTION  -------------------------------------------------------------------------------------------------------
#          NAME:  __check_dpkg_architecture
#   DESCRIPTION:  Determine the primary architecture for packages to install on Debian and derivatives
#                 and issue all necessary error messages.
#----------------------------------------------------------------------------------------------------------------------
__check_dpkg_architecture() {
    if __check_command_exists dpkg; then
        DPKG_ARCHITECTURE="$(dpkg --print-architecture)"
    else
        echoerror "dpkg: command not found."
        return 1
    fi

    __REPO_ARCH="$DPKG_ARCHITECTURE"
    __return_code=0

    case $DPKG_ARCHITECTURE in
        "i386")
            error_msg="$_REPO_URL likely doesn't have all required 32-bit packages for $DISTRO_NAME $DISTRO_MAJOR_VERSION."
            # amd64 is just a part of repository URI, 32-bit pkgs are hosted under the same location
            __REPO_ARCH="amd64"
            ;;
        "amd64")
            error_msg=""
            ;;
        "armhf")
            if [ "$DISTRO_NAME_L" = "ubuntu" ] || [ "$DISTRO_MAJOR_VERSION" -lt 8 ]; then
                error_msg="Support for armhf packages at $_REPO_URL is limited to Debian/Raspbian 8 platforms."
                __return_code=1
            else
                error_msg=""
            fi
            ;;
        *)
            error_msg="$_REPO_URL doesn't have packages for your system architecture: $DPKG_ARCHITECTURE."
            __return_code=1
            ;;
    esac

    if [ "${error_msg}" != "" ]; then
        echoerror "${error_msg}"
        if [ "$ITYPE" != "git" ]; then
            echoerror "You can try git installation mode, i.e.: sh ${__ScriptName} git v2016.11.5."
            echoerror "It may be necessary to use git installation mode with pip and disable the SaltStack apt repository."
            echoerror "For example:"
            echoerror "    sh ${__ScriptName} -r -P git v2016.11.5"
        fi
    fi

    if [ "${__return_code}" -eq 0 ]; then
        return 0
    else
        return 1
    fi
}


#---  FUNCTION  -------------------------------------------------------------------------------------------------------
#          NAME:  __ubuntu_codename_translation
#   DESCRIPTION:  Map Ubuntu major versions to their corresponding codenames
#----------------------------------------------------------------------------------------------------------------------
# shellcheck disable=SC2034
__ubuntu_codename_translation() {
    case $DISTRO_MINOR_VERSION in
        "04")
            _april="yes"
            ;;
        "10")
            _april=""
            ;;
        *)
            _april="yes"
            ;;
    esac

    case $DISTRO_MAJOR_VERSION in
        "12")
            DISTRO_CODENAME="precise"
            ;;
        "14")
            DISTRO_CODENAME="trusty"
            ;;
        "16")
            if [ "$_april" ]; then
                DISTRO_CODENAME="xenial"
            else
                DISTRO_CODENAME="yakkety"
            fi
            ;;
        "17")
            if [ "$_april" ]; then
                DISTRO_CODENAME="zesty"
            fi
            ;;
        *)
            DISTRO_CODENAME="trusty"
            ;;
    esac
}


#---  FUNCTION  -------------------------------------------------------------------------------------------------------
#          NAME:  __debian_derivatives_translation
#   DESCRIPTION:  Map Debian derivatives to their Debian base versions.
#                 If distro has a known Debian base version, use those install
#                 functions by pretending to be Debian (i.e. change global vars)
#----------------------------------------------------------------------------------------------------------------------
# shellcheck disable=SC2034
__debian_derivatives_translation() {
    # If the file does not exist, return
    [ ! -f /etc/os-release ] && return

    DEBIAN_DERIVATIVES="(cumulus_.+|kali|linuxmint|raspbian)"
    # Mappings
    cumulus_2_debian_base="7.0"
    cumulus_3_debian_base="8.0"
    kali_1_debian_base="7.0"
    linuxmint_1_debian_base="8.0"
    raspbian_8_debian_base="8.0"

    # Translate Debian derivatives to their base Debian version
    match=$(echo "$DISTRO_NAME_L" | egrep ${DEBIAN_DERIVATIVES})

    if [ "${match}" != "" ]; then
        case $match in
            cumulus_*)
                _major=$(echo "$DISTRO_VERSION" | sed 's/^\([0-9]*\).*/\1/g')
                _debian_derivative="cumulus"
                ;;
            kali)
                _major=$(echo "$DISTRO_VERSION" | sed 's/^\([0-9]*\).*/\1/g')
                _debian_derivative="kali"
                ;;
            linuxmint)
                _major=$(echo "$DISTRO_VERSION" | sed 's/^\([0-9]*\).*/\1/g')
                _debian_derivative="linuxmint"
                ;;
            raspbian)
                _major=$(echo "$DISTRO_VERSION" | sed 's/^\([0-9]*\).*/\1/g')
                _debian_derivative="raspbian"
                ;;
        esac

        _debian_version=$(eval echo "\$${_debian_derivative}_${_major}_debian_base")

        if [ "$_debian_version" != "" ]; then
            echodebug "Detected Debian $_debian_version derivative"
            DISTRO_NAME_L="debian"
            DISTRO_VERSION="$_debian_version"
        fi
    fi
}


#---  FUNCTION  -------------------------------------------------------------------------------------------------------
#          NAME:  __debian_codename_translation
#   DESCRIPTION:  Map Debian major versions to their corresponding code names
#----------------------------------------------------------------------------------------------------------------------
# shellcheck disable=SC2034
__debian_codename_translation() {

    case $DISTRO_MAJOR_VERSION in
        "7")
            DISTRO_CODENAME="wheezy"
            ;;
        "8")
            DISTRO_CODENAME="jessie"
            ;;
        "9")
            DISTRO_CODENAME="stretch"
            ;;
        "10")
            DISTRO_CODENAME="buster"
            ;;
        *)
            DISTRO_CODENAME="jessie"
            ;;
    esac
}


#---  FUNCTION  -------------------------------------------------------------------------------------------------------
#          NAME:  __check_end_of_life_versions
#   DESCRIPTION:  Check for end of life distribution versions
#----------------------------------------------------------------------------------------------------------------------
__check_end_of_life_versions() {
    case "${DISTRO_NAME_L}" in
        debian)
            # Debian versions below 7 are not supported
            if [ "$DISTRO_MAJOR_VERSION" -lt 7 ]; then
                echoerror "End of life distributions are not supported."
                echoerror "Please consider upgrading to the next stable. See:"
                echoerror "    https://wiki.debian.org/DebianReleases"
                exit 1
            fi
            ;;

        ubuntu)
            # Ubuntu versions not supported
            #
            #  < 14.04
            #  = 14.10
            #  = 15.04, 15.10
            if [ "$DISTRO_MAJOR_VERSION" -lt 14 ] || \
               [ "$DISTRO_MAJOR_VERSION" -eq 15 ] || \
               ([ "$DISTRO_MAJOR_VERSION" -lt 16 ] && [ "$DISTRO_MINOR_VERSION" -eq 10 ]); then
                echoerror "End of life distributions are not supported."
                echoerror "Please consider upgrading to the next stable. See:"
                echoerror "    https://wiki.ubuntu.com/Releases"
                exit 1
            fi
            ;;

        opensuse)
            # openSUSE versions not supported
            #
            #  <= 12.1
            if ([ "$DISTRO_MAJOR_VERSION" -eq 12 ] && [ "$DISTRO_MINOR_VERSION" -eq 1 ]) || [ "$DISTRO_MAJOR_VERSION" -lt 12 ]; then
                echoerror "End of life distributions are not supported."
                echoerror "Please consider upgrading to the next stable. See:"
                echoerror "    http://en.opensuse.org/Lifetime"
                exit 1
            fi
            ;;

        suse)
            # SuSE versions not supported
            #
            # < 11 SP2
            SUSE_PATCHLEVEL=$(awk '/PATCHLEVEL/ {print $3}' /etc/SuSE-release )
            if [ "${SUSE_PATCHLEVEL}" = "" ]; then
                SUSE_PATCHLEVEL="00"
            fi
            if ([ "$DISTRO_MAJOR_VERSION" -eq 11 ] && [ "$SUSE_PATCHLEVEL" -lt 02 ]) || [ "$DISTRO_MAJOR_VERSION" -lt 11 ]; then
                echoerror "Versions lower than SuSE 11 SP2 are not supported."
                echoerror "Please consider upgrading to the next stable"
                exit 1
            fi
            ;;

        fedora)
            # Fedora lower than 24 are no longer supported
            if [ "$DISTRO_MAJOR_VERSION" -lt 24 ]; then
                echoerror "End of life distributions are not supported."
                echoerror "Please consider upgrading to the next stable. See:"
                echoerror "    https://fedoraproject.org/wiki/Releases"
                exit 1
            fi
            ;;

        centos)
            # CentOS versions lower than 6 are no longer supported
            if [ "$DISTRO_MAJOR_VERSION" -lt 6 ]; then
                echoerror "End of life distributions are not supported."
                echoerror "Please consider upgrading to the next stable. See:"
                echoerror "    http://wiki.centos.org/Download"
                exit 1
            fi
            ;;

        red_hat*linux)
            # Red Hat (Enterprise) Linux versions lower than 6 are no longer supported
            if [ "$DISTRO_MAJOR_VERSION" -lt 6 ]; then
                echoerror "End of life distributions are not supported."
                echoerror "Please consider upgrading to the next stable. See:"
                echoerror "    https://access.redhat.com/support/policy/updates/errata/"
                exit 1
            fi
            ;;

        oracle*linux)
            # Oracle Linux versions lower than 6 are no longer supported
            if [ "$DISTRO_MAJOR_VERSION" -lt 6 ]; then
                echoerror "End of life distributions are not supported."
                echoerror "Please consider upgrading to the next stable. See:"
                echoerror "    http://www.oracle.com/us/support/library/elsp-lifetime-069338.pdf"
                exit 1
            fi
            ;;

        scientific*linux)
            # Scientific Linux versions lower than 6 are no longer supported
            if [ "$DISTRO_MAJOR_VERSION" -lt 6 ]; then
                echoerror "End of life distributions are not supported."
                echoerror "Please consider upgrading to the next stable. See:"
                echoerror "    https://www.scientificlinux.org/downloads/sl-versions/"
                exit 1
            fi
            ;;

        cloud*linux)
            # Cloud Linux versions lower than 6 are no longer supported
            if [ "$DISTRO_MAJOR_VERSION" -lt 6 ]; then
                echoerror "End of life distributions are not supported."
                echoerror "Please consider upgrading to the next stable. See:"
                echoerror "    https://docs.cloudlinux.com/index.html?cloudlinux_life-cycle.html"
                exit 1
            fi
            ;;

        amazon*linux*ami)
            # Amazon Linux versions lower than 2012.0X no longer supported
            if [ "$DISTRO_MAJOR_VERSION" -lt 2012 ]; then
                echoerror "End of life distributions are not supported."
                echoerror "Please consider upgrading to the next stable. See:"
                echoerror "    https://aws.amazon.com/amazon-linux-ami/"
                exit 1
            fi
            ;;

        freebsd)
            # FreeBSD versions lower than 9.1 are not supported.
            if ([ "$DISTRO_MAJOR_VERSION" -eq 9 ] && [ "$DISTRO_MINOR_VERSION" -lt 01 ]) || [ "$DISTRO_MAJOR_VERSION" -lt 9 ]; then
                echoerror "Versions lower than FreeBSD 9.1 are not supported."
                exit 1
            fi
            ;;

        *)
            ;;
    esac
}


__gather_system_info

echo
echoinfo "System Information:"
echoinfo "  CPU:          ${CPU_VENDOR_ID}"
echoinfo "  CPU Arch:     ${CPU_ARCH}"
echoinfo "  OS Name:      ${OS_NAME}"
echoinfo "  OS Version:   ${OS_VERSION}"
echoinfo "  Distribution: ${DISTRO_NAME} ${DISTRO_VERSION}"
echo

# Simplify distro name naming on functions
DISTRO_NAME_L=$(echo "$DISTRO_NAME" | tr '[:upper:]' '[:lower:]' | sed 's/[^a-zA-Z0-9_ ]//g' | sed -re 's/([[:space:]])+/_/g')

# Simplify version naming on functions
if [ "$DISTRO_VERSION" = "" ] || [ ${_SIMPLIFY_VERSION} -eq $BS_FALSE ]; then
    DISTRO_MAJOR_VERSION=""
    DISTRO_MINOR_VERSION=""
    PREFIXED_DISTRO_MAJOR_VERSION=""
    PREFIXED_DISTRO_MINOR_VERSION=""
else
    DISTRO_MAJOR_VERSION=$(echo "$DISTRO_VERSION" | sed 's/^\([0-9]*\).*/\1/g')
    DISTRO_MINOR_VERSION=$(echo "$DISTRO_VERSION" | sed 's/^\([0-9]*\).\([0-9]*\).*/\2/g')
    PREFIXED_DISTRO_MAJOR_VERSION="_${DISTRO_MAJOR_VERSION}"
    if [ "${PREFIXED_DISTRO_MAJOR_VERSION}" = "_" ]; then
        PREFIXED_DISTRO_MAJOR_VERSION=""
    fi
    PREFIXED_DISTRO_MINOR_VERSION="_${DISTRO_MINOR_VERSION}"
    if [ "${PREFIXED_DISTRO_MINOR_VERSION}" = "_" ]; then
        PREFIXED_DISTRO_MINOR_VERSION=""
    fi
fi

# For Ubuntu derivatives, pretend to be their Ubuntu base version
__ubuntu_derivatives_translation

# For Debian derivates, pretend to be their Debian base version
__debian_derivatives_translation

# Fail soon for end of life versions
__check_end_of_life_versions

echodebug "Binaries will be searched using the following \$PATH: ${PATH}"

# Let users know that we'll use a proxy
if [ "${_HTTP_PROXY}" != "" ]; then
    echoinfo "Using http proxy $_HTTP_PROXY"
fi

# Let users know what's going to be installed/configured
if [ "$_INSTALL_MINION" -eq $BS_TRUE ]; then
    if [ "$_CONFIG_ONLY" -eq $BS_FALSE ]; then
        echoinfo "Installing minion"
    else
        echoinfo "Configuring minion"
    fi
fi

if [ "$_INSTALL_MASTER" -eq $BS_TRUE ]; then
    if [ "$_CONFIG_ONLY" -eq $BS_FALSE ]; then
        echoinfo "Installing master"
    else
        echoinfo "Configuring master"
    fi
fi

if [ "$_INSTALL_SYNDIC" -eq $BS_TRUE ]; then
    if [ "$_CONFIG_ONLY" -eq $BS_FALSE ]; then
        echoinfo "Installing syndic"
    else
        echoinfo "Configuring syndic"
    fi
fi

if [ "$_INSTALL_CLOUD" -eq $BS_TRUE ] && [ "$_CONFIG_ONLY" -eq $BS_FALSE ]; then
    echoinfo "Installing salt-cloud and required python-libcloud package"
fi

if [ $_START_DAEMONS -eq $BS_FALSE ]; then
    echoinfo "Daemons will not be started"
fi

if [ "${DISTRO_NAME_L}" = "ubuntu" ]; then
  # For ubuntu versions, obtain the codename from the release version
  __ubuntu_codename_translation
elif [ "${DISTRO_NAME_L}" = "debian" ]; then
  # For debian versions, obtain the codename from the release version
  __debian_codename_translation
fi

# Only Ubuntu has daily packages, let's let users know about that
if ([ "${DISTRO_NAME_L}" != "ubuntu" ] && [ "$ITYPE" = "daily" ]); then
    echoerror "${DISTRO_NAME} does not have daily packages support"
    exit 1
elif ([ "$(echo "${DISTRO_NAME_L}" | egrep '(debian|ubuntu|centos|red_hat|oracle|scientific|amazon)')" = "" ] && [ "$ITYPE" = "stable" ] && [ "$STABLE_REV" != "latest" ]); then
    echoerror "${DISTRO_NAME} does not have major version pegged packages support"
    exit 1
fi

# Only RedHat based distros have testing support
if [ "${ITYPE}" = "testing" ]; then
    if [ "$(echo "${DISTRO_NAME_L}" | egrep '(centos|red_hat|amazon|oracle)')" = "" ]; then
        echoerror "${DISTRO_NAME} does not have testing packages support"
        exit 1
    fi
    _EPEL_REPO="epel-testing"
fi

# Only Ubuntu has support for installing to virtualenvs
if ([ "${DISTRO_NAME_L}" != "ubuntu" ] && [ "$_VIRTUALENV_DIR" != "null" ]); then
    echoerror "${DISTRO_NAME} does not have -V support"
    exit 1
fi

# Only Ubuntu has support for pip installing all packages
if ([ "${DISTRO_NAME_L}" != "ubuntu" ] && [ $_PIP_ALL -eq $BS_TRUE ]); then
    echoerror "${DISTRO_NAME} does not have -a support"
    exit 1
fi

# Starting from Debian 9 and Ubuntu 16.10, gnupg-curl has been renamed to gnupg1-curl.
GNUPG_CURL="gnupg-curl"
if [ "$DISTRO_NAME_L" = "debian" ]; then
    if [ "$DISTRO_MAJOR_VERSION" -gt 8 ]; then
        GNUPG_CURL="gnupg1-curl"
    fi
elif [ "$DISTRO_NAME_L" = "ubuntu" ]; then
    if [ "${DISTRO_VERSION}" = "16.10" ] || [ "$DISTRO_MAJOR_VERSION" -gt 16 ]; then
        GNUPG_CURL="gnupg1-curl"
    fi
fi


#---  FUNCTION  -------------------------------------------------------------------------------------------------------
#          NAME:  __function_defined
#   DESCRIPTION:  Checks if a function is defined within this scripts scope
#    PARAMETERS:  function name
#       RETURNS:  0 or 1 as in defined or not defined
#----------------------------------------------------------------------------------------------------------------------
__function_defined() {
    FUNC_NAME=$1
    if [ "$(command -v "$FUNC_NAME")" != "" ]; then
        echoinfo "Found function $FUNC_NAME"
        return 0
    fi
    echodebug "$FUNC_NAME not found...."
    return 1
}


#---  FUNCTION  -------------------------------------------------------------------------------------------------------
#          NAME:  __apt_get_install_noinput
#   DESCRIPTION:  (DRY) apt-get install with noinput options
#    PARAMETERS:  packages
#----------------------------------------------------------------------------------------------------------------------
__apt_get_install_noinput() {
    apt-get install -y -o DPkg::Options::=--force-confold "${@}"; return $?
}   # ----------  end of function __apt_get_install_noinput  ----------


#---  FUNCTION  -------------------------------------------------------------------------------------------------------
#          NAME:  __apt_get_upgrade_noinput
#   DESCRIPTION:  (DRY) apt-get upgrade with noinput options
#----------------------------------------------------------------------------------------------------------------------
__apt_get_upgrade_noinput() {
    apt-get upgrade -y -o DPkg::Options::=--force-confold; return $?
}   # ----------  end of function __apt_get_upgrade_noinput  ----------


#---  FUNCTION  -------------------------------------------------------------------------------------------------------
#          NAME:  __apt_key_fetch
#   DESCRIPTION:  Download and import GPG public key for "apt-secure"
#    PARAMETERS:  url
#----------------------------------------------------------------------------------------------------------------------
__apt_key_fetch() {
    url=$1

    __apt_get_install_noinput ${GNUPG_CURL} || return 1

    # shellcheck disable=SC2086
    apt-key adv ${_GPG_ARGS} --fetch-keys "$url"; return $?
}   # ----------  end of function __apt_key_fetch  ----------


#---  FUNCTION  -------------------------------------------------------------------------------------------------------
#          NAME:  __rpm_import_gpg
#   DESCRIPTION:  Download and import GPG public key to rpm database
#    PARAMETERS:  url
#----------------------------------------------------------------------------------------------------------------------
__rpm_import_gpg() {
    url=$1

    if __check_command_exists mktemp; then
        tempfile="$(mktemp /tmp/salt-gpg-XXXXXXXX.pub 2>/dev/null)"

        if [ -z "$tempfile" ]; then
            echoerror "Failed to create temporary file in /tmp"
            return 1
        fi
    else
        tempfile="/tmp/salt-gpg-$$.pub"
    fi

    __fetch_url "$tempfile" "$url" || return 1
    rpm --import "$tempfile" || return 1
    rm -f "$tempfile"

    return 0
}   # ----------  end of function __rpm_import_gpg  ----------


#---  FUNCTION  -------------------------------------------------------------------------------------------------------
#          NAME:  __yum_install_noinput
#   DESCRIPTION:  (DRY) yum install with noinput options
#----------------------------------------------------------------------------------------------------------------------
__yum_install_noinput() {

    ENABLE_EPEL_CMD=""
    # Skip Amazon Linux for the first round, since EPEL is no longer required.
    # See issue #724
    if [ $_DISABLE_REPOS -eq $BS_FALSE ] && [ "$DISTRO_NAME_L" != "amazon_linux_ami" ]; then
        ENABLE_EPEL_CMD="--enablerepo=${_EPEL_REPO}"
    fi

    if [ "$DISTRO_NAME_L" = "oracle_linux" ]; then
        # We need to install one package at a time because --enablerepo=X disables ALL OTHER REPOS!!!!
        for package in "${@}"; do
            yum -y install "${package}" || yum -y install "${package}" ${ENABLE_EPEL_CMD} || return $?
        done
    else
        yum -y install "${@}" ${ENABLE_EPEL_CMD} || return $?
    fi
}   # ----------  end of function __yum_install_noinput  ----------


#---  FUNCTION  -------------------------------------------------------------------------------------------------------
#          NAME:  __git_clone_and_checkout
#   DESCRIPTION:  (DRY) Helper function to clone and checkout salt to a
#                 specific revision.
#----------------------------------------------------------------------------------------------------------------------
__git_clone_and_checkout() {

    echodebug "Installed git version: $(git --version | awk '{ print $3 }')"
    # Turn off SSL verification if -I flag was set for insecure downloads
    if [ "$_INSECURE_DL" -eq $BS_TRUE ]; then
        export GIT_SSL_NO_VERIFY=1
    fi

    case ${OS_NAME_L} in
        openbsd|freebsd|netbsd )
            __TAG_REGEX_MATCH=$(echo "${GIT_REV}" | sed -E 's/^(v?[0-9]{1,4}\.[0-9]{1,2})(\.[0-9]{1,2})?.*$/MATCH/')
            ;;
        * )
            __TAG_REGEX_MATCH=$(echo "${GIT_REV}" | sed 's/^.*\(v\?[[:digit:]]\{1,4\}\.[[:digit:]]\{1,2\}\)\(\.[[:digit:]]\{1,2\}\)\?.*$/MATCH/')
            ;;
    esac

    __SALT_GIT_CHECKOUT_PARENT_DIR=$(dirname "${_SALT_GIT_CHECKOUT_DIR}" 2>/dev/null)
    __SALT_GIT_CHECKOUT_PARENT_DIR="${__SALT_GIT_CHECKOUT_PARENT_DIR:-/tmp/git}"
    __SALT_CHECKOUT_REPONAME="$(basename "${_SALT_GIT_CHECKOUT_DIR}" 2>/dev/null)"
    __SALT_CHECKOUT_REPONAME="${__SALT_CHECKOUT_REPONAME:-salt}"
    [ -d "${__SALT_GIT_CHECKOUT_PARENT_DIR}" ] || mkdir "${__SALT_GIT_CHECKOUT_PARENT_DIR}"
    # shellcheck disable=SC2164
    cd "${__SALT_GIT_CHECKOUT_PARENT_DIR}"
    if [ -d "${_SALT_GIT_CHECKOUT_DIR}" ]; then
        echodebug "Found a checked out Salt repository"
        # shellcheck disable=SC2164
        cd "${_SALT_GIT_CHECKOUT_DIR}"
        echodebug "Fetching git changes"
        git fetch || return 1
        # Tags are needed because of salt's versioning, also fetch that
        echodebug "Fetching git tags"
        git fetch --tags || return 1

        # If we have the SaltStack remote set as upstream, we also need to fetch the tags from there
        if [ "$(git remote -v | grep $_SALTSTACK_REPO_URL)" != "" ]; then
            echodebug "Fetching upstream(SaltStack's Salt repository) git tags"
            git fetch --tags upstream
        else
            echoinfo "Adding SaltStack's Salt repository as a remote"
            git remote add upstream "$_SALTSTACK_REPO_URL"
            echodebug "Fetching upstream(SaltStack's Salt repository) git tags"
            git fetch --tags upstream
        fi

        echodebug "Hard reseting the cloned repository to ${GIT_REV}"
        git reset --hard "$GIT_REV" || return 1

        # Just calling `git reset --hard $GIT_REV` on a branch name that has
        # already been checked out will not update that branch to the upstream
        # HEAD; instead it will simply reset to itself.  Check the ref to see
        # if it is a branch name, check out the branch, and pull in the
        # changes.
        git branch -a | grep -q "${GIT_REV}"
        if [ $? -eq 0 ]; then
            echodebug "Rebasing the cloned repository branch"
            git pull --rebase || return 1
        fi
    else
        if [ "$_FORCE_SHALLOW_CLONE" -eq "${BS_TRUE}" ]; then
            echoinfo "Forced shallow cloning of git repository."
            __SHALLOW_CLONE=$BS_TRUE
        elif [ "$__TAG_REGEX_MATCH" = "MATCH" ]; then
            echoinfo "Git revision matches a Salt version tag, shallow cloning enabled."
            __SHALLOW_CLONE=$BS_TRUE
        else
            echowarn "The git revision being installed does not match a Salt version tag. Shallow cloning disabled"
            __SHALLOW_CLONE=$BS_FALSE
        fi

        if [ "$__SHALLOW_CLONE" -eq $BS_TRUE ]; then
            # Let's try shallow cloning to speed up.
            # Test for "--single-branch" option introduced in git 1.7.10, the minimal version of git where the shallow
            # cloning we need actually works
            if [ "$(git clone 2>&1 | grep 'single-branch')" != "" ]; then
                # The "--single-branch" option is supported, attempt shallow cloning
                echoinfo "Attempting to shallow clone $GIT_REV from Salt's repository ${_SALT_REPO_URL}"
                git clone --depth 1 --branch "$GIT_REV" "$_SALT_REPO_URL" "$__SALT_CHECKOUT_REPONAME"
                if [ $? -eq 0 ]; then
                    # shellcheck disable=SC2164
                    cd "${_SALT_GIT_CHECKOUT_DIR}"
                    __SHALLOW_CLONE=$BS_TRUE
                else
                    # Shallow clone above failed(missing upstream tags???), let's resume the old behaviour.
                    echowarn "Failed to shallow clone."
                    echoinfo "Resuming regular git clone and remote SaltStack repository addition procedure"
                    __SHALLOW_CLONE=$BS_FALSE
                fi
            else
                echodebug "Shallow cloning not possible. Required git version not met."
                __SHALLOW_CLONE=$BS_FALSE
            fi
        fi

        if [ "$__SHALLOW_CLONE" -eq $BS_FALSE ]; then
            git clone "$_SALT_REPO_URL" "$__SALT_CHECKOUT_REPONAME" || return 1
            # shellcheck disable=SC2164
            cd "${_SALT_GIT_CHECKOUT_DIR}"

            if ! echo "$_SALT_REPO_URL" | grep -q -F -w "${_SALTSTACK_REPO_URL#*://}"; then
                # We need to add the saltstack repository as a remote and fetch tags for proper versioning
                echoinfo "Adding SaltStack's Salt repository as a remote"
                git remote add upstream "$_SALTSTACK_REPO_URL" || return 1

                echodebug "Fetching upstream (SaltStack's Salt repository) git tags"
                git fetch --tags upstream || return 1

                # Check if GIT_REV is a remote branch or just a commit hash
                if git branch -r | grep -q -F -w "origin/$GIT_REV"; then
                    GIT_REV="origin/$GIT_REV"
                fi
            fi

            echodebug "Checking out $GIT_REV"
            git checkout "$GIT_REV" || return 1
        fi

    fi

    echoinfo "Cloning Salt's git repository succeeded"
    return 0
}


#---  FUNCTION  -------------------------------------------------------------------------------------------------------
#          NAME:  __copyfile
#   DESCRIPTION:  Simple function to copy files. Overrides if asked.
#----------------------------------------------------------------------------------------------------------------------
__copyfile() {
    overwrite=$_FORCE_OVERWRITE
    if [ $# -eq 2 ]; then
        sfile=$1
        dfile=$2
    elif [ $# -eq 3 ]; then
        sfile=$1
        dfile=$2
        overwrite=$3
    else
        echoerror "Wrong number of arguments for __copyfile()"
        echoinfo "USAGE: __copyfile <source> <dest>  OR  __copyfile <source> <dest> <overwrite>"
        exit 1
    fi

    # Does the source file exist?
    if [ ! -f "$sfile" ]; then
        echowarn "$sfile does not exist!"
        return 1
    fi

    # If the destination is a directory, let's make it a full path so the logic
    # below works as expected
    if [ -d "$dfile" ]; then
        echodebug "The passed destination ($dfile) is a directory"
        dfile="${dfile}/$(basename "$sfile")"
        echodebug "Full destination path is now: $dfile"
    fi

    if [ ! -f "$dfile" ]; then
        # The destination file does not exist, copy
        echodebug "Copying $sfile to $dfile"
        cp "$sfile" "$dfile" || return 1
    elif [ -f "$dfile" ] && [ "$overwrite" -eq $BS_TRUE ]; then
        # The destination exist and we're overwriting
        echodebug "Overwriting $dfile with $sfile"
        cp -f "$sfile" "$dfile" || return 1
    elif [ -f "$dfile" ] && [ "$overwrite" -ne $BS_TRUE ]; then
        echodebug "Not overwriting $dfile with $sfile"
    fi
    return 0
}


#---  FUNCTION  -------------------------------------------------------------------------------------------------------
#          NAME:  __movefile
#   DESCRIPTION:  Simple function to move files. Overrides if asked.
#----------------------------------------------------------------------------------------------------------------------
__movefile() {
    overwrite=$_FORCE_OVERWRITE
    if [ $# -eq 2 ]; then
        sfile=$1
        dfile=$2
    elif [ $# -eq 3 ]; then
        sfile=$1
        dfile=$2
        overwrite=$3
    else
        echoerror "Wrong number of arguments for __movefile()"
        echoinfo "USAGE: __movefile <source> <dest>  OR  __movefile <source> <dest> <overwrite>"
        exit 1
    fi

    if [ $_KEEP_TEMP_FILES -eq $BS_TRUE ]; then
        # We're being told not to move files, instead copy them so we can keep
        # them around
        echodebug "Since BS_KEEP_TEMP_FILES=1 we're copying files instead of moving them"
        __copyfile "$sfile" "$dfile" "$overwrite"
        return $?
    fi

    # Does the source file exist?
    if [ ! -f "$sfile" ]; then
        echowarn "$sfile does not exist!"
        return 1
    fi

    # If the destination is a directory, let's make it a full path so the logic
    # below works as expected
    if [ -d "$dfile" ]; then
        echodebug "The passed destination($dfile) is a directory"
        dfile="${dfile}/$(basename "$sfile")"
        echodebug "Full destination path is now: $dfile"
    fi

    if [ ! -f "$dfile" ]; then
        # The destination file does not exist, move
        echodebug "Moving $sfile to $dfile"
        mv "$sfile" "$dfile" || return 1
    elif [ -f "$dfile" ] && [ "$overwrite" -eq $BS_TRUE ]; then
        # The destination exist and we're overwriting
        echodebug "Overriding $dfile with $sfile"
        mv -f "$sfile" "$dfile" || return 1
    elif [ -f "$dfile" ] && [ "$overwrite" -ne $BS_TRUE ]; then
        echodebug "Not overriding $dfile with $sfile"
    fi

    return 0
}


#---  FUNCTION  -------------------------------------------------------------------------------------------------------
#          NAME:  __linkfile
#   DESCRIPTION:  Simple function to create symlinks. Overrides if asked. Accepts globs.
#----------------------------------------------------------------------------------------------------------------------
__linkfile() {
    overwrite=$_FORCE_OVERWRITE
    if [ $# -eq 2 ]; then
        target=$1
        linkname=$2
    elif [ $# -eq 3 ]; then
        target=$1
        linkname=$2
        overwrite=$3
    else
        echoerror "Wrong number of arguments for __linkfile()"
        echoinfo "USAGE: __linkfile <target> <link>  OR  __linkfile <tagret> <link> <overwrite>"
        exit 1
    fi

    for sfile in $target; do
        # Does the source file exist?
        if [ ! -f "$sfile" ]; then
            echowarn "$sfile does not exist!"
            return 1
        fi

        # If the destination is a directory, let's make it a full path so the logic
        # below works as expected
        if [ -d "$linkname" ]; then
            echodebug "The passed link name ($linkname) is a directory"
            linkname="${linkname}/$(basename "$sfile")"
            echodebug "Full destination path is now: $linkname"
        fi

        if [ ! -e "$linkname" ]; then
            # The destination file does not exist, create link
            echodebug "Creating $linkname symlink pointing to $sfile"
            ln -s "$sfile" "$linkname" || return 1
        elif [ -e "$linkname" ] && [ "$overwrite" -eq $BS_TRUE ]; then
            # The destination exist and we're overwriting
            echodebug "Overwriting $linkname symlink to point on $sfile"
            ln -sf "$sfile" "$linkname" || return 1
        elif [ -e "$linkname" ] && [ "$overwrite" -ne $BS_TRUE ]; then
            echodebug "Not overwriting $linkname symlink to point on $sfile"
        fi
    done

    return 0
}

#---  FUNCTION  -------------------------------------------------------------------------------------------------------
#          NAME:  __overwriteconfig()
#   DESCRIPTION:  Simple function to overwrite master or minion config files.
#----------------------------------------------------------------------------------------------------------------------
__overwriteconfig() {
    if [ $# -eq 2 ]; then
        target=$1
        json=$2
    else
        echoerror "Wrong number of arguments for __convert_json_to_yaml_str()"
        echoinfo "USAGE: __convert_json_to_yaml_str <configfile> <jsonstring>"
        exit 1
    fi

    # Make a tempfile to dump any python errors into.
    if __check_command_exists mktemp; then
        tempfile="$(mktemp /tmp/salt-config-XXXXXXXX 2>/dev/null)"

        if [ -z "$tempfile" ]; then
            echoerror "Failed to create temporary file in /tmp"
            return 1
        fi
    else
        tempfile="/tmp/salt-config-$$"
    fi

    # If python does not have yaml installed we're on Arch and should use python2
    if python -c "import yaml" 2> /dev/null; then
        good_python=python
    else
        good_python=python2
    fi

    # Convert json string to a yaml string and write it to config file. Output is dumped into tempfile.
    $good_python -c "import json; import yaml; jsn=json.loads('$json'); yml=yaml.safe_dump(jsn, line_break='\n', default_flow_style=False); config_file=open('$target', 'w'); config_file.write(yml); config_file.close();" 2>$tempfile

    # No python errors output to the tempfile
    if [ ! -s "$tempfile" ]; then
        rm -f "$tempfile"
        return 0
    fi

    # Errors are present in the tempfile - let's expose them to the user.
    fullerror=$(cat "$tempfile")
    echodebug "$fullerror"
    echoerror "Python error encountered. This is likely due to passing in a malformed JSON string. Please use -D to see stacktrace."

    rm -f "$tempfile"

    return 1

}

#---  FUNCTION  -------------------------------------------------------------------------------------------------------
#          NAME:  __check_services_systemd
#   DESCRIPTION:  Return 0 or 1 in case the service is enabled or not
#    PARAMETERS:  servicename
#----------------------------------------------------------------------------------------------------------------------
__check_services_systemd() {
    if [ $# -eq 0 ]; then
        echoerror "You need to pass a service name to check!"
        exit 1
    elif [ $# -ne 1 ]; then
        echoerror "You need to pass a service name to check as the single argument to the function"
    fi

    servicename=$1
    echodebug "Checking if service ${servicename} is enabled"

    if [ "$(systemctl is-enabled "${servicename}")" = "enabled" ]; then
        echodebug "Service ${servicename} is enabled"
        return 0
    else
        echodebug "Service ${servicename} is NOT enabled"
        return 1
    fi
}   # ----------  end of function __check_services_systemd  ----------


#---  FUNCTION  -------------------------------------------------------------------------------------------------------
#          NAME:  __check_services_upstart
#   DESCRIPTION:  Return 0 or 1 in case the service is enabled or not
#    PARAMETERS:  servicename
#----------------------------------------------------------------------------------------------------------------------
__check_services_upstart() {
    if [ $# -eq 0 ]; then
        echoerror "You need to pass a service name to check!"
        exit 1
    elif [ $# -ne 1 ]; then
        echoerror "You need to pass a service name to check as the single argument to the function"
    fi

    servicename=$1
    echodebug "Checking if service ${servicename} is enabled"

    # Check if service is enabled to start at boot
    initctl list | grep "${servicename}" > /dev/null 2>&1

    if [ $? -eq 0 ]; then
        echodebug "Service ${servicename} is enabled"
        return 0
    else
        echodebug "Service ${servicename} is NOT enabled"
        return 1
    fi
}   # ----------  end of function __check_services_upstart  ----------


#---  FUNCTION  -------------------------------------------------------------------------------------------------------
#          NAME:  __check_services_sysvinit
#   DESCRIPTION:  Return 0 or 1 in case the service is enabled or not
#    PARAMETERS:  servicename
#----------------------------------------------------------------------------------------------------------------------
__check_services_sysvinit() {
    if [ $# -eq 0 ]; then
        echoerror "You need to pass a service name to check!"
        exit 1
    elif [ $# -ne 1 ]; then
        echoerror "You need to pass a service name to check as the single argument to the function"
    fi

    servicename=$1
    echodebug "Checking if service ${servicename} is enabled"

    if [ "$(LC_ALL=C /sbin/chkconfig --list | grep "\<${servicename}\>" | grep '[2-5]:on')" != "" ]; then
        echodebug "Service ${servicename} is enabled"
        return 0
    else
        echodebug "Service ${servicename} is NOT enabled"
        return 1
    fi
}   # ----------  end of function __check_services_sysvinit  ----------


#---  FUNCTION  -------------------------------------------------------------------------------------------------------
#          NAME:  __check_services_debian
#   DESCRIPTION:  Return 0 or 1 in case the service is enabled or not
#    PARAMETERS:  servicename
#----------------------------------------------------------------------------------------------------------------------
__check_services_debian() {
    if [ $# -eq 0 ]; then
        echoerror "You need to pass a service name to check!"
        exit 1
    elif [ $# -ne 1 ]; then
        echoerror "You need to pass a service name to check as the single argument to the function"
    fi

    servicename=$1
    echodebug "Checking if service ${servicename} is enabled"

    # Check if the service is going to be started at any runlevel, fixes bootstrap in container (Docker, LXC)
    if ls /etc/rc?.d/S*"${servicename}" >/dev/null 2>&1; then
        echodebug "Service ${servicename} is enabled"
        return 0
    else
        echodebug "Service ${servicename} is NOT enabled"
        return 1
    fi
}   # ----------  end of function __check_services_debian  ----------


#---  FUNCTION  -------------------------------------------------------------------------------------------------------
#          NAME:  __check_services_openbsd
#   DESCRIPTION:  Return 0 or 1 in case the service is enabled or not
#    PARAMETERS:  servicename
#----------------------------------------------------------------------------------------------------------------------
__check_services_openbsd() {
    if [ $# -eq 0 ]; then
        echoerror "You need to pass a service name to check!"
        exit 1
    elif [ $# -ne 1 ]; then
        echoerror "You need to pass a service name to check as the single argument to the function"
    fi

    servicename=$1
    echodebug "Checking if service ${servicename} is enabled"

    # shellcheck disable=SC2086,SC2046,SC2144
    if rcctl get ${servicename} status; then
        echodebug "Service ${servicename} is enabled"
        return 0
    else
        echodebug "Service ${servicename} is NOT enabled"
        return 1
    fi
}   # ----------  end of function __check_services_openbsd  ----------

#---  FUNCTION  -------------------------------------------------------------------------------------------------------
#          NAME:  __check_services_alpine
#   DESCRIPTION:  Return 0 or 1 in case the service is enabled or not
#    PARAMETERS:  servicename
#----------------------------------------------------------------------------------------------------------------------
__check_services_alpine() {
    if [ $# -eq 0 ]; then
        echoerror "You need to pass a service name to check!"
        exit 1
    elif [ $# -ne 1 ]; then
        echoerror "You need to pass a service name to check as the single argument to the function"
    fi

    servicename=$1
    echodebug "Checking if service ${servicename} is enabled"

    # shellcheck disable=SC2086,SC2046,SC2144
    if rc-status $(rc-status -r) | tail -n +2 | grep -q "\<$servicename\>"; then
        echodebug "Service ${servicename} is enabled"
        return 0
    else
        echodebug "Service ${servicename} is NOT enabled"
        return 1
    fi
}   # ----------  end of function __check_services_openbsd  ----------


#---  FUNCTION  -------------------------------------------------------------------------------------------------------
#          NAME:  __create_virtualenv
#   DESCRIPTION:  Return 0 or 1 depending on successful creation of virtualenv
#----------------------------------------------------------------------------------------------------------------------
__create_virtualenv() {
    if [ ! -d "$_VIRTUALENV_DIR" ]; then
        echoinfo "Creating virtualenv ${_VIRTUALENV_DIR}"
        if [ $_PIP_ALL -eq $BS_TRUE ]; then
            virtualenv --no-site-packages "${_VIRTUALENV_DIR}" || return 1
        else
            virtualenv --system-site-packages "${_VIRTUALENV_DIR}" || return 1
        fi
    fi
    return 0
}   # ----------  end of function __create_virtualenv  ----------


#---  FUNCTION  -------------------------------------------------------------------------------------------------------
#          NAME:  __activate_virtualenv
#   DESCRIPTION:  Return 0 or 1 depending on successful activation of virtualenv
#----------------------------------------------------------------------------------------------------------------------
__activate_virtualenv() {
    set +o nounset
    # Is virtualenv empty
    if [ -z "$VIRTUAL_ENV" ]; then
        __create_virtualenv || return 1
        # shellcheck source=/dev/null
        . "${_VIRTUALENV_DIR}/bin/activate" || return 1
        echoinfo "Activated virtualenv ${_VIRTUALENV_DIR}"
    fi
    set -o nounset
    return 0
}   # ----------  end of function __activate_virtualenv  ----------

#---  FUNCTION  -------------------------------------------------------------------------------------------------------
#          NAME:  __install_pip_pkgs
#   DESCRIPTION:  Return 0 or 1 if successfully able to install pip packages. Can provide a different python version to
#                 install pip packages with. If $py_ver is not specified it will use the default python version.
#    PARAMETERS:  pkgs, py_ver
#----------------------------------------------------------------------------------------------------------------------

__install_pip_pkgs() {
    _pip_pkgs="$1"
    _py_exe="$2"
    _py_pkg=$(echo "$_py_exe" | sed -r "s/\.//g")
    _pip_cmd="${_py_exe} -m pip"

    if [ "${_py_exe}" = "" ]; then
        _py_exe='python'
    fi

    __check_pip_allowed

    # Install pip and pip dependencies
    if ! __check_command_exists "${_pip_cmd} --version"; then
        __PACKAGES="${_py_pkg}-setuptools ${_py_pkg}-pip gcc ${_py_pkg}-devel"
        # shellcheck disable=SC2086
        __yum_install_noinput ${__PACKAGES} || return 1
    fi

    echoinfo "Installing pip packages: ${_pip_pkgs} using ${_py_exe}"
    # shellcheck disable=SC2086
    ${_pip_cmd} install ${_pip_pkgs} || return 1
}

#---  FUNCTION  -------------------------------------------------------------------------------------------------------
#          NAME:  __install_pip_deps
#   DESCRIPTION:  Return 0 or 1 if successfully able to install pip packages via requirements file
#    PARAMETERS:  requirements_file
#----------------------------------------------------------------------------------------------------------------------
__install_pip_deps() {
    # Install virtualenv to system pip before activating virtualenv if thats going to be used
    # We assume pip pkg is installed since that is distro specific
    if [ "$_VIRTUALENV_DIR" != "null" ]; then
        if ! __check_command_exists pip; then
            echoerror "Pip not installed: required for -a installs"
            exit 1
        fi
        pip install -U virtualenv
        __activate_virtualenv || return 1
    else
        echoerror "Must have virtualenv dir specified for -a installs"
    fi

    requirements_file=$1
    if [ ! -f "${requirements_file}" ]; then
        echoerror "Requirements file: ${requirements_file} cannot be found, needed for -a (pip pkg) installs"
        exit 1
    fi

    __PIP_PACKAGES=''
    if [ "$_INSTALL_CLOUD" -eq $BS_TRUE ]; then
        # shellcheck disable=SC2089
        __PIP_PACKAGES="${__PIP_PACKAGES} 'apache-libcloud>=$_LIBCLOUD_MIN_VERSION'"
    fi

    # shellcheck disable=SC2086,SC2090
    pip install -U -r ${requirements_file} ${__PIP_PACKAGES}
}   # ----------  end of function __install_pip_deps  ----------


#######################################################################################################################
#
#   Distribution install functions
#
#   In order to install salt for a distribution you need to define:
#
#   To Install Dependencies, which is required, one of:
#       1. install_<distro>_<major_version>_<install_type>_deps
#       2. install_<distro>_<major_version>_<minor_version>_<install_type>_deps
#       3. install_<distro>_<major_version>_deps
#       4  install_<distro>_<major_version>_<minor_version>_deps
#       5. install_<distro>_<install_type>_deps
#       6. install_<distro>_deps
#
#   Optionally, define a salt configuration function, which will be called if
#   the -c (config-dir) option is passed. One of:
#       1. config_<distro>_<major_version>_<install_type>_salt
#       2. config_<distro>_<major_version>_<minor_version>_<install_type>_salt
#       3. config_<distro>_<major_version>_salt
#       4  config_<distro>_<major_version>_<minor_version>_salt
#       5. config_<distro>_<install_type>_salt
#       6. config_<distro>_salt
#       7. config_salt [THIS ONE IS ALREADY DEFINED AS THE DEFAULT]
#
#   Optionally, define a salt master pre-seed function, which will be called if
#   the -k (pre-seed master keys) option is passed. One of:
#       1. preseed_<distro>_<major_version>_<install_type>_master
#       2. preseed_<distro>_<major_version>_<minor_version>_<install_type>_master
#       3. preseed_<distro>_<major_version>_master
#       4  preseed_<distro>_<major_version>_<minor_version>_master
#       5. preseed_<distro>_<install_type>_master
#       6. preseed_<distro>_master
#       7. preseed_master [THIS ONE IS ALREADY DEFINED AS THE DEFAULT]
#
#   To install salt, which, of course, is required, one of:
#       1. install_<distro>_<major_version>_<install_type>
#       2. install_<distro>_<major_version>_<minor_version>_<install_type>
#       3. install_<distro>_<install_type>
#
#   Optionally, define a post install function, one of:
#       1. install_<distro>_<major_version>_<install_type>_post
#       2. install_<distro>_<major_version>_<minor_version>_<install_type>_post
#       3. install_<distro>_<major_version>_post
#       4  install_<distro>_<major_version>_<minor_version>_post
#       5. install_<distro>_<install_type>_post
#       6. install_<distro>_post
#
#   Optionally, define a start daemons function, one of:
#       1. install_<distro>_<major_version>_<install_type>_restart_daemons
#       2. install_<distro>_<major_version>_<minor_version>_<install_type>_restart_daemons
#       3. install_<distro>_<major_version>_restart_daemons
#       4  install_<distro>_<major_version>_<minor_version>_restart_daemons
#       5. install_<distro>_<install_type>_restart_daemons
#       6. install_<distro>_restart_daemons
#
#       NOTE: The start daemons function should be able to restart any daemons
#             which are running, or start if they're not running.
#
#   Optionally, define a daemons running function, one of:
#       1. daemons_running_<distro>_<major_version>_<install_type>
#       2. daemons_running_<distro>_<major_version>_<minor_version>_<install_type>
#       3. daemons_running_<distro>_<major_version>
#       4  daemons_running_<distro>_<major_version>_<minor_version>
#       5. daemons_running_<distro>_<install_type>
#       6. daemons_running_<distro>
#       7. daemons_running  [THIS ONE IS ALREADY DEFINED AS THE DEFAULT]
#
#   Optionally, check enabled Services:
#       1. install_<distro>_<major_version>_<install_type>_check_services
#       2. install_<distro>_<major_version>_<minor_version>_<install_type>_check_services
#       3. install_<distro>_<major_version>_check_services
#       4  install_<distro>_<major_version>_<minor_version>_check_services
#       5. install_<distro>_<install_type>_check_services
#       6. install_<distro>_check_services
#
#######################################################################################################################


#######################################################################################################################
#
#   Ubuntu Install Functions
#
__enable_universe_repository() {
    if [ "$(grep -R universe /etc/apt/sources.list /etc/apt/sources.list.d/ | grep -v '#')" != "" ]; then
        # The universe repository is already enabled
        return 0
    fi

    echodebug "Enabling the universe repository"

    add-apt-repository -y "deb http://archive.ubuntu.com/ubuntu $(lsb_release -sc) universe" || return 1

    return 0
}

__install_saltstack_ubuntu_repository() {

    # Workaround for latest non-LTS ubuntu
    if [ "$DISTRO_VERSION" = "16.10" ] || [ "$DISTRO_MAJOR_VERSION" -gt 16 ]; then
        echowarn "Non-LTS Ubuntu detected, but stable packages requested. Trying packages from latest LTS release. You may experience problems."
        UBUNTU_VERSION=16.04
        UBUNTU_CODENAME="xenial"
    else
        UBUNTU_VERSION=$DISTRO_VERSION
        UBUNTU_CODENAME=$DISTRO_CODENAME
    fi

    # SaltStack's stable Ubuntu repository:
    SALTSTACK_UBUNTU_URL="${HTTP_VAL}://${_REPO_URL}/apt/ubuntu/${UBUNTU_VERSION}/${__REPO_ARCH}/${STABLE_REV}"
    echo "deb $SALTSTACK_UBUNTU_URL $UBUNTU_CODENAME main" > /etc/apt/sources.list.d/saltstack.list

    # Make sure https transport is available
    if [ "$HTTP_VAL" = "https" ] ; then
        __apt_get_install_noinput apt-transport-https ca-certificates || return 1
    fi

    __apt_key_fetch "$SALTSTACK_UBUNTU_URL/SALTSTACK-GPG-KEY.pub" || return 1

    apt-get update
}

install_ubuntu_deps() {
    if [ $_DISABLE_REPOS -eq $BS_FALSE ]; then
        # Install add-apt-repository
        if ! __check_command_exists add-apt-repository; then
            __apt_get_install_noinput software-properties-common || return 1
        fi

        __enable_universe_repository || return 1

        apt-get update
    fi

    __PACKAGES=''

    if [ "$DISTRO_MAJOR_VERSION" -lt 16 ]; then
        # Minimal systems might not have upstart installed, install it
        __PACKAGES="upstart"
    fi

    if [ "$DISTRO_MAJOR_VERSION" -ge 16 ]; then
        __PACKAGES="${__PACKAGES} python2.7"
    fi

    if [ "$_VIRTUALENV_DIR" != "null" ]; then
        __PACKAGES="${__PACKAGES} python-virtualenv"
    fi
    # Need python-apt for managing packages via Salt
    __PACKAGES="${__PACKAGES} python-apt"

    # requests is still used by many salt modules
    __PACKAGES="${__PACKAGES} python-requests"

    # YAML module is used for generating custom master/minion configs
    __PACKAGES="${__PACKAGES} python-yaml"

    # Additionally install procps and pciutils which allows for Docker bootstraps. See 366#issuecomment-39666813
    __PACKAGES="${__PACKAGES} procps pciutils"

    # shellcheck disable=SC2086,SC2090
    __apt_get_install_noinput ${__PACKAGES} || return 1

    if [ "${_EXTRA_PACKAGES}" != "" ]; then
        echoinfo "Installing the following extra packages as requested: ${_EXTRA_PACKAGES}"
        # shellcheck disable=SC2086
        __apt_get_install_noinput ${_EXTRA_PACKAGES} || return 1
    fi

    return 0
}

install_ubuntu_stable_deps() {
    if [ "${_SLEEP}" -eq "${__DEFAULT_SLEEP}" ] && [ "$DISTRO_MAJOR_VERSION" -lt 16 ]; then
        # The user did not pass a custom sleep value as an argument, let's increase the default value
        echodebug "On Ubuntu systems we increase the default sleep value to 10."
        echodebug "See https://github.com/saltstack/salt/issues/12248 for more info."
        _SLEEP=10
    fi

    if [ $_START_DAEMONS -eq $BS_FALSE ]; then
        echowarn "Not starting daemons on Debian based distributions is not working mostly because starting them is the default behaviour."
    fi

    # No user interaction, libc6 restart services for example
    export DEBIAN_FRONTEND=noninteractive

    apt-get update

    if [ "${_UPGRADE_SYS}" -eq $BS_TRUE ]; then
        if [ "${_INSECURE_DL}" -eq $BS_TRUE ]; then
            __apt_get_install_noinput --allow-unauthenticated debian-archive-keyring &&
                apt-key update && apt-get update
        fi

        __apt_get_upgrade_noinput || return 1
    fi

    __check_dpkg_architecture || return 1

    if [ "$_DISABLE_REPOS" -eq "$BS_FALSE" ] || [ "$_CUSTOM_REPO_URL" != "null" ]; then
        __install_saltstack_ubuntu_repository || return 1
    fi

    install_ubuntu_deps || return 1
}

install_ubuntu_daily_deps() {
    install_ubuntu_stable_deps || return 1

    if [ $_DISABLE_REPOS -eq $BS_FALSE ]; then
        __enable_universe_repository || return 1

        add-apt-repository -y ppa:saltstack/salt-daily || return 1
        apt-get update
    fi

    if [ "$_UPGRADE_SYS" -eq $BS_TRUE ]; then
        __apt_get_upgrade_noinput || return 1
    fi

    return 0
}

install_ubuntu_git_deps() {
    apt-get update

    if ! __check_command_exists git; then
        __apt_get_install_noinput git-core || return 1
    fi

    if [ "$_INSECURE_DL" -eq $BS_FALSE ] && [ "${_SALT_REPO_URL%%://*}" = "https" ]; then
        __apt_get_install_noinput ca-certificates
    fi

    __git_clone_and_checkout || return 1

    __PACKAGES=""

    # See how we are installing packages
    if [ "${_PIP_ALL}" -eq $BS_TRUE ]; then
        __PACKAGES="${__PACKAGES} python-dev swig libssl-dev libzmq3 libzmq3-dev"

        if ! __check_command_exists pip; then
            __PACKAGES="${__PACKAGES} python-setuptools python-pip"
        fi

        # Get just the apt packages that are required to build all the pythons
        # shellcheck disable=SC2086
        __apt_get_install_noinput ${__PACKAGES} || return 1
        # Install the pythons from requirements (only zmq for now)
        __install_pip_deps "${_SALT_GIT_CHECKOUT_DIR}/requirements/zeromq.txt" || return 1
    else
        install_ubuntu_stable_deps || return 1

        __PACKAGES="${__PACKAGES} python-crypto python-jinja2 python-msgpack python-requests"
        __PACKAGES="${__PACKAGES} python-tornado python-yaml python-zmq"

        if [ "$_INSTALL_CLOUD" -eq $BS_TRUE ]; then
            # Install python-libcloud if asked to
            __PACKAGES="${__PACKAGES} python-libcloud"
        fi

        # shellcheck disable=SC2086
        __apt_get_install_noinput ${__PACKAGES} || return 1
    fi

    # Let's trigger config_salt()
    if [ "$_TEMP_CONFIG_DIR" = "null" ]; then
        _TEMP_CONFIG_DIR="${_SALT_GIT_CHECKOUT_DIR}/conf/"
        CONFIG_SALT_FUNC="config_salt"
    fi

    return 0
}

install_ubuntu_stable() {
    __PACKAGES=""

    if [ "$_INSTALL_CLOUD" -eq $BS_TRUE ];then
        __PACKAGES="${__PACKAGES} salt-cloud"
    fi
    if [ "$_INSTALL_MASTER" -eq $BS_TRUE ]; then
        __PACKAGES="${__PACKAGES} salt-master"
    fi
    if [ "$_INSTALL_MINION" -eq $BS_TRUE ]; then
        __PACKAGES="${__PACKAGES} salt-minion"
    fi
    if [ "$_INSTALL_SYNDIC" -eq $BS_TRUE ]; then
        __PACKAGES="${__PACKAGES} salt-syndic"
    fi

    # shellcheck disable=SC2086
    __apt_get_install_noinput ${__PACKAGES} || return 1

    return 0
}

install_ubuntu_daily() {
    install_ubuntu_stable || return 1

    return 0
}

install_ubuntu_git() {
    # Activate virtualenv before install
    if [ "${_VIRTUALENV_DIR}" != "null" ]; then
        __activate_virtualenv || return 1
    fi

    if [ -f "${_SALT_GIT_CHECKOUT_DIR}/salt/syspaths.py" ]; then
        python setup.py --salt-config-dir="$_SALT_ETC_DIR" --salt-cache-dir="${_SALT_CACHE_DIR}" ${SETUP_PY_INSTALL_ARGS} install --install-layout=deb || return 1
    else
        python setup.py ${SETUP_PY_INSTALL_ARGS} install --install-layout=deb || return 1
    fi

    return 0
}

install_ubuntu_stable_post() {
    for fname in api master minion syndic; do
        # Skip salt-api since the service should be opt-in and not necessarily started on boot
        [ $fname = "api" ] && continue

        # Skip if not meant to be installed
        [ $fname = "minion" ] && [ "$_INSTALL_MINION" -eq $BS_FALSE ] && continue
        [ $fname = "master" ] && [ "$_INSTALL_MASTER" -eq $BS_FALSE ] && continue
        [ $fname = "syndic" ] && [ "$_INSTALL_SYNDIC" -eq $BS_FALSE ] && continue

        if [ -f /bin/systemctl ]; then
            # Using systemd
            /bin/systemctl is-enabled salt-$fname.service > /dev/null 2>&1 || (
                /bin/systemctl preset salt-$fname.service > /dev/null 2>&1 &&
                /bin/systemctl enable salt-$fname.service > /dev/null 2>&1
            )
            sleep 0.1
            /bin/systemctl daemon-reload
        elif [ -f /etc/init.d/salt-$fname ]; then
            update-rc.d salt-$fname defaults
        fi
    done

    return 0
}

install_ubuntu_git_post() {
    for fname in api master minion syndic; do
        # Skip if not meant to be installed
        [ $fname = "api" ] && \
            ([ "$_INSTALL_MASTER" -eq $BS_FALSE ] || ! __check_command_exists "salt-${fname}") && continue
        [ $fname = "master" ] && [ "$_INSTALL_MASTER" -eq $BS_FALSE ] && continue
        [ $fname = "minion" ] && [ "$_INSTALL_MINION" -eq $BS_FALSE ] && continue
        [ $fname = "syndic" ] && [ "$_INSTALL_SYNDIC" -eq $BS_FALSE ] && continue

        if [ -f /bin/systemctl ] && [ "$DISTRO_MAJOR_VERSION" -ge 16 ]; then
            __copyfile "${_SALT_GIT_CHECKOUT_DIR}/pkg/salt-${fname}.service" "/lib/systemd/system/salt-${fname}.service"

            # Skip salt-api since the service should be opt-in and not necessarily started on boot
            [ $fname = "api" ] && continue

            systemctl is-enabled salt-$fname.service || (systemctl preset salt-$fname.service && systemctl enable salt-$fname.service)
            sleep 0.1
            systemctl daemon-reload
        elif [ -f /sbin/initctl ]; then
            _upstart_conf="/etc/init/salt-$fname.conf"
            # We have upstart support
            echodebug "There's upstart support"
            if [ ! -f $_upstart_conf ]; then
                # upstart does not know about our service, let's copy the proper file
                echowarn "Upstart does not appear to know about salt-$fname"
                echodebug "Copying ${_SALT_GIT_CHECKOUT_DIR}/pkg/salt-$fname.upstart to $_upstart_conf"
                __copyfile "${_SALT_GIT_CHECKOUT_DIR}/pkg/salt-${fname}.upstart" "$_upstart_conf"
                # Set service to know about virtualenv
                if [ "${_VIRTUALENV_DIR}" != "null" ]; then
                    echo "SALT_USE_VIRTUALENV=${_VIRTUALENV_DIR}" > /etc/default/salt-${fname}
                fi
                /sbin/initctl reload-configuration || return 1
            fi
        # No upstart support in Ubuntu!?
        elif [ -f "${_SALT_GIT_CHECKOUT_DIR}/pkg/salt-${fname}.init" ]; then
            echodebug "There's NO upstart support!?"
            echodebug "Copying ${_SALT_GIT_CHECKOUT_DIR}/pkg/salt-${fname}.init to /etc/init.d/salt-$fname"
            __copyfile "${_SALT_GIT_CHECKOUT_DIR}/pkg/salt-${fname}.init" "/etc/init.d/salt-$fname"
            chmod +x /etc/init.d/salt-$fname

            # Skip salt-api since the service should be opt-in and not necessarily started on boot
            [ $fname = "api" ] && continue

            update-rc.d salt-$fname defaults
        else
            echoerror "Neither upstart nor init.d was setup for salt-$fname"
        fi
    done

    return 0
}

install_ubuntu_restart_daemons() {
    [ $_START_DAEMONS -eq $BS_FALSE ] && return

    # Ensure upstart configs / systemd units are loaded
    if [ -f /bin/systemctl ] && [ "$DISTRO_MAJOR_VERSION" -ge 16 ]; then
        systemctl daemon-reload
    elif [ -f /sbin/initctl ]; then
        /sbin/initctl reload-configuration
    fi

    for fname in api master minion syndic; do
        # Skip salt-api since the service should be opt-in and not necessarily started on boot
        [ $fname = "api" ] && continue

        # Skip if not meant to be installed
        [ $fname = "master" ] && [ "$_INSTALL_MASTER" -eq $BS_FALSE ] && continue
        [ $fname = "minion" ] && [ "$_INSTALL_MINION" -eq $BS_FALSE ] && continue
        [ $fname = "syndic" ] && [ "$_INSTALL_SYNDIC" -eq $BS_FALSE ] && continue

        if [ -f /bin/systemctl ] && [ "$DISTRO_MAJOR_VERSION" -ge 16 ]; then
            echodebug "There's systemd support while checking salt-$fname"
            systemctl stop salt-$fname > /dev/null 2>&1
            systemctl start salt-$fname.service
            [ $? -eq 0 ] && continue
            # We failed to start the service, let's test the SysV code below
            echodebug "Failed to start salt-$fname using systemd"
        fi

        if [ -f /sbin/initctl ]; then
            echodebug "There's upstart support while checking salt-$fname"

            status salt-$fname 2>/dev/null | grep -q running
            if [ $? -eq 0 ]; then
                stop salt-$fname || (echodebug "Failed to stop salt-$fname" && return 1)
            fi

            start salt-$fname
            [ $? -eq 0 ] && continue
            # We failed to start the service, let's test the SysV code below
            echodebug "Failed to start salt-$fname using Upstart"
        fi

        if [ ! -f /etc/init.d/salt-$fname ]; then
            echoerror "No init.d support for salt-$fname was found"
            return 1
        fi

        /etc/init.d/salt-$fname stop > /dev/null 2>&1
        /etc/init.d/salt-$fname start
    done

    return 0
}

install_ubuntu_check_services() {
    for fname in api master minion syndic; do
        # Skip salt-api since the service should be opt-in and not necessarily started on boot
        [ $fname = "api" ] && continue

        # Skip if not meant to be installed
        [ $fname = "minion" ] && [ "$_INSTALL_MINION" -eq $BS_FALSE ] && continue
        [ $fname = "master" ] && [ "$_INSTALL_MASTER" -eq $BS_FALSE ] && continue
        [ $fname = "syndic" ] && [ "$_INSTALL_SYNDIC" -eq $BS_FALSE ] && continue

        if [ -f /bin/systemctl ] && [ "$DISTRO_MAJOR_VERSION" -ge 16 ]; then
            __check_services_systemd salt-$fname || return 1
        elif [ -f /sbin/initctl ] && [ -f /etc/init/salt-${fname}.conf ]; then
            __check_services_upstart salt-$fname || return 1
        elif [ -f /etc/init.d/salt-$fname ]; then
            __check_services_debian salt-$fname || return 1
        fi
    done

    return 0
}
#
#   End of Ubuntu Install Functions
#
#######################################################################################################################

#######################################################################################################################
#
#   Debian Install Functions
#
__install_saltstack_debian_repository() {
    if [ "$DISTRO_MAJOR_VERSION" -eq 10 ]; then
        # Packages for Debian 10 at repo.saltstack.com are not yet available
        # Set up repository for Debian 9 for Debian 10 for now until support
        # is available at repo.saltstack.com for Debian 10.
        echowarn "Debian 10 distribution detected, but stable packages requested. Trying packages from Debian 9. You may experience problems."
        DEBIAN_RELEASE="9"
        DEBIAN_CODENAME="stretch"
    else
        DEBIAN_RELEASE="$DISTRO_MAJOR_VERSION"
        DEBIAN_CODENAME="$DISTRO_CODENAME"
    fi

    # amd64 is just a part of repository URI, 32-bit pkgs are hosted under the same location
    SALTSTACK_DEBIAN_URL="${HTTP_VAL}://${_REPO_URL}/apt/debian/${DEBIAN_RELEASE}/${__REPO_ARCH}/${STABLE_REV}"
    echo "deb $SALTSTACK_DEBIAN_URL $DEBIAN_CODENAME main" > "/etc/apt/sources.list.d/saltstack.list"

    if [ "$HTTP_VAL" = "https" ] ; then
        __apt_get_install_noinput apt-transport-https ca-certificates || return 1
    fi

    __apt_key_fetch "$SALTSTACK_DEBIAN_URL/SALTSTACK-GPG-KEY.pub" || return 1

    apt-get update

}

install_debian_deps() {
    if [ $_START_DAEMONS -eq $BS_FALSE ]; then
        echowarn "Not starting daemons on Debian based distributions is not working mostly because starting them is the default behaviour."
    fi

    # No user interaction, libc6 restart services for example
    export DEBIAN_FRONTEND=noninteractive

    apt-get update

    if [ "${_UPGRADE_SYS}" -eq $BS_TRUE ]; then
        # Try to update GPG keys first if allowed
        if [ "${_INSECURE_DL}" -eq $BS_TRUE ]; then
            __apt_get_install_noinput --allow-unauthenticated debian-archive-keyring &&
                apt-key update && apt-get update
        fi

        __apt_get_upgrade_noinput || return 1
    fi

    __check_dpkg_architecture || return 1

    # Additionally install procps and pciutils which allows for Docker bootstraps. See 366#issuecomment-39666813
    __PACKAGES='procps pciutils'

    # YAML module is used for generating custom master/minion configs
    __PACKAGES="${__PACKAGES} python-yaml"

    # Debian 9 needs the dirmgr package in order to import the GPG key later
    if [ "$DISTRO_MAJOR_VERSION" -ge 9 ]; then
        __PACKAGES="${__PACKAGES} dirmngr"
    fi

    # shellcheck disable=SC2086
    __apt_get_install_noinput ${__PACKAGES} || return 1

    if [ "$_DISABLE_REPOS" -eq "$BS_FALSE" ] || [ "$_CUSTOM_REPO_URL" != "null" ]; then
        __install_saltstack_debian_repository || return 1
    fi

    if [ "${_EXTRA_PACKAGES}" != "" ]; then
        echoinfo "Installing the following extra packages as requested: ${_EXTRA_PACKAGES}"
        # shellcheck disable=SC2086
        __apt_get_install_noinput ${_EXTRA_PACKAGES} || return 1
    fi

    return 0
}

install_debian_git_deps() {
    if ! __check_command_exists git; then
        __apt_get_install_noinput git || return 1
    fi

    if [ "$_INSECURE_DL" -eq $BS_FALSE ] && [ "${_SALT_REPO_URL%%://*}" = "https" ]; then
        __apt_get_install_noinput ca-certificates
    fi

    __git_clone_and_checkout || return 1

    __PACKAGES="libzmq3 libzmq3-dev lsb-release python-apt python-backports.ssl-match-hostname python-crypto"
    __PACKAGES="${__PACKAGES} python-jinja2 python-msgpack python-requests"
    __PACKAGES="${__PACKAGES} python-tornado python-yaml python-zmq"

    if [ "$_INSTALL_CLOUD" -eq $BS_TRUE ]; then
        # Install python-libcloud if asked to
        __PACKAGES="${__PACKAGES} python-libcloud"
    fi

    # shellcheck disable=SC2086
    __apt_get_install_noinput ${__PACKAGES} || return 1

    # Let's trigger config_salt()
    if [ "$_TEMP_CONFIG_DIR" = "null" ]; then
        _TEMP_CONFIG_DIR="${_SALT_GIT_CHECKOUT_DIR}/conf/"
        CONFIG_SALT_FUNC="config_salt"
    fi

    return 0
}

install_debian_7_git_deps() {
    install_debian_deps || return 1
    install_debian_git_deps || return 1

    return 0
}

install_debian_8_git_deps() {
    install_debian_deps || return 1

    if ! __check_command_exists git; then
        __apt_get_install_noinput git || return 1
    fi

    if [ "$_INSECURE_DL" -eq $BS_FALSE ] && [ "${_SALT_REPO_URL%%://*}" = "https" ]; then
        __apt_get_install_noinput ca-certificates
    fi

    __git_clone_and_checkout || return 1

    __PACKAGES="libzmq3 libzmq3-dev lsb-release python-apt python-crypto python-jinja2 python-msgpack"
    __PACKAGES="${__PACKAGES} python-requests python-systemd python-yaml python-zmq"

    if [ "$_INSTALL_CLOUD" -eq $BS_TRUE ]; then
        # Install python-libcloud if asked to
        __PACKAGES="${__PACKAGES} python-libcloud"
    fi

    __PIP_PACKAGES=''
    if (__check_pip_allowed >/dev/null 2>&1); then
        __PIP_PACKAGES='tornado'
        # Install development environment for building tornado Python module
        __PACKAGES="${__PACKAGES} build-essential python-dev"

        if ! __check_command_exists pip; then
            __PACKAGES="${__PACKAGES} python-pip"
        fi
    # Attempt to configure backports repo on non-x86_64 system
    elif [ $_DISABLE_REPOS -eq $BS_FALSE ] && [ "$DPKG_ARCHITECTURE" != "amd64" ]; then
        # Check if Debian Backports repo already configured
        if ! apt-cache policy | grep -q 'Debian Backports'; then
            echo 'deb http://httpredir.debian.org/debian jessie-backports main' > \
                /etc/apt/sources.list.d/backports.list
        fi

        apt-get update || return 1

        # python-tornado package should be installed from backports repo
        __PACKAGES="${__PACKAGES} python-backports.ssl-match-hostname python-tornado/jessie-backports"
    else
        __PACKAGES="${__PACKAGES} python-backports.ssl-match-hostname python-tornado"
    fi

    # shellcheck disable=SC2086
    __apt_get_install_noinput ${__PACKAGES} || return 1

    if [ "${__PIP_PACKAGES}" != "" ]; then
        # shellcheck disable=SC2086,SC2090
        pip install -U ${__PIP_PACKAGES} || return 1
    fi

    # Let's trigger config_salt()
    if [ "$_TEMP_CONFIG_DIR" = "null" ]; then
        _TEMP_CONFIG_DIR="${_SALT_GIT_CHECKOUT_DIR}/conf/"
        CONFIG_SALT_FUNC="config_salt"
    fi

    return 0
}

install_debian_9_git_deps() {
    install_debian_deps || return 1

    if ! __check_command_exists git; then
        __apt_get_install_noinput git || return 1
    fi

    if [ "$_INSECURE_DL" -eq $BS_FALSE ] && [ "${_SALT_REPO_URL%%://*}" = "https" ]; then
        __apt_get_install_noinput ca-certificates
    fi

    __git_clone_and_checkout || return 1

    __PACKAGES="libzmq5 lsb-release python-apt python-backports-abc python-crypto"
    __PACKAGES="${__PACKAGES} python-jinja2 python-msgpack python-requests python-systemd"
    __PACKAGES="${__PACKAGES} python-tornado python-yaml python-zmq"

    if [ "$_INSTALL_CLOUD" -eq $BS_TRUE ]; then
        # Install python-libcloud if asked to
        __PACKAGES="${__PACKAGES} python-libcloud"
    fi

    # shellcheck disable=SC2086
    __apt_get_install_noinput ${__PACKAGES} || return 1

    # Let's trigger config_salt()
    if [ "$_TEMP_CONFIG_DIR" = "null" ]; then
        _TEMP_CONFIG_DIR="${_SALT_GIT_CHECKOUT_DIR}/conf/"
        CONFIG_SALT_FUNC="config_salt"
    fi

    return 0
}

install_debian_10_git_deps() {
    install_debian_9_git_deps || return 1
    return 0
}

install_debian_stable() {
    __PACKAGES=""

    if [ "$_INSTALL_CLOUD" -eq $BS_TRUE ];then
        __PACKAGES="${__PACKAGES} salt-cloud"
    fi
    if [ "$_INSTALL_MASTER" -eq $BS_TRUE ]; then
        __PACKAGES="${__PACKAGES} salt-master"
    fi
    if [ "$_INSTALL_MINION" -eq $BS_TRUE ]; then
        __PACKAGES="${__PACKAGES} salt-minion"
    fi
    if [ "$_INSTALL_SYNDIC" -eq $BS_TRUE ]; then
        __PACKAGES="${__PACKAGES} salt-syndic"
    fi

    # shellcheck disable=SC2086
    __apt_get_install_noinput ${__PACKAGES} || return 1

    return 0
}

install_debian_7_stable() {
    install_debian_stable || return 1
    return 0
}

install_debian_8_stable() {
    install_debian_stable || return 1
    return 0
}

install_debian_9_stable() {
    install_debian_stable || return 1
    return 0
}

install_debian_git() {
    if [ -f "${_SALT_GIT_CHECKOUT_DIR}/salt/syspaths.py" ]; then
        python setup.py --salt-config-dir="$_SALT_ETC_DIR" --salt-cache-dir="${_SALT_CACHE_DIR}" ${SETUP_PY_INSTALL_ARGS} install --install-layout=deb || return 1
    else
        python setup.py ${SETUP_PY_INSTALL_ARGS} install --install-layout=deb || return 1
    fi
}

install_debian_7_git() {
    install_debian_git || return 1
    return 0
}

install_debian_8_git() {
    install_debian_git || return 1
    return 0
}

install_debian_9_git() {
    install_debian_git || return 1
    return 0
}

install_debian_git_post() {
    for fname in api master minion syndic; do
        # Skip if not meant to be installed
        [ "$fname" = "api" ] && \
            ([ "$_INSTALL_MASTER" -eq $BS_FALSE ] || ! __check_command_exists "salt-${fname}") && continue
        [ "$fname" = "master" ] && [ "$_INSTALL_MASTER" -eq $BS_FALSE ] && continue
        [ "$fname" = "minion" ] && [ "$_INSTALL_MINION" -eq $BS_FALSE ] && continue
        [ "$fname" = "syndic" ] && [ "$_INSTALL_SYNDIC" -eq $BS_FALSE ] && continue

        # Configure SystemD for Debian 8 "Jessie" and later
        if [ -f /bin/systemctl ]; then
            if [ ! -f /lib/systemd/system/salt-${fname}.service ] || \
                ([ -f /lib/systemd/system/salt-${fname}.service ] && [ $_FORCE_OVERWRITE -eq $BS_TRUE ]); then
                if [ -f "${_SALT_GIT_CHECKOUT_DIR}/pkg/salt-${fname}.service" ]; then
                    __copyfile "${_SALT_GIT_CHECKOUT_DIR}/pkg/salt-${fname}.service" /lib/systemd/system
                    __copyfile "${_SALT_GIT_CHECKOUT_DIR}/pkg/salt-${fname}.environment" "/etc/default/salt-${fname}"
                else
                    # workaround before adding Debian-specific unit files to the Salt main repo
                    __copyfile "${_SALT_GIT_CHECKOUT_DIR}/pkg/salt-${fname}.service" /lib/systemd/system
                    sed -i -e '/^Type/ s/notify/simple/' /lib/systemd/system/salt-${fname}.service
                fi
            fi

            # Skip salt-api since the service should be opt-in and not necessarily started on boot
            [ "$fname" = "api" ] && continue

            /bin/systemctl enable "salt-${fname}.service"
            SYSTEMD_RELOAD=$BS_TRUE

        # Install initscripts for Debian 7 "Wheezy"
        elif [ ! -f "/etc/init.d/salt-$fname" ] || \
            ([ -f "/etc/init.d/salt-$fname" ] && [ "$_FORCE_OVERWRITE" -eq $BS_TRUE ]); then
            if [ -f "${_SALT_GIT_CHECKOUT_DIR}/pkg/salt-$fname.init" ]; then
                __copyfile "${_SALT_GIT_CHECKOUT_DIR}/pkg/salt-${fname}.init" "/etc/init.d/salt-${fname}"
                __copyfile "${_SALT_GIT_CHECKOUT_DIR}/pkg/salt-${fname}.environment" "/etc/default/salt-${fname}"
            else
                # Make sure wget is available
                __check_command_exists wget || __apt_get_install_noinput wget || return 1
                __fetch_url "/etc/init.d/salt-${fname}" "${HTTP_VAL}://anonscm.debian.org/cgit/pkg-salt/salt.git/plain/debian/salt-${fname}.init"
            fi

            if [ ! -f "/etc/init.d/salt-${fname}" ]; then
                echowarn "The init script for salt-${fname} was not found, skipping it..."
                continue
            fi

            chmod +x "/etc/init.d/salt-${fname}"

            # Skip salt-api since the service should be opt-in and not necessarily started on boot
            [ "$fname" = "api" ] && continue

            update-rc.d "salt-${fname}" defaults
        fi
    done
}

install_debian_restart_daemons() {
    [ "$_START_DAEMONS" -eq $BS_FALSE ] && return 0

    for fname in api master minion syndic; do
        # Skip salt-api since the service should be opt-in and not necessarily started on boot
        [ $fname = "api" ] && continue

        # Skip if not meant to be installed
        [ $fname = "master" ] && [ "$_INSTALL_MASTER" -eq $BS_FALSE ] && continue
        [ $fname = "minion" ] && [ "$_INSTALL_MINION" -eq $BS_FALSE ] && continue
        [ $fname = "syndic" ] && [ "$_INSTALL_SYNDIC" -eq $BS_FALSE ] && continue

        if [ -f /bin/systemctl ]; then
            # Debian 8 uses systemd
            /bin/systemctl stop salt-$fname > /dev/null 2>&1
            /bin/systemctl start salt-$fname.service
        elif [ -f /etc/init.d/salt-$fname ]; then
            # Still in SysV init
            /etc/init.d/salt-$fname stop > /dev/null 2>&1
            /etc/init.d/salt-$fname start
        fi
    done
}

install_debian_check_services() {
    for fname in api master minion syndic; do
        # Skip salt-api since the service should be opt-in and not necessarily started on boot
        [ $fname = "api" ] && continue

        # Skip if not meant to be installed
        [ $fname = "master" ] && [ "$_INSTALL_MASTER" -eq $BS_FALSE ] && continue
        [ $fname = "minion" ] && [ "$_INSTALL_MINION" -eq $BS_FALSE ] && continue
        [ $fname = "syndic" ] && [ "$_INSTALL_SYNDIC" -eq $BS_FALSE ] && continue

        if [ -f /bin/systemctl ]; then
            __check_services_systemd salt-$fname || return 1
        elif [ -f /etc/init.d/salt-$fname ]; then
            __check_services_debian salt-$fname || return 1
        fi
    done
    return 0
}
#
#   Ended Debian Install Functions
#
#######################################################################################################################

#######################################################################################################################
#
#   Fedora Install Functions
#

install_fedora_deps() {

    if [ $_DISABLE_REPOS -eq $BS_FALSE ]; then
        if [ "$_ENABLE_EXTERNAL_ZMQ_REPOS" -eq $BS_TRUE ]; then
            __install_saltstack_copr_zeromq_repository || return 1
        fi

        __install_saltstack_copr_salt_repository || return 1
    fi

    __PACKAGES="yum-utils PyYAML libyaml python-crypto python-jinja2 python-zmq python2-msgpack python2-requests"

    # shellcheck disable=SC2086
    dnf install -y ${__PACKAGES} || return 1

    if [ "$_UPGRADE_SYS" -eq $BS_TRUE ]; then
        dnf -y update || return 1
    fi

    if [ "${_EXTRA_PACKAGES}" != "" ]; then
        echoinfo "Installing the following extra packages as requested: ${_EXTRA_PACKAGES}"
        # shellcheck disable=SC2086
        dnf install -y ${_EXTRA_PACKAGES} || return 1
    fi

    return 0
}

install_fedora_stable() {
    __PACKAGES=""

    if [ "$_INSTALL_CLOUD" -eq $BS_TRUE ];then
        __PACKAGES="${__PACKAGES} salt-cloud"
    fi
    if [ "$_INSTALL_MASTER" -eq $BS_TRUE ]; then
        __PACKAGES="${__PACKAGES} salt-master"
    fi
    if [ "$_INSTALL_MINION" -eq $BS_TRUE ]; then
        __PACKAGES="${__PACKAGES} salt-minion"
    fi
    if [ "$_INSTALL_SYNDIC" -eq $BS_TRUE ]; then
        __PACKAGES="${__PACKAGES} salt-syndic"
    fi

    # shellcheck disable=SC2086
    dnf install -y ${__PACKAGES} || return 1

    return 0
}

install_fedora_stable_post() {
    for fname in api master minion syndic; do
        # Skip salt-api since the service should be opt-in and not necessarily started on boot
        [ $fname = "api" ] && continue

        # Skip if not meant to be installed
        [ $fname = "master" ] && [ "$_INSTALL_MASTER" -eq $BS_FALSE ] && continue
        [ $fname = "minion" ] && [ "$_INSTALL_MINION" -eq $BS_FALSE ] && continue
        [ $fname = "syndic" ] && [ "$_INSTALL_SYNDIC" -eq $BS_FALSE ] && continue

        systemctl is-enabled salt-$fname.service || (systemctl preset salt-$fname.service && systemctl enable salt-$fname.service)
        sleep 0.1
        systemctl daemon-reload
    done
}

install_fedora_git_deps() {

    if [ "$_INSECURE_DL" -eq $BS_FALSE ] && [ "${_SALT_REPO_URL%%://*}" = "https" ]; then
        dnf install -y ca-certificates || return 1
    fi

    install_fedora_deps || return 1

    if ! __check_command_exists git; then
        dnf install -y git || return 1
    fi

    __git_clone_and_checkout || return 1

    __PACKAGES="python2-tornado systemd-python"

    if [ "$_INSTALL_CLOUD" -eq $BS_TRUE ]; then
        __PACKAGES="${__PACKAGES} python-libcloud python-netaddr"
    fi

    # shellcheck disable=SC2086
    dnf install -y ${__PACKAGES} || return 1

    # Let's trigger config_salt()
    if [ "$_TEMP_CONFIG_DIR" = "null" ]; then
        _TEMP_CONFIG_DIR="${_SALT_GIT_CHECKOUT_DIR}/conf/"
        CONFIG_SALT_FUNC="config_salt"
    fi

    return 0
}

install_fedora_git() {
    if [ -f "${_SALT_GIT_CHECKOUT_DIR}/salt/syspaths.py" ]; then
        python setup.py --salt-config-dir="$_SALT_ETC_DIR" --salt-cache-dir="${_SALT_CACHE_DIR}" ${SETUP_PY_INSTALL_ARGS} install || return 1
    else
        python setup.py ${SETUP_PY_INSTALL_ARGS} install || return 1
    fi
    return 0
}

install_fedora_git_post() {
    for fname in api master minion syndic; do
        # Skip if not meant to be installed
        [ $fname = "api" ] && \
            ([ "$_INSTALL_MASTER" -eq $BS_FALSE ] || ! __check_command_exists "salt-${fname}") && continue
        [ $fname = "master" ] && [ "$_INSTALL_MASTER" -eq $BS_FALSE ] && continue
        [ $fname = "minion" ] && [ "$_INSTALL_MINION" -eq $BS_FALSE ] && continue
        [ $fname = "syndic" ] && [ "$_INSTALL_SYNDIC" -eq $BS_FALSE ] && continue

        __copyfile "${_SALT_GIT_CHECKOUT_DIR}/pkg/rpm/salt-${fname}.service" "/lib/systemd/system/salt-${fname}.service"

        # Skip salt-api since the service should be opt-in and not necessarily started on boot
        [ $fname = "api" ] && continue

        systemctl is-enabled salt-$fname.service || (systemctl preset salt-$fname.service && systemctl enable salt-$fname.service)
        sleep 0.1
        systemctl daemon-reload
    done
}

install_fedora_restart_daemons() {
    [ $_START_DAEMONS -eq $BS_FALSE ] && return

    for fname in api master minion syndic; do
        # Skip salt-api since the service should be opt-in and not necessarily started on boot
        [ $fname = "api" ] && continue

        # Skip if not meant to be installed
        [ $fname = "master" ] && [ "$_INSTALL_MASTER" -eq $BS_FALSE ] && continue
        [ $fname = "minion" ] && [ "$_INSTALL_MINION" -eq $BS_FALSE ] && continue
        [ $fname = "syndic" ] && [ "$_INSTALL_SYNDIC" -eq $BS_FALSE ] && continue

        systemctl stop salt-$fname > /dev/null 2>&1
        systemctl start salt-$fname.service
    done
}

install_fedora_check_services() {
    for fname in api master minion syndic; do
        # Skip salt-api since the service should be opt-in and not necessarily started on boot
        [ $fname = "api" ] && continue

        # Skip if not meant to be installed
        [ $fname = "master" ] && [ "$_INSTALL_MASTER" -eq $BS_FALSE ] && continue
        [ $fname = "minion" ] && [ "$_INSTALL_MINION" -eq $BS_FALSE ] && continue
        [ $fname = "syndic" ] && [ "$_INSTALL_SYNDIC" -eq $BS_FALSE ] && continue

        __check_services_systemd salt-$fname || return 1
    done

    return 0
}
#
#   Ended Fedora Install Functions
#
#######################################################################################################################

#######################################################################################################################
#
#   CentOS Install Functions
#
__install_epel_repository() {
    if [ ${_EPEL_REPOS_INSTALLED} -eq $BS_TRUE ]; then
        return 0
    fi

    # Check if epel repo is already enabled and flag it accordingly
    yum repolist | grep -q "^[!]\?${_EPEL_REPO}/"
    if [ $? -eq 0 ]; then
        _EPEL_REPOS_INSTALLED=$BS_TRUE
        return 0
    fi

    # Download latest 'epel-release' package for the distro version directly
    epel_repo_url="${HTTP_VAL}://dl.fedoraproject.org/pub/epel/epel-release-latest-${DISTRO_MAJOR_VERSION}.noarch.rpm"
    rpm -Uvh --force "$epel_repo_url" || return 1

    _EPEL_REPOS_INSTALLED=$BS_TRUE

    return 0
}

__install_saltstack_copr_zeromq_repository() {
    echoinfo "Installing Zeromq >=4 and PyZMQ>=14 from SaltStack's COPR repository"
    if [ ! -s /etc/yum.repos.d/saltstack-zeromq4.repo ]; then
        if [ "${DISTRO_NAME_L}" = "fedora" ]; then
            __REPOTYPE="${DISTRO_NAME_L}"
        else
            __REPOTYPE="epel"
        fi
        __fetch_url /etc/yum.repos.d/saltstack-zeromq4.repo \
            "${HTTP_VAL}://copr.fedorainfracloud.org/coprs/saltstack/zeromq4/repo/${__REPOTYPE}-${DISTRO_MAJOR_VERSION}/saltstack-zeromq4-${__REPOTYPE}-${DISTRO_MAJOR_VERSION}.repo" || return 1
    fi
    return 0
}

__install_saltstack_rhel_repository() {
    if [ "$ITYPE" = "stable" ]; then
        repo_rev="$STABLE_REV"
    else
        repo_rev="latest"
    fi

    # Avoid using '$releasever' variable for yum.
    # Instead, this should work correctly on all RHEL variants.
    base_url="${HTTP_VAL}://${_REPO_URL}/yum/redhat/${DISTRO_MAJOR_VERSION}/\$basearch/${repo_rev}/"
    gpg_key="SALTSTACK-GPG-KEY.pub"
    repo_file="/etc/yum.repos.d/saltstack.repo"

    if [ ! -s "$repo_file" ]; then
        cat <<_eof > "$repo_file"
[saltstack]
name=SaltStack ${repo_rev} Release Channel for RHEL/CentOS \$releasever
baseurl=${base_url}
skip_if_unavailable=True
gpgcheck=1
gpgkey=${base_url}${gpg_key}
enabled=1
enabled_metadata=1
_eof

        fetch_url="${HTTP_VAL}://${_REPO_URL}/yum/redhat/${DISTRO_MAJOR_VERSION}/${CPU_ARCH_L}/${repo_rev}/"
        __rpm_import_gpg "${fetch_url}${gpg_key}" || return 1
    fi

    return 0
}

__install_saltstack_copr_salt_repository() {
    echoinfo "Adding SaltStack's COPR repository"

    if [ "${DISTRO_NAME_L}" = "fedora" ]; then
        [ "$DISTRO_MAJOR_VERSION" -ge 22 ] && return 0
        __REPOTYPE="${DISTRO_NAME_L}"
    else
        __REPOTYPE="epel"
    fi

    __REPO_FILENAME="saltstack-salt-${__REPOTYPE}-${DISTRO_MAJOR_VERSION}.repo"

    if [ ! -s "/etc/yum.repos.d/${__REPO_FILENAME}" ]; then
        __fetch_url "/etc/yum.repos.d/${__REPO_FILENAME}" \
            "${HTTP_VAL}://copr.fedorainfracloud.org/coprs/saltstack/salt/repo/${__REPOTYPE}-${DISTRO_MAJOR_VERSION}/${__REPO_FILENAME}" || return 1
    fi

    return 0
}

install_centos_stable_deps() {
    if [ "$_UPGRADE_SYS" -eq $BS_TRUE ]; then
        yum -y update || return 1
    fi

    if [ $_DISABLE_REPOS -eq $BS_FALSE ]; then
        __install_epel_repository || return 1
        __install_saltstack_rhel_repository || return 1
    fi

    # If -R was passed, we need to configure custom repo url with rsync-ed packages
    # Which is still handled in __install_saltstack_rhel_repository. This call has
    # its own check in case -r was passed without -R.
    if [ "$_CUSTOM_REPO_URL" != "null" ]; then
        __install_saltstack_rhel_repository || return 1
    fi

    # YAML module is used for generating custom master/minion configs
    __PACKAGES="yum-utils chkconfig PyYAML"

    # shellcheck disable=SC2086
    __yum_install_noinput ${__PACKAGES} || return 1

    if [ "${_EXTRA_PACKAGES}" != "" ]; then
        echoinfo "Installing the following extra packages as requested: ${_EXTRA_PACKAGES}"
        # shellcheck disable=SC2086
        __yum_install_noinput ${_EXTRA_PACKAGES} || return 1
    fi


    return 0
}

install_centos_stable() {
    __PACKAGES=""

    if [ "$_INSTALL_CLOUD" -eq $BS_TRUE ];then
        __PACKAGES="${__PACKAGES} salt-cloud"
    fi
    if [ "$_INSTALL_MASTER" -eq $BS_TRUE ];then
        __PACKAGES="${__PACKAGES} salt-master"
    fi
    if [ "$_INSTALL_MINION" -eq $BS_TRUE ]; then
        __PACKAGES="${__PACKAGES} salt-minion"
    fi
    if [ "$_INSTALL_SYNDIC" -eq $BS_TRUE ];then
        __PACKAGES="${__PACKAGES} salt-syndic"
    fi

    # shellcheck disable=SC2086
    __yum_install_noinput ${__PACKAGES} || return 1

    return 0
}

install_centos_stable_post() {
    SYSTEMD_RELOAD=$BS_FALSE

    for fname in api master minion syndic; do
        # Skip salt-api since the service should be opt-in and not necessarily started on boot
        [ $fname = "api" ] && continue

        # Skip if not meant to be installed
        [ $fname = "master" ] && [ "$_INSTALL_MASTER" -eq $BS_FALSE ] && continue
        [ $fname = "minion" ] && [ "$_INSTALL_MINION" -eq $BS_FALSE ] && continue
        [ $fname = "syndic" ] && [ "$_INSTALL_SYNDIC" -eq $BS_FALSE ] && continue

        if [ -f /bin/systemctl ]; then
            /bin/systemctl is-enabled salt-${fname}.service > /dev/null 2>&1 || (
                /bin/systemctl preset salt-${fname}.service > /dev/null 2>&1 &&
                /bin/systemctl enable salt-${fname}.service > /dev/null 2>&1
            )

            SYSTEMD_RELOAD=$BS_TRUE
        elif [ -f "/etc/init.d/salt-${fname}" ]; then
            /sbin/chkconfig salt-${fname} on
        fi
    done

    if [ "$SYSTEMD_RELOAD" -eq $BS_TRUE ]; then
        /bin/systemctl daemon-reload
    fi

    return 0
}

install_centos_git_deps() {
    install_centos_stable_deps || return 1

    if [ "$_INSECURE_DL" -eq $BS_FALSE ] && [ "${_SALT_REPO_URL%%://*}" = "https" ]; then
        __yum_install_noinput ca-certificates || return 1
    fi

    if ! __check_command_exists git; then
        __yum_install_noinput git || return 1
    fi

    __git_clone_and_checkout || return 1

    __PACKAGES="python-crypto python-futures python-msgpack python-zmq python-jinja2 python-requests python-tornado"

    if [ "$DISTRO_MAJOR_VERSION" -ge 7 ]; then
        __PACKAGES="${__PACKAGES} systemd-python"
    fi

    if [ "$_INSTALL_CLOUD" -eq $BS_TRUE ]; then
        __PACKAGES="${__PACKAGES} python-libcloud"
    fi

    if [ "${_INSTALL_PY}" -eq "${BS_TRUE}" ]; then
        # Install Python if "-y" was passed in.
        __install_python || return 1
    fi

    if [ "${_PY_EXE}" != "" ]; then
        # If "-x" is defined, install dependencies with pip based on the Python version given.
        _PIP_PACKAGES="jinja2 msgpack-python pycrypto PyYAML tornado zmq"

        if [ -f "${_SALT_GIT_CHECKOUT_DIR}/requirements/base.txt" ]; then
            for SINGLE_PACKAGE in $_PIP_PACKAGES; do
                __REQUIRED_VERSION="$(grep "${SINGLE_PACKAGE}" "${_SALT_GIT_CHECKOUT_DIR}/requirements/base.txt")"
                if [ "${__REQUIRED_VERSION}" != "" ]; then
                    _PIP_PACKAGES=$(echo "$_PIP_PACKAGES" | sed "s/${SINGLE_PACKAGE}/${__REQUIRED_VERSION}/")
                fi
            done
        fi

        if [ "$_INSTALL_CLOUD" -eq "${BS_TRUE}" ]; then
            _PIP_PACKAGES="${_PIP_PACKAGES} apache-libcloud"
        fi

        __install_pip_pkgs "${_PIP_PACKAGES}" "${_PY_EXE}" || return 1
    else
        # shellcheck disable=SC2086
        __yum_install_noinput ${__PACKAGES} || return 1
    fi

    # Let's trigger config_salt()
    if [ "$_TEMP_CONFIG_DIR" = "null" ]; then
        _TEMP_CONFIG_DIR="${_SALT_GIT_CHECKOUT_DIR}/conf/"
        CONFIG_SALT_FUNC="config_salt"
    fi

    return 0
}

install_centos_git() {
    if [ "${_PY_EXE}" != "" ]; then
        _PYEXE=${_PY_EXE}
        echoinfo "Using the following python version: ${_PY_EXE} to install salt"
    else
        _PYEXE='python2'
    fi

    if [ -f "${_SALT_GIT_CHECKOUT_DIR}/salt/syspaths.py" ]; then
        $_PYEXE setup.py --salt-config-dir="$_SALT_ETC_DIR" --salt-cache-dir="${_SALT_CACHE_DIR}" ${SETUP_PY_INSTALL_ARGS} install --prefix=/usr || return 1
    else
        $_PYEXE setup.py ${SETUP_PY_INSTALL_ARGS} install --prefix=/usr || return 1
    fi

    return 0
}

install_centos_git_post() {
    SYSTEMD_RELOAD=$BS_FALSE

    for fname in api master minion syndic; do
        # Skip if not meant to be installed
        [ $fname = "api" ] && \
            ([ "$_INSTALL_MASTER" -eq $BS_FALSE ] || ! __check_command_exists "salt-${fname}") && continue
        [ $fname = "master" ] && [ "$_INSTALL_MASTER" -eq $BS_FALSE ] && continue
        [ $fname = "minion" ] && [ "$_INSTALL_MINION" -eq $BS_FALSE ] && continue
        [ $fname = "syndic" ] && [ "$_INSTALL_SYNDIC" -eq $BS_FALSE ] && continue

        if [ -f /bin/systemctl ]; then
            if [ ! -f "/usr/lib/systemd/system/salt-${fname}.service" ] || \
                ([ -f "/usr/lib/systemd/system/salt-${fname}.service" ] && [ "$_FORCE_OVERWRITE" -eq $BS_TRUE ]); then
                __copyfile "${_SALT_GIT_CHECKOUT_DIR}/pkg/rpm/salt-${fname}.service" /usr/lib/systemd/system
            fi

            SYSTEMD_RELOAD=$BS_TRUE
        elif [ ! -f "/etc/init.d/salt-$fname" ] || \
            ([ -f "/etc/init.d/salt-$fname" ] && [ "$_FORCE_OVERWRITE" -eq $BS_TRUE ]); then
            __copyfile "${_SALT_GIT_CHECKOUT_DIR}/pkg/rpm/salt-${fname}" /etc/init.d
            chmod +x /etc/init.d/salt-${fname}
        fi
    done

    if [ "$SYSTEMD_RELOAD" -eq $BS_TRUE ]; then
        /bin/systemctl daemon-reload
    fi

    install_centos_stable_post || return 1

    return 0
}

install_centos_restart_daemons() {
    [ $_START_DAEMONS -eq $BS_FALSE ] && return

    for fname in api master minion syndic; do
        # Skip salt-api since the service should be opt-in and not necessarily started on boot
        [ $fname = "api" ] && continue

        # Skip if not meant to be installed
        [ $fname = "master" ] && [ "$_INSTALL_MASTER" -eq $BS_FALSE ] && continue
        [ $fname = "minion" ] && [ "$_INSTALL_MINION" -eq $BS_FALSE ] && continue
        [ $fname = "syndic" ] && [ "$_INSTALL_SYNDIC" -eq $BS_FALSE ] && continue

        if [ -f /sbin/initctl ] && [ -f /etc/init/salt-${fname}.conf ]; then
            # We have upstart support and upstart knows about our service
            /sbin/initctl status salt-$fname > /dev/null 2>&1
            if [ $? -ne 0 ]; then
                # Everything is in place and upstart gave us an error code? Fail!
                return 1
            fi

            # upstart knows about this service.
            # Let's try to stop it, and then start it
            /sbin/initctl stop salt-$fname > /dev/null 2>&1
            /sbin/initctl start salt-$fname > /dev/null 2>&1
            # Restart service
            if [ $? -ne 0 ]; then
                # Failed the restart?!
                return 1
            fi
        elif [ -f /etc/init.d/salt-$fname ]; then
            # Disable stdin to fix shell session hang on killing tee pipe
            service salt-$fname stop < /dev/null > /dev/null 2>&1
            service salt-$fname start < /dev/null
        elif [ -f /usr/bin/systemctl ]; then
            # CentOS 7 uses systemd
            /usr/bin/systemctl stop salt-$fname > /dev/null 2>&1
            /usr/bin/systemctl start salt-$fname.service
        fi
    done
}

install_centos_testing_deps() {
    install_centos_stable_deps || return 1
    return 0
}

install_centos_testing() {
    install_centos_stable || return 1
    return 0
}

install_centos_testing_post() {
    install_centos_stable_post || return 1
    return 0
}

install_centos_check_services() {
    for fname in api master minion syndic; do
        # Skip salt-api since the service should be opt-in and not necessarily started on boot
        [ $fname = "api" ] && continue

        # Skip if not meant to be installed
        [ $fname = "minion" ] && [ "$_INSTALL_MINION" -eq $BS_FALSE ] && continue
        [ $fname = "master" ] && [ "$_INSTALL_MASTER" -eq $BS_FALSE ] && continue
        [ $fname = "syndic" ] && [ "$_INSTALL_SYNDIC" -eq $BS_FALSE ] && continue

        if [ -f /sbin/initctl ] && [ -f /etc/init/salt-${fname}.conf ]; then
            __check_services_upstart salt-$fname || return 1
        elif [ -f /etc/init.d/salt-$fname ]; then
            __check_services_sysvinit salt-$fname || return 1
        elif [ -f /usr/bin/systemctl ]; then
            __check_services_systemd salt-$fname || return 1
        fi
    done

    return 0
}
#
#   Ended CentOS Install Functions
#
#######################################################################################################################

#######################################################################################################################
#
#   RedHat Install Functions
#
install_red_hat_linux_stable_deps() {
    install_centos_stable_deps || return 1
    return 0
}

install_red_hat_linux_git_deps() {
    install_centos_git_deps || return 1
    return 0
}

install_red_hat_enterprise_linux_stable_deps() {
    install_red_hat_linux_stable_deps || return 1
    return 0
}

install_red_hat_enterprise_linux_git_deps() {
    install_red_hat_linux_git_deps || return 1
    return 0
}

install_red_hat_enterprise_server_stable_deps() {
    install_red_hat_linux_stable_deps || return 1
    return 0
}

install_red_hat_enterprise_server_git_deps() {
    install_red_hat_linux_git_deps || return 1
    return 0
}

install_red_hat_enterprise_workstation_stable_deps() {
    install_red_hat_linux_stable_deps || return 1
    return 0
}

install_red_hat_enterprise_workstation_git_deps() {
    install_red_hat_linux_git_deps || return 1
    return 0
}

install_red_hat_linux_stable() {
    install_centos_stable || return 1
    return 0
}

install_red_hat_linux_git() {
    install_centos_git || return 1
    return 0
}

install_red_hat_enterprise_linux_stable() {
    install_red_hat_linux_stable || return 1
    return 0
}

install_red_hat_enterprise_linux_git() {
    install_red_hat_linux_git || return 1
    return 0
}

install_red_hat_enterprise_server_stable() {
    install_red_hat_linux_stable || return 1
    return 0
}

install_red_hat_enterprise_server_git() {
    install_red_hat_linux_git || return 1
    return 0
}

install_red_hat_enterprise_workstation_stable() {
    install_red_hat_linux_stable || return 1
    return 0
}

install_red_hat_enterprise_workstation_git() {
    install_red_hat_linux_git || return 1
    return 0
}

install_red_hat_linux_stable_post() {
    install_centos_stable_post || return 1
    return 0
}

install_red_hat_linux_restart_daemons() {
    install_centos_restart_daemons || return 1
    return 0
}

install_red_hat_linux_git_post() {
    install_centos_git_post || return 1
    return 0
}

install_red_hat_enterprise_linux_stable_post() {
    install_red_hat_linux_stable_post || return 1
    return 0
}

install_red_hat_enterprise_linux_restart_daemons() {
    install_red_hat_linux_restart_daemons || return 1
    return 0
}

install_red_hat_enterprise_linux_git_post() {
    install_red_hat_linux_git_post || return 1
    return 0
}

install_red_hat_enterprise_server_stable_post() {
    install_red_hat_linux_stable_post || return 1
    return 0
}

install_red_hat_enterprise_server_restart_daemons() {
    install_red_hat_linux_restart_daemons || return 1
    return 0
}

install_red_hat_enterprise_server_git_post() {
    install_red_hat_linux_git_post || return 1
    return 0
}

install_red_hat_enterprise_workstation_stable_post() {
    install_red_hat_linux_stable_post || return 1
    return 0
}

install_red_hat_enterprise_workstation_restart_daemons() {
    install_red_hat_linux_restart_daemons || return 1
    return 0
}

install_red_hat_enterprise_workstation_git_post() {
    install_red_hat_linux_git_post || return 1
    return 0
}

install_red_hat_linux_testing_deps() {
    install_centos_testing_deps || return 1
    return 0
}

install_red_hat_linux_testing() {
    install_centos_testing || return 1
    return 0
}

install_red_hat_linux_testing_post() {
    install_centos_testing_post || return 1
    return 0
}

install_red_hat_enterprise_server_testing_deps() {
    install_centos_testing_deps || return 1
    return 0
}

install_red_hat_enterprise_server_testing() {
    install_centos_testing || return 1
    return 0
}

install_red_hat_enterprise_server_testing_post() {
    install_centos_testing_post || return 1
    return 0
}

install_red_hat_enterprise_workstation_testing_deps() {
    install_centos_testing_deps || return 1
    return 0
}

install_red_hat_enterprise_workstation_testing() {
    install_centos_testing || return 1
    return 0
}

install_red_hat_enterprise_workstation_testing_post() {
    install_centos_testing_post || return 1
    return 0
}
#
#   Ended RedHat Install Functions
#
#######################################################################################################################

#######################################################################################################################
#
#   Oracle Linux Install Functions
#
install_oracle_linux_stable_deps() {
    install_centos_stable_deps || return 1
    return 0
}

install_oracle_linux_git_deps() {
    install_centos_git_deps || return 1
    return 0
}

install_oracle_linux_testing_deps() {
    install_centos_testing_deps || return 1
    return 0
}

install_oracle_linux_stable() {
    install_centos_stable || return 1
    return 0
}

install_oracle_linux_git() {
    install_centos_git || return 1
    return 0
}

install_oracle_linux_testing() {
    install_centos_testing || return 1
    return 0
}

install_oracle_linux_stable_post() {
    install_centos_stable_post || return 1
    return 0
}

install_oracle_linux_git_post() {
    install_centos_git_post || return 1
    return 0
}

install_oracle_linux_testing_post() {
    install_centos_testing_post || return 1
    return 0
}

install_oracle_linux_restart_daemons() {
    install_centos_restart_daemons || return 1
    return 0
}

install_oracle_linux_check_services() {
    install_centos_check_services || return 1
    return 0
}
#
#   Ended Oracle Linux Install Functions
#
#######################################################################################################################

#######################################################################################################################
#
#   Scientific Linux Install Functions
#
install_scientific_linux_stable_deps() {
    install_centos_stable_deps || return 1
    return 0
}

install_scientific_linux_git_deps() {
    install_centos_git_deps || return 1
    return 0
}

install_scientific_linux_testing_deps() {
    install_centos_testing_deps || return 1
    return 0
}

install_scientific_linux_stable() {
    install_centos_stable || return 1
    return 0
}

install_scientific_linux_git() {
    install_centos_git || return 1
    return 0
}

install_scientific_linux_testing() {
    install_centos_testing || return 1
    return 0
}

install_scientific_linux_stable_post() {
    install_centos_stable_post || return 1
    return 0
}

install_scientific_linux_git_post() {
    install_centos_git_post || return 1
    return 0
}

install_scientific_linux_testing_post() {
    install_centos_testing_post || return 1
    return 0
}

install_scientific_linux_restart_daemons() {
    install_centos_restart_daemons || return 1
    return 0
}

install_scientific_linux_check_services() {
    install_centos_check_services || return 1
    return 0
}
#
#   Ended Scientific Linux Install Functions
#
#######################################################################################################################

#######################################################################################################################
#
#   CloudLinux Install Functions
#
install_cloud_linux_stable_deps() {
    install_centos_stable_deps || return 1
    return 0
}

install_cloud_linux_git_deps() {
    install_centos_git_deps || return 1
    return 0
}

install_cloud_linux_testing_deps() {
    install_centos_testing_deps || return 1
    return 0
}

install_cloud_linux_stable() {
    install_centos_stable || return 1
    return 0
}

install_cloud_linux_git() {
    install_centos_git || return 1
    return 0
}

install_cloud_linux_testing() {
    install_centos_testing || return 1
    return 0
}

install_cloud_linux_stable_post() {
    install_centos_stable_post || return 1
    return 0
}

install_cloud_linux_git_post() {
    install_centos_git_post || return 1
    return 0
}

install_cloud_linux_testing_post() {
    install_centos_testing_post || return 1
    return 0
}

install_cloud_linux_restart_daemons() {
    install_centos_restart_daemons || return 1
    return 0
}

install_cloud_linux_check_services() {
    install_centos_check_services || return 1
    return 0
}
#
#   End of CloudLinux Install Functions
#
#######################################################################################################################

#######################################################################################################################
#
#   Alpine Linux Install Functions
#
install_alpine_linux_stable_deps() {
    if ! grep -q '^[^#].\+alpine/.\+/community' /etc/apk/repositories; then
        # Add community repository entry based on the "main" repo URL
        __REPO=$(grep '^[^#].\+alpine/.\+/main\>' /etc/apk/repositories)
        echo "${__REPO}" | sed -e 's/main/community/' >> /etc/apk/repositories
    fi

    apk update

    # Get latest root CA certs
    apk -U add ca-certificates

    if ! __check_command_exists openssl; then
        # Install OpenSSL to be able to pull from https:// URLs
        apk -U add openssl
    fi
}

install_alpine_linux_git_deps() {
    install_alpine_linux_stable_deps || return 1

    apk -U add python2 py-virtualenv py2-crypto py2-setuptools \
        py2-jinja2 py2-yaml py2-markupsafe py2-msgpack py2-psutil \
        py2-zmq zeromq py2-requests || return 1

    if ! __check_command_exists git; then
        apk -U add git  || return 1
    fi

    __git_clone_and_checkout || return 1

    if [ -f "${_SALT_GIT_CHECKOUT_DIR}/requirements/base.txt" ]; then
        # We're on the develop branch, install whichever tornado is on the requirements file
        __REQUIRED_TORNADO="$(grep tornado "${_SALT_GIT_CHECKOUT_DIR}/requirements/base.txt")"
        if [ "${__REQUIRED_TORNADO}" != "" ]; then
            apk -U add py2-tornado || return 1
        fi
    fi

    # Let's trigger config_salt()
    if [ "$_TEMP_CONFIG_DIR" = "null" ]; then
        _TEMP_CONFIG_DIR="${_SALT_GIT_CHECKOUT_DIR}/conf/"
        CONFIG_SALT_FUNC="config_salt"
    fi
}

install_alpine_linux_stable() {
    __PACKAGES="salt"

    if [ "$_INSTALL_CLOUD" -eq $BS_TRUE ];then
        __PACKAGES="${__PACKAGES} salt-cloud"
    fi
    if [ "$_INSTALL_MASTER" -eq $BS_TRUE ]; then
        __PACKAGES="${__PACKAGES} salt-master"
    fi
    if [ "$_INSTALL_MINION" -eq $BS_TRUE ]; then
        __PACKAGES="${__PACKAGES} salt-minion"
    fi
    if [ "$_INSTALL_SYNDIC" -eq $BS_TRUE ]; then
        __PACKAGES="${__PACKAGES} salt-syndic"
    fi

    # shellcheck disable=SC2086
    apk -U add ${__PACKAGES} || return 1
    return 0
}

install_alpine_linux_git() {
    if [ -f "${_SALT_GIT_CHECKOUT_DIR}/salt/syspaths.py" ]; then
        python2 setup.py --salt-config-dir="$_SALT_ETC_DIR" --salt-cache-dir="${_SALT_CACHE_DIR}" ${SETUP_PY_INSTALL_ARGS} install || return 1
    else
        python2 setup.py ${SETUP_PY_INSTALL_ARGS} install || return 1
    fi
}

install_alpine_linux_post() {
    for fname in api master minion syndic; do
        # Skip if not meant to be installed
        [ $fname = "api" ] && \
            ([ "$_INSTALL_MASTER" -eq $BS_FALSE ] || ! __check_command_exists "salt-${fname}") && continue
        [ $fname = "master" ] && [ "$_INSTALL_MASTER" -eq $BS_FALSE ] && continue
        [ $fname = "minion" ] && [ "$_INSTALL_MINION" -eq $BS_FALSE ] && continue
        [ $fname = "syndic" ] && [ "$_INSTALL_SYNDIC" -eq $BS_FALSE ] && continue

        if [ -f /sbin/rc-update ]; then
            script_url="${_SALTSTACK_REPO_URL%.git}/raw/develop/pkg/alpine/salt-$fname"
            [ -f "/etc/init.d/salt-$fname" ] || __fetch_url "/etc/init.d/salt-$fname" "$script_url"

            if [ $? -eq 0 ]; then
                chmod +x "/etc/init.d/salt-$fname"
            else
                echoerror "Failed to get OpenRC init script for $OS_NAME from $script_url."
                return 1
            fi

            # Skip salt-api since the service should be opt-in and not necessarily started on boot
            [ $fname = "api" ] && continue

            /sbin/rc-update add "salt-$fname" > /dev/null 2>&1 || return 1
        fi
    done
}

install_alpine_linux_restart_daemons() {
    [ "${_START_DAEMONS}" -eq $BS_FALSE ] && return

    for fname in api master minion syndic; do
        # Skip salt-api since the service should be opt-in and not necessarily started on boot
        [ $fname = "api" ] && continue

        # Skip if not meant to be installed
        [ $fname = "master" ] && [ "$_INSTALL_MASTER" -eq $BS_FALSE ] && continue
        [ $fname = "minion" ] && [ "$_INSTALL_MINION" -eq $BS_FALSE ] && continue

        # Disable stdin to fix shell session hang on killing tee pipe
        /sbin/rc-service salt-$fname stop < /dev/null > /dev/null 2>&1
        /sbin/rc-service salt-$fname start < /dev/null || return 1
    done
}

install_alpine_linux_check_services() {
    for fname in api master minion syndic; do
        # Skip salt-api since the service should be opt-in and not necessarily started on boot
        [ $fname = "api" ] && continue

        # Skip if not meant to be installed
        [ $fname = "master" ] && [ "$_INSTALL_MASTER" -eq $BS_FALSE ] && continue
        [ $fname = "minion" ] && [ "$_INSTALL_MINION" -eq $BS_FALSE ] && continue

        __check_services_alpine salt-$fname || return 1
    done

    return 0
}

daemons_running_alpine_linux() {
    [ "${_START_DAEMONS}" -eq $BS_FALSE ] && return

    FAILED_DAEMONS=0
    for fname in api master minion syndic; do
        # Skip salt-api since the service should be opt-in and not necessarily started on boot
        [ $fname = "api" ] && continue

        # Skip if not meant to be installed
        [ $fname = "minion" ] && [ "$_INSTALL_MINION" -eq $BS_FALSE ] && continue
        [ $fname = "master" ] && [ "$_INSTALL_MASTER" -eq $BS_FALSE ] && continue

        # shellcheck disable=SC2009
        if [ "$(ps wwwaux | grep -v grep | grep salt-$fname)" = "" ]; then
            echoerror "salt-$fname was not found running"
            FAILED_DAEMONS=$((FAILED_DAEMONS + 1))
        fi
    done

    return $FAILED_DAEMONS
}

#
#   Ended Alpine Linux Install Functions
#
#######################################################################################################################


#######################################################################################################################
#
#   Amazon Linux AMI Install Functions
#

install_amazon_linux_ami_deps() {
    # Shim to figure out if we're using old (rhel) or new (aws) rpms.
    _USEAWS=$BS_FALSE
    pkg_append="python"

    repo_rev="$(echo "${STABLE_REV}"  | sed 's|.*\/||g')"

    if echo "$repo_rev" | egrep -q '^(latest|2016\.11)$' || \
           ( echo "$repo_rev" | egrep -q '^[0-9]+$' && [ "$(echo "$repo_rev" | cut -c1-4)" -gt 2016 ] ); then
       _USEAWS=$BS_TRUE
       pkg_append="python27"
    fi

    # We need to install yum-utils before doing anything else when installing on
    # Amazon Linux ECS-optimized images. See issue #974.
    __yum_install_noinput yum-utils

    # Do upgrade early
    if [ "$_UPGRADE_SYS" -eq $BS_TRUE ]; then
        yum -y update || return 1
    fi

    if [ $_DISABLE_REPOS -eq $BS_FALSE ] || [ "$_CUSTOM_REPO_URL" != "null" ]; then
        __REPO_FILENAME="saltstack-repo.repo"

        # Set a few vars to make life easier.
        if [ $_USEAWS -eq $BS_TRUE ]; then
           base_url="$HTTP_VAL://${_REPO_URL}/yum/amazon/latest/\$basearch/$repo_rev/"
           gpg_key="${base_url}SALTSTACK-GPG-KEY.pub"
           repo_name="SaltStack repo for Amazon Linux"
        else
           base_url="$HTTP_VAL://${_REPO_URL}/yum/redhat/6/\$basearch/$repo_rev/"
           gpg_key="${base_url}SALTSTACK-GPG-KEY.pub"
           repo_name="SaltStack repo for RHEL/CentOS 6"
        fi

        # This should prob be refactored to use __install_saltstack_rhel_repository()
        # With args passed in to do the right thing.  Reformatted to be more like the
        # amazon linux yum file.
        if [ ! -s "/etc/yum.repos.d/${__REPO_FILENAME}" ]; then
          cat <<_eof > "/etc/yum.repos.d/${__REPO_FILENAME}"
[saltstack-repo]
name=$repo_name
failovermethod=priority
priority=10
gpgcheck=1
gpgkey=$gpg_key
baseurl=$base_url
_eof
        fi

    fi

    # Package python-ordereddict-1.1-2.el6.noarch is obsoleted by python26-2.6.9-2.88.amzn1.x86_64
    # which is already installed
    __PACKAGES="${pkg_append}-PyYAML ${pkg_append}-crypto ${pkg_append}-msgpack ${pkg_append}-zmq ${pkg_append}-jinja2 ${pkg_append}-requests"

    # shellcheck disable=SC2086
    __yum_install_noinput ${__PACKAGES} || return 1

    if [ "${_EXTRA_PACKAGES}" != "" ]; then
        echoinfo "Installing the following extra packages as requested: ${_EXTRA_PACKAGES}"
        # shellcheck disable=SC2086
        __yum_install_noinput ${_EXTRA_PACKAGES} || return 1
    fi
}

install_amazon_linux_ami_git_deps() {
    if [ "$_INSECURE_DL" -eq $BS_FALSE ] && [ "${_SALT_REPO_URL%%://*}" = "https" ]; then
        yum -y install ca-certificates || return 1
    fi

    PIP_EXE='pip'
    if __check_command_exists python2.7; then
        if ! __check_command_exists pip2.7; then
            /usr/bin/easy_install-2.7 pip || return 1
        fi
        PIP_EXE='/usr/local/bin/pip2.7'
        _PY_EXE='python2.7'
    fi

    install_amazon_linux_ami_deps || return 1

    if ! __check_command_exists git; then
        __yum_install_noinput git || return 1
    fi

    __git_clone_and_checkout || return 1

    __PACKAGES=""
    __PIP_PACKAGES=""

    if [ "$_INSTALL_CLOUD" -eq $BS_TRUE ]; then
        __check_pip_allowed "You need to allow pip based installations (-P) in order to install apache-libcloud"
        __PACKAGES="${__PACKAGES} python-pip"
        __PIP_PACKAGES="${__PIP_PACKAGES} apache-libcloud>=$_LIBCLOUD_MIN_VERSION"
    fi

    if [ -f "${_SALT_GIT_CHECKOUT_DIR}/requirements/base.txt" ]; then
        # We're on the develop branch, install whichever tornado is on the requirements file
        __REQUIRED_TORNADO="$(grep tornado "${_SALT_GIT_CHECKOUT_DIR}/requirements/base.txt")"
        if [ "${__REQUIRED_TORNADO}" != "" ]; then
            __PACKAGES="${__PACKAGES} ${pkg_append}-tornado"
        fi
    fi

    if [ "${__PACKAGES}" != "" ]; then
        # shellcheck disable=SC2086
        __yum_install_noinput ${__PACKAGES} || return 1
    fi

    if [ "${__PIP_PACKAGES}" != "" ]; then
        # shellcheck disable=SC2086
        ${PIP_EXE} install ${__PIP_PACKAGES} || return 1
    fi

    # Let's trigger config_salt()
    if [ "$_TEMP_CONFIG_DIR" = "null" ]; then
        _TEMP_CONFIG_DIR="${_SALT_GIT_CHECKOUT_DIR}/conf/"
        CONFIG_SALT_FUNC="config_salt"
    fi

    return 0
}

install_amazon_linux_ami_stable() {
    install_centos_stable || return 1
    return 0
}

install_amazon_linux_ami_stable_post() {
    install_centos_stable_post || return 1
    return 0
}

install_amazon_linux_ami_restart_daemons() {
    install_centos_restart_daemons || return 1
    return 0
}

install_amazon_linux_ami_git() {
    install_centos_git || return 1
    return 0
}

install_amazon_linux_ami_git_post() {
    install_centos_git_post || return 1
    return 0
}

install_amazon_linux_ami_testing() {
    install_centos_testing || return 1
    return 0
}

install_amazon_linux_ami_testing_post() {
    install_centos_testing_post || return 1
    return 0
}
#
#   Ended Amazon Linux AMI Install Functions
#
#######################################################################################################################

#######################################################################################################################
#
#   Arch Install Functions
#
install_arch_linux_stable_deps() {
    if [ ! -f /etc/pacman.d/gnupg ]; then
        pacman-key --init && pacman-key --populate archlinux || return 1
    fi

    # Pacman does not resolve dependencies on outdated versions
    # They always need to be updated
    pacman -Syy --noconfirm

    pacman -S --noconfirm --needed archlinux-keyring || return 1

    pacman -Su --noconfirm --needed pacman || return 1

    if __check_command_exists pacman-db-upgrade; then
        pacman-db-upgrade || return 1
    fi

    # YAML module is used for generating custom master/minion configs
    pacman -Su --noconfirm --needed python2-yaml

    if [ "$_INSTALL_CLOUD" -eq $BS_TRUE ]; then
        pacman -Su --noconfirm --needed python2-apache-libcloud || return 1
    fi

    if [ "${_EXTRA_PACKAGES}" != "" ]; then
        echoinfo "Installing the following extra packages as requested: ${_EXTRA_PACKAGES}"
        # shellcheck disable=SC2086
        pacman -Su --noconfirm --needed ${_EXTRA_PACKAGES} || return 1
    fi
}

install_arch_linux_git_deps() {
    install_arch_linux_stable_deps

    # Don't fail if un-installing python2-distribute threw an error
    if ! __check_command_exists git; then
        pacman -Sy --noconfirm --needed git  || return 1
    fi
    pacman -R --noconfirm python2-distribute
    pacman -Su --noconfirm --needed python2-crypto python2-setuptools python2-jinja \
        python2-markupsafe python2-msgpack python2-psutil \
        python2-pyzmq zeromq python2-requests python2-systemd || return 1

    __git_clone_and_checkout || return 1

    if [ -f "${_SALT_GIT_CHECKOUT_DIR}/requirements/base.txt" ]; then
        # We're on the develop branch, install whichever tornado is on the requirements file
        __REQUIRED_TORNADO="$(grep tornado "${_SALT_GIT_CHECKOUT_DIR}/requirements/base.txt")"
        if [ "${__REQUIRED_TORNADO}" != "" ]; then
            pacman -Su --noconfirm --needed python2-tornado
        fi
    fi


    # Let's trigger config_salt()
    if [ "$_TEMP_CONFIG_DIR" = "null" ]; then
        _TEMP_CONFIG_DIR="${_SALT_GIT_CHECKOUT_DIR}/conf/"
        CONFIG_SALT_FUNC="config_salt"
    fi

    return 0
}

install_arch_linux_stable() {
    # Pacman does not resolve dependencies on outdated versions
    # They always need to be updated
    pacman -Syy --noconfirm

    pacman -Su --noconfirm --needed pacman || return 1
    # See https://mailman.archlinux.org/pipermail/arch-dev-public/2013-June/025043.html
    # to know why we're ignoring below.
    pacman -Syu --noconfirm --ignore filesystem,bash || return 1
    pacman -S --noconfirm --needed bash || return 1
    pacman -Su --noconfirm || return 1
    # We can now resume regular salt update
    pacman -Syu --noconfirm salt || return 1
    return 0
}

install_arch_linux_git() {
    if [ -f "${_SALT_GIT_CHECKOUT_DIR}/salt/syspaths.py" ]; then
        python2 setup.py --salt-config-dir="$_SALT_ETC_DIR" --salt-cache-dir="${_SALT_CACHE_DIR}" ${SETUP_PY_INSTALL_ARGS} install || return 1
    else
        python2 setup.py ${SETUP_PY_INSTALL_ARGS} install || return 1
    fi
    return 0
}

install_arch_linux_post() {
    for fname in api master minion syndic; do
        # Skip if not meant to be installed
        [ $fname = "api" ] && \
            ([ "$_INSTALL_MASTER" -eq $BS_FALSE ] || ! __check_command_exists "salt-${fname}") && continue
        [ $fname = "master" ] && [ "$_INSTALL_MASTER" -eq $BS_FALSE ] && continue
        [ $fname = "minion" ] && [ "$_INSTALL_MINION" -eq $BS_FALSE ] && continue
        [ $fname = "syndic" ] && [ "$_INSTALL_SYNDIC" -eq $BS_FALSE ] && continue

        # Since Arch's pacman renames configuration files
        if [ "$_TEMP_CONFIG_DIR" != "null" ] && [ -f "$_SALT_ETC_DIR/$fname.pacorig" ]; then
            # Since a configuration directory was provided, it also means that any
            # configuration file copied was renamed by Arch, see:
            #   https://wiki.archlinux.org/index.php/Pacnew_and_Pacsave_Files#.pacorig
            __copyfile "$_SALT_ETC_DIR/$fname.pacorig" "$_SALT_ETC_DIR/$fname" $BS_TRUE
        fi

        # Skip salt-api since the service should be opt-in and not necessarily started on boot
        [ $fname = "api" ] && continue

        if [ -f /usr/bin/systemctl ]; then
            # Using systemd
            /usr/bin/systemctl is-enabled salt-$fname.service > /dev/null 2>&1 || (
                /usr/bin/systemctl preset salt-$fname.service > /dev/null 2>&1 &&
                /usr/bin/systemctl enable salt-$fname.service > /dev/null 2>&1
            )
            sleep 0.1
            /usr/bin/systemctl daemon-reload
            continue
        fi

        # XXX: How do we enable old Arch init.d scripts?
    done
}

install_arch_linux_git_post() {
    for fname in api master minion syndic; do
        # Skip if not meant to be installed
        [ $fname = "api" ] && \
            ([ "$_INSTALL_MASTER" -eq $BS_FALSE ] || ! __check_command_exists "salt-${fname}") && continue
        [ $fname = "master" ] && [ "$_INSTALL_MASTER" -eq $BS_FALSE ] && continue
        [ $fname = "minion" ] && [ "$_INSTALL_MINION" -eq $BS_FALSE ] && continue
        [ $fname = "syndic" ] && [ "$_INSTALL_SYNDIC" -eq $BS_FALSE ] && continue

        if [ -f /usr/bin/systemctl ]; then
            __copyfile "${_SALT_GIT_CHECKOUT_DIR}/pkg/rpm/salt-${fname}.service" "/lib/systemd/system/salt-${fname}.service"

            # Skip salt-api since the service should be opt-in and not necessarily started on boot
            [ $fname = "api" ] && continue

            /usr/bin/systemctl is-enabled salt-${fname}.service > /dev/null 2>&1 || (
                /usr/bin/systemctl preset salt-${fname}.service > /dev/null 2>&1 &&
                /usr/bin/systemctl enable salt-${fname}.service > /dev/null 2>&1
            )
            sleep 0.1
            /usr/bin/systemctl daemon-reload
            continue
        fi

        # SysV init!?
        __copyfile "${_SALT_GIT_CHECKOUT_DIR}/pkg/rpm/salt-$fname" "/etc/rc.d/init.d/salt-$fname"
        chmod +x /etc/rc.d/init.d/salt-$fname
    done
}

install_arch_linux_restart_daemons() {
    [ $_START_DAEMONS -eq $BS_FALSE ] && return

    for fname in api master minion syndic; do
        # Skip salt-api since the service should be opt-in and not necessarily started on boot
        [ $fname = "api" ] && continue

        # Skip if not meant to be installed
        [ $fname = "master" ] && [ "$_INSTALL_MASTER" -eq $BS_FALSE ] && continue
        [ $fname = "minion" ] && [ "$_INSTALL_MINION" -eq $BS_FALSE ] && continue
        [ $fname = "syndic" ] && [ "$_INSTALL_SYNDIC" -eq $BS_FALSE ] && continue

        if [ -f /usr/bin/systemctl ]; then
            /usr/bin/systemctl stop salt-$fname.service > /dev/null 2>&1
            /usr/bin/systemctl start salt-$fname.service
            continue
        fi

        /etc/rc.d/salt-$fname stop > /dev/null 2>&1
        /etc/rc.d/salt-$fname start
    done
}

install_arch_check_services() {
    if [ ! -f /usr/bin/systemctl ]; then
        # Not running systemd!? Don't check!
        return 0
    fi

    for fname in api master minion syndic; do
        # Skip salt-api since the service should be opt-in and not necessarily started on boot
        [ $fname = "api" ] && continue

        # Skip if not meant to be installed
        [ $fname = "master" ] && [ "$_INSTALL_MASTER" -eq $BS_FALSE ] && continue
        [ $fname = "minion" ] && [ "$_INSTALL_MINION" -eq $BS_FALSE ] && continue
        [ $fname = "syndic" ] && [ "$_INSTALL_SYNDIC" -eq $BS_FALSE ] && continue

        __check_services_systemd salt-$fname || return 1
    done

    return 0
}
#
#   Ended Arch Install Functions
#
#######################################################################################################################

#######################################################################################################################
#
#   FreeBSD Install Functions
#

__freebsd_get_packagesite() {
    if [ "$CPU_ARCH_L" = "amd64" ]; then
        BSD_ARCH="x86:64"
    elif [ "$CPU_ARCH_L" = "x86_64" ]; then
        BSD_ARCH="x86:64"
    elif [ "$CPU_ARCH_L" = "i386" ]; then
        BSD_ARCH="x86:32"
    elif [ "$CPU_ARCH_L" = "i686" ]; then
        BSD_ARCH="x86:32"
    fi

    # Since the variable might not be set, don't, momentarily treat it as a
    # failure
    set +o nounset

    # ABI is a std format for identifying release / architecture combos
    ABI="freebsd:${DISTRO_MAJOR_VERSION}:${BSD_ARCH}"
    _PACKAGESITE="http://pkg.freebsd.org/${ABI}/latest"
    # Awkwardly, we want the `${ABI}` to be in conf file without escaping
    PKGCONFURL="pkg+http://pkg.freebsd.org/\${ABI}/latest"
    SALTPKGCONFURL="http://repo.saltstack.com/freebsd/\${ABI}/"

    # Treat unset variables as errors once more
    set -o nounset
}

# Using a separate conf step to head for idempotent install...
__configure_freebsd_pkg_details() {
    ## pkg.conf is deprecated.
    ## We use conf files in /usr/local or /etc instead
    mkdir -p /usr/local/etc/pkg/repos/
    mkdir -p /etc/pkg/

    ## Use new JSON-like format for pkg repo configs
    ## check if /etc/pkg/FreeBSD.conf is already in place
    if [ ! -f /etc/pkg/FreeBSD.conf ]; then
      conf_file=/usr/local/etc/pkg/repos/freebsd.conf
      {
          echo "FreeBSD:{"
          echo "    url: \"${PKGCONFURL}\","
          echo "    mirror_type: \"srv\","
          echo "    signature_type: \"fingerprints\","
          echo "    fingerprints: \"/usr/share/keys/pkg\","
          echo "    enabled: true"
          echo "}"
      } > $conf_file
      __copyfile $conf_file /etc/pkg/FreeBSD.conf
    fi
    FROM_FREEBSD="-r FreeBSD"

    ## add saltstack freebsd repo
    salt_conf_file=/usr/local/etc/pkg/repos/saltstack.conf
    {
        echo "SaltStack:{"
        echo "    url: \"${SALTPKGCONFURL}\","
        echo "    mirror_type: \"http\","
        echo "    enabled: true"
        echo "    priority: 10"
        echo "}"
    } > $salt_conf_file
    FROM_SALTSTACK="-r SaltStack"

    ## ensure future ports builds use pkgng
    echo "WITH_PKGNG=   yes" >> /etc/make.conf

    /usr/local/sbin/pkg update -f || return 1
}

install_freebsd_9_stable_deps() {
    _SALT_ETC_DIR=${BS_SALT_ETC_DIR:-/usr/local/etc/salt}
    _PKI_DIR=${_SALT_ETC_DIR}/pki

    if [ $_DISABLE_REPOS -eq $BS_FALSE ]; then
        #make variables available even if pkg already installed
        __freebsd_get_packagesite

        if [ ! -x /usr/local/sbin/pkg ]; then

            # install new `pkg` code from its own tarball.
            fetch "${_PACKAGESITE}/Latest/pkg.txz" || return 1
            tar xf ./pkg.txz -s ",/.*/,,g" "*/pkg-static" || return 1
            ./pkg-static add ./pkg.txz || return 1
            /usr/local/sbin/pkg2ng || return 1
        fi

        # Configure the pkg repository using new approach
        __configure_freebsd_pkg_details || return 1
    fi

    # Now install swig
    # shellcheck disable=SC2086
    /usr/local/sbin/pkg install ${FROM_FREEBSD} -y swig || return 1

    # YAML module is used for generating custom master/minion configs
    # shellcheck disable=SC2086
    /usr/local/sbin/pkg install ${FROM_FREEBSD} -y py27-yaml || return 1

    if [ "${_EXTRA_PACKAGES}" != "" ]; then
        echoinfo "Installing the following extra packages as requested: ${_EXTRA_PACKAGES}"
        # shellcheck disable=SC2086
        /usr/local/sbin/pkg install ${FROM_FREEBSD} -y ${_EXTRA_PACKAGES} || return 1
    fi

    if [ "$_UPGRADE_SYS" -eq $BS_TRUE ]; then
        pkg upgrade -y || return 1
    fi

    return 0
}

install_freebsd_10_stable_deps() {
    install_freebsd_9_stable_deps
}

install_freebsd_11_stable_deps() {
    install_freebsd_9_stable_deps
}

install_freebsd_git_deps() {
    install_freebsd_9_stable_deps || return 1

    # shellcheck disable=SC2086
    SALT_DEPENDENCIES=$(/usr/local/sbin/pkg search ${FROM_FREEBSD} -R -d sysutils/py-salt | grep -i origin | sed -e 's/^[[:space:]]*//' | tail -n +2 | awk -F\" '{print $2}' | tr '\n' ' ')
    # shellcheck disable=SC2086
    /usr/local/sbin/pkg install ${FROM_FREEBSD} -y ${SALT_DEPENDENCIES} || return 1

    if ! __check_command_exists git; then
        /usr/local/sbin/pkg install -y git || return 1
    fi

    /usr/local/sbin/pkg install -y www/py-requests || return 1

    __git_clone_and_checkout || return 1

    if [ -f "${_SALT_GIT_CHECKOUT_DIR}/requirements/base.txt" ]; then
        # We're on the develop branch, install whichever tornado is on the requirements file
        __REQUIRED_TORNADO="$(grep tornado "${_SALT_GIT_CHECKOUT_DIR}/requirements/base.txt")"
        if [ "${__REQUIRED_TORNADO}" != "" ]; then
             /usr/local/sbin/pkg install -y www/py-tornado || return 1
        fi
    fi

    echodebug "Adapting paths to FreeBSD"
    # The list of files was taken from Salt's BSD port Makefile
    for file in doc/man/salt-key.1 doc/man/salt-cp.1 doc/man/salt-minion.1 \
                doc/man/salt-syndic.1 doc/man/salt-master.1 doc/man/salt-run.1 \
                doc/man/salt.7 doc/man/salt.1 doc/man/salt-call.1; do
        [ ! -f $file ] && continue
        echodebug "Patching ${file}"
        sed -in -e "s|/etc/salt|${_SALT_ETC_DIR}|" \
                -e "s|/srv/salt|${_SALT_ETC_DIR}/states|" \
                -e "s|/srv/pillar|${_SALT_ETC_DIR}/pillar|" ${file}
    done
    if [ ! -f salt/syspaths.py ]; then
        # We still can't provide the system paths, salt 0.16.x
        # Let's patch salt's source and adapt paths to what's expected on FreeBSD
        echodebug "Replacing occurrences of '/etc/salt' with \'${_SALT_ETC_DIR}\'"
        # The list of files was taken from Salt's BSD port Makefile
        for file in conf/minion conf/master salt/config.py salt/client.py \
                    salt/modules/mysql.py salt/utils/parsers.py salt/modules/tls.py \
                    salt/modules/postgres.py salt/utils/migrations.py; do
            [ ! -f $file ] && continue
            echodebug "Patching ${file}"
            sed -in -e "s|/etc/salt|${_SALT_ETC_DIR}|" \
                    -e "s|/srv/salt|${_SALT_ETC_DIR}/states|" \
                    -e "s|/srv/pillar|${_SALT_ETC_DIR}/pillar|" ${file}
        done
    fi
    echodebug "Finished patching"

    # Let's trigger config_salt()
    if [ "$_TEMP_CONFIG_DIR" = "null" ]; then
        _TEMP_CONFIG_DIR="${_SALT_GIT_CHECKOUT_DIR}/conf/"
        CONFIG_SALT_FUNC="config_salt"

    fi

    return 0
}

install_freebsd_9_stable() {
    # shellcheck disable=SC2086
    /usr/local/sbin/pkg install ${FROM_SALTSTACK} -y sysutils/py-salt || return 1
    return 0
}

install_freebsd_10_stable() {
    # shellcheck disable=SC2086
    /usr/local/sbin/pkg install ${FROM_FREEBSD} -y sysutils/py-salt || return 1
    return 0
}

install_freebsd_11_stable() {
#
# installing latest version of salt from FreeBSD CURRENT ports repo
#
    # shellcheck disable=SC2086
    /usr/local/sbin/pkg install ${FROM_FREEBSD} -y sysutils/py-salt || return 1

    return 0
}

install_freebsd_git() {

    # /usr/local/bin/python2 in FreeBSD is a symlink to /usr/local/bin/python2.7
    __PYTHON_PATH=$(readlink -f "$(which python2)")
    __ESCAPED_PYTHON_PATH=$(echo "${__PYTHON_PATH}" | sed 's/\//\\\//g')

    # Install from git
    if [ ! -f salt/syspaths.py ]; then
        # We still can't provide the system paths, salt 0.16.x
        ${__PYTHON_PATH} setup.py ${SETUP_PY_INSTALL_ARGS} install || return 1
    else
        ${__PYTHON_PATH} setup.py \
            --salt-root-dir=/ \
            --salt-config-dir="${_SALT_ETC_DIR}" \
            --salt-cache-dir="${_SALT_CACHE_DIR}" \
            --salt-sock-dir=/var/run/salt \
            --salt-srv-root-dir="${_SALT_ETC_DIR}" \
            --salt-base-file-roots-dir="${_SALT_ETC_DIR}/states" \
            --salt-base-pillar-roots-dir="${_SALT_ETC_DIR}/pillar" \
            --salt-base-master-roots-dir="${_SALT_ETC_DIR}/salt-master" \
            --salt-logs-dir=/var/log/salt \
            --salt-pidfile-dir=/var/run \
            ${SETUP_PY_INSTALL_ARGS} install \
            || return 1
    fi

    for script in salt_api salt_master salt_minion salt_proxy salt_syndic; do
        __fetch_url "/usr/local/etc/rc.d/${script}" "https://raw.githubusercontent.com/freebsd/freebsd-ports/master/sysutils/py-salt/files/${script}.in" || return 1
        sed -i '' 's/%%PREFIX%%/\/usr\/local/g' /usr/local/etc/rc.d/${script}
        sed -i '' "s/%%PYTHON_CMD%%/${__ESCAPED_PYTHON_PATH}/g" /usr/local/etc/rc.d/${script}
        chmod +x /usr/local/etc/rc.d/${script} || return 1
    done

    # And we're good to go
    return 0
}

install_freebsd_9_stable_post() {
    for fname in api master minion syndic; do
        # Skip salt-api since the service should be opt-in and not necessarily started on boot
        [ $fname = "api" ] && continue

        # Skip if not meant to be installed
        [ $fname = "minion" ] && [ "$_INSTALL_MINION" -eq $BS_FALSE ] && continue
        [ $fname = "master" ] && [ "$_INSTALL_MASTER" -eq $BS_FALSE ] && continue
        [ $fname = "syndic" ] && [ "$_INSTALL_SYNDIC" -eq $BS_FALSE ] && continue

        enable_string="salt_${fname}_enable=\"YES\""
        grep "$enable_string" /etc/rc.conf >/dev/null 2>&1
        [ $? -eq 1 ] && echo "$enable_string" >> /etc/rc.conf

        if [ $fname = "minion" ] ; then
            grep "salt_minion_paths" /etc/rc.conf >/dev/null 2>&1
            [ $? -eq 1 ] && echo "salt_minion_paths=\"/bin:/sbin:/usr/bin:/usr/sbin:/usr/local/bin:/usr/local/sbin\"" >> /etc/rc.conf
        fi
    done
}

install_freebsd_10_stable_post() {
    install_freebsd_9_stable_post
}

install_freebsd_11_stable_post() {
    install_freebsd_9_stable_post
}

install_freebsd_git_post() {
    if [ -f $salt_conf_file ]; then
        rm -f $salt_conf_file
    fi
    install_freebsd_9_stable_post || return 1
    return 0
}

install_freebsd_restart_daemons() {
    [ $_START_DAEMONS -eq $BS_FALSE ] && return

    for fname in api master minion syndic; do
        # Skip salt-api since the service should be opt-in and not necessarily started on boot
        [ $fname = "api" ] && continue

        # Skip if not meant to be installed
        [ $fname = "master" ] && [ "$_INSTALL_MASTER" -eq $BS_FALSE ] && continue
        [ $fname = "minion" ] && [ "$_INSTALL_MINION" -eq $BS_FALSE ] && continue
        [ $fname = "syndic" ] && [ "$_INSTALL_SYNDIC" -eq $BS_FALSE ] && continue

        service salt_$fname stop > /dev/null 2>&1
        service salt_$fname start
    done
}
#
#   Ended FreeBSD Install Functions
#
#######################################################################################################################

#######################################################################################################################
#
#   OpenBSD Install Functions
#

__choose_openbsd_mirror() {
    OPENBSD_REPO=''
    MINTIME=''
    MIRROR_LIST=$(ftp -w 15 -Vao - 'http://ftp.openbsd.org/cgi-bin/ftplist.cgi?dbversion=1' | awk '/^http/ {print $1}')

    for MIRROR in $MIRROR_LIST; do
        MIRROR_HOST=$(echo "$MIRROR" | sed -e 's|.*//||' -e 's|+*/.*$||')
        TIME=$(ping -c 1 -w 1 -q "$MIRROR_HOST" | awk -F/ '/round-trip/ { print $5 }')
        [ -z "$TIME" ] && continue

        echodebug "ping time for $MIRROR_HOST is $TIME"
        if [ -z "$MINTIME" ]; then
            FASTER_MIRROR=1
        else
            FASTER_MIRROR=$(echo "$TIME < $MINTIME" | bc)
        fi
        if [ "$FASTER_MIRROR" -eq 1 ]; then
            MINTIME=$TIME
            OPENBSD_REPO="$MIRROR"
        fi
    done
}

install_openbsd_deps() {
    __choose_openbsd_mirror || return 1
    echoinfo "setting package repository to $OPENBSD_REPO with ping time of $MINTIME"
    [ -n "$OPENBSD_REPO" ] || return 1
    echo "${OPENBSD_REPO}" >>/etc/installurl || return 1

    if [ "${_EXTRA_PACKAGES}" != "" ]; then
        echoinfo "Installing the following extra packages as requested: ${_EXTRA_PACKAGES}"
        # shellcheck disable=SC2086
        pkg_add -I -v ${_EXTRA_PACKAGES} || return 1
    fi
    return 0
}

install_openbsd_git_deps() {
    install_openbsd_deps || return 1
    pkg_add -I -v git || return 1
    __git_clone_and_checkout || return 1
    #
    # Let's trigger config_salt()
    #
    if [ "$_TEMP_CONFIG_DIR" = "null" ]; then
        _TEMP_CONFIG_DIR="${_SALT_GIT_CHECKOUT_DIR}/conf/"
        CONFIG_SALT_FUNC="config_salt"
    fi
    return 0
}

install_openbsd_git() {
    #
    # Install from git
    #
    if [ ! -f salt/syspaths.py ]; then
        # We still can't provide the system paths, salt 0.16.x
        /usr/local/bin/python2.7 setup.py ${SETUP_PY_INSTALL_ARGS} install || return 1
    fi
    return 0
}

install_openbsd_stable() {
    pkg_add -r -I -v salt || return 1
    return 0
}

install_openbsd_post() {
    for fname in api master minion syndic; do
        [ $fname = "api" ] && continue
        [ $fname = "minion" ] && [ "$_INSTALL_MINION" -eq $BS_FALSE ] && continue
        [ $fname = "master" ] && [ "$_INSTALL_MASTER" -eq $BS_FALSE ] && continue
        [ $fname = "syndic" ] && [ "$_INSTALL_SYNDIC" -eq $BS_FALSE ] && continue

        rcctl enable salt_$fname
    done

    return 0
}

install_openbsd_check_services() {
    for fname in api master minion syndic; do
        # Skip salt-api since the service should be opt-in and not necessarily started on boot
        [ $fname = "api" ] && continue

        # Skip if not meant to be installed
        [ $fname = "master" ] && [ "$_INSTALL_MASTER" -eq $BS_FALSE ] && continue
        [ $fname = "minion" ] && [ "$_INSTALL_MINION" -eq $BS_FALSE ] && continue
        [ $fname = "syndic" ] && continue

        if [ -f /etc/rc.d/salt_${fname} ]; then
            __check_services_openbsd salt_${fname} || return 1
        fi
    done

    return 0
}

install_openbsd_restart_daemons() {
    [ $_START_DAEMONS -eq $BS_FALSE ] && return

    for fname in api master minion syndic; do
        # Skip salt-api since the service should be opt-in and not necessarily started on boot
        [ $fname = "api" ] && continue

        # Skip if not meant to be installed
        [ $fname = "master" ] && [ "$_INSTALL_MASTER" -eq $BS_FALSE ] && continue
        [ $fname = "minion" ] && [ "$_INSTALL_MINION" -eq $BS_FALSE ] && continue
        [ $fname = "syndic" ] && [ "$_INSTALL_SYNDIC" -eq $BS_FALSE ] && continue

        rcctl restart salt_${fname}
    done

    return 0
}

#
#   Ended OpenBSD Install Functions
#
#######################################################################################################################

#######################################################################################################################
#
#   SmartOS Install Functions
#
install_smartos_deps() {
    pkgin -y install zeromq py27-crypto py27-msgpack py27-yaml py27-jinja2 py27-zmq py27-requests || return 1

    # Set _SALT_ETC_DIR to SmartOS default if they didn't specify
    _SALT_ETC_DIR=${BS_SALT_ETC_DIR:-/opt/local/etc/salt}
    # We also need to redefine the PKI directory
    _PKI_DIR=${_SALT_ETC_DIR}/pki

    # Let's trigger config_salt()
    if [ "$_TEMP_CONFIG_DIR" = "null" ]; then
        # Let's set the configuration directory to /tmp
        _TEMP_CONFIG_DIR="/tmp"
        CONFIG_SALT_FUNC="config_salt"

        # Let's download, since they were not provided, the default configuration files
        if [ ! -f "$_SALT_ETC_DIR/minion" ] && [ ! -f "$_TEMP_CONFIG_DIR/minion" ]; then
            # shellcheck disable=SC2086
            curl $_CURL_ARGS -s -o "$_TEMP_CONFIG_DIR/minion" -L \
                https://raw.githubusercontent.com/saltstack/salt/develop/conf/minion || return 1
        fi
        if [ ! -f "$_SALT_ETC_DIR/master" ] && [ ! -f $_TEMP_CONFIG_DIR/master ]; then
            # shellcheck disable=SC2086
            curl $_CURL_ARGS -s -o "$_TEMP_CONFIG_DIR/master" -L \
                https://raw.githubusercontent.com/saltstack/salt/develop/conf/master || return 1
        fi
    fi

    if [ "$_INSTALL_CLOUD" -eq $BS_TRUE  ]; then
        pkgin -y install py27-apache-libcloud || return 1
    fi

    if [ "${_EXTRA_PACKAGES}" != "" ]; then
        echoinfo "Installing the following extra packages as requested: ${_EXTRA_PACKAGES}"
        # shellcheck disable=SC2086
        pkgin -y install ${_EXTRA_PACKAGES} || return 1
    fi

    return 0
}

install_smartos_git_deps() {
    install_smartos_deps || return 1

    if ! __check_command_exists git; then
        pkgin -y install git || return 1
    fi

    if [ -f "${_SALT_GIT_CHECKOUT_DIR}/requirements/base.txt" ]; then
        # Install whichever tornado is in the requirements file
        __REQUIRED_TORNADO="$(grep tornado "${_SALT_GIT_CHECKOUT_DIR}/requirements/base.txt")"
        __check_pip_allowed "You need to allow pip based installations (-P) in order to install the python package '${__REQUIRED_TORNADO}'"

        # Install whichever futures is in the requirements file
        __REQUIRED_FUTURES="$(grep futures "${_SALT_GIT_CHECKOUT_DIR}/requirements/base.txt")"
        __check_pip_allowed "You need to allow pip based installations (-P) in order to install the python package '${__REQUIRED_FUTURES}'"

        if [ "${__REQUIRED_TORNADO}" != "" ]; then
            if ! __check_command_exists pip; then
                pkgin -y install py27-pip
            fi
            pip install -U "${__REQUIRED_TORNADO}"
        fi

        if [ "${__REQUIRED_FUTURES}" != "" ]; then
            if ! __check_command_exists pip; then
                pkgin -y install py27-pip
            fi
            pip install -U "${__REQUIRED_FUTURES}"
        fi
    fi

    __git_clone_and_checkout || return 1
    # Let's trigger config_salt()
    if [ "$_TEMP_CONFIG_DIR" = "null" ]; then
        _TEMP_CONFIG_DIR="${_SALT_GIT_CHECKOUT_DIR}/conf/"
        CONFIG_SALT_FUNC="config_salt"
    fi

    return 0
}

install_smartos_stable() {
    pkgin -y install salt || return 1
    return 0
}

install_smartos_git() {
    # Use setuptools in order to also install dependencies
    # lets force our config path on the setup for now, since salt/syspaths.py only  got fixed in 2015.5.0
    USE_SETUPTOOLS=1 /opt/local/bin/python setup.py --salt-config-dir="$_SALT_ETC_DIR" --salt-cache-dir="${_SALT_CACHE_DIR}" ${SETUP_PY_INSTALL_ARGS} install || return 1
    return 0
}

install_smartos_post() {
    smf_dir="/opt/custom/smf"

    # Install manifest files if needed.
    for fname in api master minion syndic; do
        # Skip if not meant to be installed
        [ $fname = "api" ] && \
            ([ "$_INSTALL_MASTER" -eq $BS_FALSE ] || ! __check_command_exists "salt-${fname}") && continue
        [ $fname = "master" ] && [ "$_INSTALL_MASTER" -eq $BS_FALSE ] && continue
        [ $fname = "minion" ] && [ "$_INSTALL_MINION" -eq $BS_FALSE ] && continue
        [ $fname = "syndic" ] && [ "$_INSTALL_SYNDIC" -eq $BS_FALSE ] && continue

        svcs network/salt-$fname > /dev/null 2>&1
        if [ $? -eq 1 ]; then
            if [ ! -f "$_TEMP_CONFIG_DIR/salt-$fname.xml" ]; then
                # shellcheck disable=SC2086
                curl $_CURL_ARGS -s -o "$_TEMP_CONFIG_DIR/salt-$fname.xml" -L \
                    "https://raw.githubusercontent.com/saltstack/salt/develop/pkg/smartos/salt-$fname.xml"
            fi
            svccfg import "$_TEMP_CONFIG_DIR/salt-$fname.xml"
            if [ "${VIRTUAL_TYPE}" = "global" ]; then
                if [ ! -d "$smf_dir" ]; then
                    mkdir -p "$smf_dir" || return 1
                fi
                if [ ! -f "$smf_dir/salt-$fname.xml" ]; then
                    __copyfile "$_TEMP_CONFIG_DIR/salt-$fname.xml" "$smf_dir/" || return 1
                fi
            fi
        fi
    done

    return 0
}

install_smartos_git_post() {
    smf_dir="/opt/custom/smf"

    # Install manifest files if needed.
    for fname in api master minion syndic; do
        # Skip if not meant to be installed
        [ $fname = "api" ] && \
            ([ "$_INSTALL_MASTER" -eq $BS_FALSE ] || ! __check_command_exists "salt-${fname}") && continue
        [ $fname = "master" ] && [ "$_INSTALL_MASTER" -eq $BS_FALSE ] && continue
        [ $fname = "minion" ] && [ "$_INSTALL_MINION" -eq $BS_FALSE ] && continue
        [ $fname = "syndic" ] && [ "$_INSTALL_SYNDIC" -eq $BS_FALSE ] && continue

        svcs "network/salt-$fname" > /dev/null 2>&1
        if [ $? -eq 1 ]; then
            svccfg import "${_SALT_GIT_CHECKOUT_DIR}/pkg/smartos/salt-$fname.xml"
            if [ "${VIRTUAL_TYPE}" = "global" ]; then
                if [ ! -d $smf_dir ]; then
                    mkdir -p "$smf_dir"
                fi
                if [ ! -f "$smf_dir/salt-$fname.xml" ]; then
                    __copyfile "${_SALT_GIT_CHECKOUT_DIR}/pkg/smartos/salt-$fname.xml" "$smf_dir/"
                fi
            fi
        fi
    done

    return 0
}

install_smartos_restart_daemons() {
    [ $_START_DAEMONS -eq $BS_FALSE ] && return

    for fname in api master minion syndic; do
        # Skip salt-api since the service should be opt-in and not necessarily started on boot
        [ $fname = "api" ] && continue

        # Skip if not meant to be installed
        [ $fname = "master" ] && [ "$_INSTALL_MASTER" -eq $BS_FALSE ] && continue
        [ $fname = "minion" ] && [ "$_INSTALL_MINION" -eq $BS_FALSE ] && continue
        [ $fname = "syndic" ] && [ "$_INSTALL_SYNDIC" -eq $BS_FALSE ] && continue

        # Stop if running && Start service
        svcadm disable salt-$fname > /dev/null 2>&1
        svcadm enable salt-$fname
    done

    return 0
}
#
#   Ended SmartOS Install Functions
#
#######################################################################################################################

#######################################################################################################################
#
#    openSUSE Install Functions.
#
__ZYPPER_REQUIRES_REPLACE_FILES=-1

__check_and_refresh_suse_pkg_repo() {
    # Check to see if systemsmanagement_saltstack exists
    __zypper repos | grep systemsmanagement_saltstack >/dev/null 2>&1

    if [ $? -eq 1 ]; then
        # zypper does not yet know anything about systemsmanagement_saltstack
        __zypper addrepo --refresh "${SUSE_PKG_URL}" || return 1
    fi
}

__set_suse_pkg_repo() {
    suse_pkg_url_path="${DISTRO_REPO}/systemsmanagement:saltstack.repo"
    if [ "$_DOWNSTREAM_PKG_REPO" -eq $BS_TRUE ]; then
        suse_pkg_url_base="http://download.opensuse.org/repositories/systemsmanagement:/saltstack"
    else
        suse_pkg_url_base="${HTTP_VAL}://repo.saltstack.com/opensuse"
    fi
    SUSE_PKG_URL="$suse_pkg_url_base/$suse_pkg_url_path"
}

__version_lte() {
    if ! __check_command_exists python; then
        zypper zypper --non-interactive install --replacefiles --auto-agree-with-licenses python || \
             zypper zypper --non-interactive install --auto-agree-with-licenses python || return 1
    fi

    if [ "$(python -c 'import sys; V1=tuple([int(i) for i in sys.argv[1].split(".")]); V2=tuple([int(i) for i in sys.argv[2].split(".")]); print V1<=V2' "$1" "$2")" = "True" ]; then
        __ZYPPER_REQUIRES_REPLACE_FILES=${BS_TRUE}
    else
        __ZYPPER_REQUIRES_REPLACE_FILES=${BS_FALSE}
    fi
}

__zypper() {
    zypper --non-interactive "${@}"; return $?
}

__zypper_install() {
    if [ "${__ZYPPER_REQUIRES_REPLACE_FILES}" = "-1" ]; then
        __version_lte "1.10.4" "$(zypper --version | awk '{ print $2 }')"
    fi
    if [ "${__ZYPPER_REQUIRES_REPLACE_FILES}" = "${BS_TRUE}" ]; then
        # In case of file conflicts replace old files.
        # Option present in zypper 1.10.4 and newer:
        # https://github.com/openSUSE/zypper/blob/95655728d26d6d5aef7796b675f4cc69bc0c05c0/package/zypper.changes#L253
        __zypper install --auto-agree-with-licenses --replacefiles "${@}"; return $?
    else
        __zypper install --auto-agree-with-licenses "${@}"; return $?
    fi
}

install_opensuse_stable_deps() {
    if [ "${DISTRO_MAJOR_VERSION}" -gt 2015 ]; then
        DISTRO_REPO="openSUSE_Tumbleweed"
    elif [ "${DISTRO_MAJOR_VERSION}" -ge 42 ]; then
        DISTRO_REPO="openSUSE_Leap_${DISTRO_MAJOR_VERSION}.${DISTRO_MINOR_VERSION}"
    elif [ "${DISTRO_MAJOR_VERSION}" -lt 42 ]; then
        DISTRO_REPO="openSUSE_${DISTRO_MAJOR_VERSION}.${DISTRO_MINOR_VERSION}"
    fi

    if [ $_DISABLE_REPOS -eq $BS_FALSE ]; then
        # Is the repository already known
        __set_suse_pkg_repo
        # Check zypper repos and refresh if necessary
        __check_and_refresh_suse_pkg_repo
    fi

    __zypper --gpg-auto-import-keys refresh
    if [ $? -ne 0 ] && [ $? -ne 4 ]; then
        # If the exit code is not 0, and it's not 4 (failed to update a
        # repository) return a failure. Otherwise continue.
        return 1
    fi

    if [ "$DISTRO_MAJOR_VERSION" -eq 12 ] && [ "$DISTRO_MINOR_VERSION" -eq 3 ]; then
        # Because patterns-openSUSE-minimal_base-conflicts conflicts with python, lets remove the first one
        __zypper remove patterns-openSUSE-minimal_base-conflicts
    fi

    if [ "$_UPGRADE_SYS" -eq $BS_TRUE ]; then
        __zypper --gpg-auto-import-keys update || return 1
    fi

    # Salt needs python-zypp installed in order to use the zypper module
    __PACKAGES="python-zypp"
    __PACKAGES="${__PACKAGES} python python-Jinja2 python-M2Crypto python-PyYAML python-requests"
    __PACKAGES="${__PACKAGES} python-msgpack-python python-pycrypto python-pyzmq python-xml"

    if [ "$DISTRO_MAJOR_VERSION" -lt 13 ]; then
        __PACKAGES="${__PACKAGES} libzmq3"
    elif [ "$DISTRO_MAJOR_VERSION" -eq 13 ]; then
        __PACKAGES="${__PACKAGES} libzmq3"
    elif [ "$DISTRO_MAJOR_VERSION" -gt 13 ]; then
        __PACKAGES="${__PACKAGES} libzmq5"
    fi

    # shellcheck disable=SC2086
    __zypper_install ${__PACKAGES} || return 1

    # Fix for OpenSUSE 13.2 and 2015.8 - gcc should not be required. Work around until package is fixed by SuSE
    _EXTRA_PACKAGES="${_EXTRA_PACKAGES} gcc python-devel libgit2-devel"

    if [ "${_EXTRA_PACKAGES}" != "" ]; then
        echoinfo "Installing the following extra packages as requested: ${_EXTRA_PACKAGES}"
        # shellcheck disable=SC2086
        __zypper_install ${_EXTRA_PACKAGES} || return 1
    fi

    return 0
}

install_opensuse_git_deps() {
    if [ "$_INSECURE_DL" -eq $BS_FALSE ] && [ "${_SALT_REPO_URL%%://*}" = "https" ]; then
        __zypper_install ca-certificates || return 1
    fi

    install_opensuse_stable_deps || return 1

    if ! __check_command_exists git; then
        __zypper_install git  || return 1
    fi

    __zypper_install patch || return 1

    __git_clone_and_checkout || return 1

    __PACKAGES=""

    if [ -f "${_SALT_GIT_CHECKOUT_DIR}/requirements/base.txt" ]; then
        # We're on the develop branch, install whichever tornado is on the requirements file
        __REQUIRED_TORNADO="$(grep tornado "${_SALT_GIT_CHECKOUT_DIR}/requirements/base.txt")"
        if [ "${__REQUIRED_TORNADO}" != "" ]; then
            __PACKAGES="${__PACKAGES} python-tornado"
        fi
    fi

    if [ "$_INSTALL_CLOUD" -eq $BS_TRUE ]; then
        __PACKAGES="${__PACKAGES} python-apache-libcloud"
    fi

    # shellcheck disable=SC2086
    __zypper_install ${__PACKAGES} || return 1

    # Let's trigger config_salt()
    if [ "$_TEMP_CONFIG_DIR" = "null" ]; then
        _TEMP_CONFIG_DIR="${_SALT_GIT_CHECKOUT_DIR}/conf/"
        CONFIG_SALT_FUNC="config_salt"
    fi

    return 0
}

install_opensuse_stable() {
    __PACKAGES=""

    if [ "$_INSTALL_CLOUD" -eq $BS_TRUE ];then
        __PACKAGES="${__PACKAGES} salt-cloud"
    fi
    if [ "$_INSTALL_MASTER" -eq $BS_TRUE ]; then
        __PACKAGES="${__PACKAGES} salt-master"
    fi
    if [ "$_INSTALL_MINION" -eq $BS_TRUE ]; then
        __PACKAGES="${__PACKAGES} salt-minion"
    fi
    if [ "$_INSTALL_SYNDIC" -eq $BS_TRUE ]; then
        __PACKAGES="${__PACKAGES} salt-syndic"
    fi

    # shellcheck disable=SC2086
    __zypper_install $__PACKAGES || return 1

    return 0
}

install_opensuse_git() {
    python setup.py ${SETUP_PY_INSTALL_ARGS} install --prefix=/usr || return 1
    return 0
}

install_opensuse_stable_post() {
    for fname in api master minion syndic; do
        # Skip salt-api since the service should be opt-in and not necessarily started on boot
        [ $fname = "api" ] && continue

        # Skip if not meant to be installed
        [ $fname = "master" ] && [ "$_INSTALL_MASTER" -eq $BS_FALSE ] && continue
        [ $fname = "minion" ] && [ "$_INSTALL_MINION" -eq $BS_FALSE ] && continue
        [ $fname = "syndic" ] && [ "$_INSTALL_SYNDIC" -eq $BS_FALSE ] && continue

        if [ -f /bin/systemctl ]; then
            systemctl is-enabled salt-$fname.service || (systemctl preset salt-$fname.service && systemctl enable salt-$fname.service)
            sleep 0.1
            systemctl daemon-reload
            continue
        fi

        /sbin/chkconfig --add salt-$fname
        /sbin/chkconfig salt-$fname on
    done

    return 0
}

install_opensuse_git_post() {
    for fname in api master minion syndic; do
        # Skip if not meant to be installed
        [ $fname = "api" ] && \
            ([ "$_INSTALL_MASTER" -eq $BS_FALSE ] || ! __check_command_exists "salt-${fname}") && continue
        [ $fname = "master" ] && [ "$_INSTALL_MASTER" -eq $BS_FALSE ] && continue
        [ $fname = "minion" ] && [ "$_INSTALL_MINION" -eq $BS_FALSE ] && continue
        [ $fname = "syndic" ] && [ "$_INSTALL_SYNDIC" -eq $BS_FALSE ] && continue

        if [ -f /bin/systemctl ]; then
            use_usr_lib=$BS_FALSE

            if [ "${DISTRO_MAJOR_VERSION}" -gt 13 ] || ([ "${DISTRO_MAJOR_VERSION}" -eq 13 ] && [ "${DISTRO_MINOR_VERSION}" -ge 2 ]); then
                use_usr_lib=$BS_TRUE
            fi

            if [ "${DISTRO_MAJOR_VERSION}" -eq 12 ] && [ -d "/usr/lib/systemd/" ]; then
                use_usr_lib=$BS_TRUE
            fi

            if [ "${use_usr_lib}" -eq $BS_TRUE ]; then
                __copyfile "${_SALT_GIT_CHECKOUT_DIR}/pkg/salt-${fname}.service" "/usr/lib/systemd/system/salt-${fname}.service"
            else
                __copyfile "${_SALT_GIT_CHECKOUT_DIR}/pkg/salt-${fname}.service" "/lib/systemd/system/salt-${fname}.service"
            fi

            continue
        fi

        __copyfile "${_SALT_GIT_CHECKOUT_DIR}/pkg/rpm/salt-$fname" "/etc/init.d/salt-$fname"
        chmod +x /etc/init.d/salt-$fname
    done

    install_opensuse_stable_post || return 1

    return 0
}

install_opensuse_restart_daemons() {
    [ $_START_DAEMONS -eq $BS_FALSE ] && return

    for fname in api master minion syndic; do
        # Skip salt-api since the service should be opt-in and not necessarily started on boot
        [ $fname = "api" ] && continue

        # Skip if not meant to be installed
        [ $fname = "master" ] && [ "$_INSTALL_MASTER" -eq $BS_FALSE ] && continue
        [ $fname = "minion" ] && [ "$_INSTALL_MINION" -eq $BS_FALSE ] && continue
        [ $fname = "syndic" ] && [ "$_INSTALL_SYNDIC" -eq $BS_FALSE ] && continue

        if [ -f /bin/systemctl ]; then
            systemctl stop salt-$fname > /dev/null 2>&1
            systemctl start salt-$fname.service
            continue
        fi

        service salt-$fname stop > /dev/null 2>&1
        service salt-$fname start
    done
}

install_opensuse_check_services() {
    if [ ! -f /bin/systemctl ]; then
        # Not running systemd!? Don't check!
        return 0
    fi

    for fname in api master minion syndic; do
        # Skip salt-api since the service should be opt-in and not necessarily started on boot
        [ $fname = "api" ] && continue

        # Skip if not meant to be installed
        [ $fname = "master" ] && [ "$_INSTALL_MASTER" -eq $BS_FALSE ] && continue
        [ $fname = "minion" ] && [ "$_INSTALL_MINION" -eq $BS_FALSE ] && continue
        [ $fname = "syndic" ] && [ "$_INSTALL_SYNDIC" -eq $BS_FALSE ] && continue

        __check_services_systemd salt-$fname > /dev/null 2>&1 || __check_services_systemd salt-$fname.service > /dev/null 2>&1 || return 1
    done

    return 0
}
#
#   End of openSUSE Install Functions.
#
#######################################################################################################################

#######################################################################################################################
#
#   SUSE Enterprise 12
#

install_suse_12_stable_deps() {
    SUSE_PATCHLEVEL=$(awk '/PATCHLEVEL/ {print $3}' /etc/SuSE-release )

    if [ "${SUSE_PATCHLEVEL}" != "" ]; then
        DISTRO_PATCHLEVEL="_SP${SUSE_PATCHLEVEL}"
    fi
    DISTRO_REPO="SLE_${DISTRO_MAJOR_VERSION}${DISTRO_PATCHLEVEL}"

    # SLES 12 repo name does not use a patch level so PATCHLEVEL will need to be updated with SP1
    #DISTRO_REPO="SLE_${DISTRO_MAJOR_VERSION}${DISTRO_PATCHLEVEL}"

    DISTRO_REPO="SLE_${DISTRO_MAJOR_VERSION}"

    if [ $_DISABLE_REPOS -eq $BS_FALSE ]; then
        # Is the repository already known
        __set_suse_pkg_repo
        # Check zypper repos and refresh if necessary
        __check_and_refresh_suse_pkg_repo
    fi

    __zypper --gpg-auto-import-keys refresh || return 1

    if [ "$_UPGRADE_SYS" -eq $BS_TRUE ]; then
        __zypper --gpg-auto-import-keys update || return 1
    fi

    # Salt needs python-zypp installed in order to use the zypper module
    __PACKAGES="python-zypp"
    # shellcheck disable=SC2089
    __PACKAGES="${__PACKAGES} libzmq5 python python-Jinja2 python-msgpack-python"
    __PACKAGES="${__PACKAGES} python-pycrypto python-pyzmq python-pip python-xml python-requests"

    if [ "$SUSE_PATCHLEVEL" -eq 1 ]; then
        __check_pip_allowed
        echowarn "PyYaml will be installed using pip"
    else
        __PACKAGES="${__PACKAGES} python-PyYAML"
    fi

    if [ "$_INSTALL_CLOUD" -eq $BS_TRUE ]; then
        __PACKAGES="${__PACKAGES} python-apache-libcloud"
    fi

    # shellcheck disable=SC2086,SC2090
    __zypper_install ${__PACKAGES} || return 1

    if [ "$SUSE_PATCHLEVEL" -eq 1 ]; then
        # There's no python-PyYaml in SP1, let's install it using pip
        pip install PyYaml || return 1
    fi

    # PIP based installs need to copy configuration files "by hand".
    if [ "$SUSE_PATCHLEVEL" -eq 1 ]; then
        # Let's trigger config_salt()
        if [ "$_TEMP_CONFIG_DIR" = "null" ]; then
            # Let's set the configuration directory to /tmp
            _TEMP_CONFIG_DIR="/tmp"
            CONFIG_SALT_FUNC="config_salt"

            for fname in api master minion syndic; do
                # Skip salt-api since there is no example config for it in the Salt git repo
                [ $fname = "api" ] && continue

                # Skip if not meant to be installed
                [ $fname = "master" ] && [ "$_INSTALL_MASTER" -eq $BS_FALSE ] && continue
                [ $fname = "minion" ] && [ "$_INSTALL_MINION" -eq $BS_FALSE ] && continue
                [ $fname = "syndic" ] && [ "$_INSTALL_SYNDIC" -eq $BS_FALSE ] && continue

                # Syndic uses the same configuration file as the master
                [ $fname = "syndic" ] && fname=master

                # Let's download, since they were not provided, the default configuration files
                if [ ! -f "$_SALT_ETC_DIR/$fname" ] && [ ! -f "$_TEMP_CONFIG_DIR/$fname" ]; then
                    # shellcheck disable=SC2086
                    curl $_CURL_ARGS -s -o "$_TEMP_CONFIG_DIR/$fname" -L \
                        "https://raw.githubusercontent.com/saltstack/salt/develop/conf/$fname" || return 1
                fi
            done
        fi
    fi

    if [ "${_EXTRA_PACKAGES}" != "" ]; then
        echoinfo "Installing the following extra packages as requested: ${_EXTRA_PACKAGES}"
        # shellcheck disable=SC2086
        __zypper_install ${_EXTRA_PACKAGES} || return 1
    fi

    return 0
}

install_suse_12_git_deps() {
    install_suse_12_stable_deps || return 1

    if ! __check_command_exists git; then
        __zypper_install git  || return 1
    fi

    __git_clone_and_checkout || return 1

    __PACKAGES=""

    if [ -f "${_SALT_GIT_CHECKOUT_DIR}/requirements/base.txt" ]; then
        # We're on the develop branch, install whichever tornado is on the requirements file
        __REQUIRED_TORNADO="$(grep tornado "${_SALT_GIT_CHECKOUT_DIR}/requirements/base.txt")"
        if [ "${__REQUIRED_TORNADO}" != "" ]; then
            __PACKAGES="${__PACKAGES} python-tornado"
        fi
    fi

    if [ "$_INSTALL_CLOUD" -eq $BS_TRUE ]; then
        __PACKAGES="${__PACKAGES} python-apache-libcloud"
    fi

    # shellcheck disable=SC2086
    __zypper_install ${__PACKAGES} || return 1

    # Let's trigger config_salt()
    if [ "$_TEMP_CONFIG_DIR" = "null" ]; then
        _TEMP_CONFIG_DIR="${_SALT_GIT_CHECKOUT_DIR}/conf/"
        CONFIG_SALT_FUNC="config_salt"
    fi

    return 0
}

install_suse_12_stable() {
    if [ "$SUSE_PATCHLEVEL" -gt 1 ]; then
        install_opensuse_stable || return 1
    else
        # USE_SETUPTOOLS=1 To work around
        # error: option --single-version-externally-managed not recognized
        USE_SETUPTOOLS=1 pip install salt || return 1
    fi

    return 0
}

install_suse_12_git() {
    install_opensuse_git || return 1
    return 0
}

install_suse_12_stable_post() {
    if [ "$SUSE_PATCHLEVEL" -gt 1 ]; then
        install_opensuse_stable_post || return 1
    else
        for fname in api master minion syndic; do
            # Skip if not meant to be installed
            [ $fname = "api" ] && \
                ([ "$_INSTALL_MASTER" -eq $BS_FALSE ] || ! __check_command_exists "salt-${fname}") && continue
            [ $fname = "master" ] && [ "$_INSTALL_MASTER" -eq $BS_FALSE ] && continue
            [ $fname = "minion" ] && [ "$_INSTALL_MINION" -eq $BS_FALSE ] && continue
            [ $fname = "syndic" ] && [ "$_INSTALL_SYNDIC" -eq $BS_FALSE ] && continue

            if [ -f /bin/systemctl ]; then
                # shellcheck disable=SC2086
                curl $_CURL_ARGS -L "https://github.com/saltstack/salt/raw/develop/pkg/salt-$fname.service" \
                    -o "/usr/lib/systemd/system/salt-$fname.service" || return 1
            fi

            # Skip salt-api since the service should be opt-in and not necessarily started on boot
            [ $fname = "api" ] && continue

            if [ -f /bin/systemctl ]; then
                systemctl is-enabled salt-$fname.service || (systemctl preset salt-$fname.service && systemctl enable salt-$fname.service)
                sleep 0.1
                systemctl daemon-reload
            fi
        done
    fi

    return 0
}

install_suse_12_git_post() {
    install_opensuse_git_post || return 1
    return 0
}

install_suse_12_restart_daemons() {
    install_opensuse_restart_daemons || return 1
    return 0
}

#
#   End of SUSE Enterprise 12
#
#######################################################################################################################

#######################################################################################################################
#
#   SUSE Enterprise 11
#

install_suse_11_stable_deps() {
    SUSE_PATCHLEVEL=$(awk '/PATCHLEVEL/ {print $3}' /etc/SuSE-release )
    if [ "${SUSE_PATCHLEVEL}" != "" ]; then
        if [ "${SUSE_PATCHLEVEL}" != "4" ]; then
            echowarn "Salt packages for SLE 11 are only build for SP4."
            echowarn "Attempting to install SP4 packages on SP${SUSE_PATCHLEVEL}."
        fi
        DISTRO_PATCHLEVEL="_SP4"
    fi
    DISTRO_REPO="SLE_${DISTRO_MAJOR_VERSION}${DISTRO_PATCHLEVEL}"

    if [ $_DISABLE_REPOS -eq $BS_FALSE ]; then
        # Is the repository already known
        __set_suse_pkg_repo
        # Check zypper repos and refresh if necessary
        __check_and_refresh_suse_pkg_repo
    fi

    __zypper --gpg-auto-import-keys refresh || return 1

    if [ "$_UPGRADE_SYS" -eq $BS_TRUE ]; then
        __zypper --gpg-auto-import-keys update || return 1
    fi

    # Salt needs python-zypp installed in order to use the zypper module
    __PACKAGES="python-zypp"
    # shellcheck disable=SC2089
    __PACKAGES="${__PACKAGES} libzmq5 python python-Jinja2 python-msgpack-python"
    __PACKAGES="${__PACKAGES} python-pycrypto python-pyzmq python-pip python-xml python-requests"

    if [ "$SUSE_PATCHLEVEL" -eq 1 ]; then
        __check_pip_allowed
        echowarn "PyYaml will be installed using pip"
    else
        __PACKAGES="${__PACKAGES} python-PyYAML"
    fi

    # shellcheck disable=SC2086,SC2090
    __zypper_install ${__PACKAGES} || return 1

    if [ "$SUSE_PATCHLEVEL" -eq 1 ]; then
        # There's no python-PyYaml in SP1, let's install it using pip
        pip install PyYaml || return 1
    fi

    # PIP based installs need to copy configuration files "by hand".
    if [ "$SUSE_PATCHLEVEL" -eq 1 ]; then
        # Let's trigger config_salt()
        if [ "$_TEMP_CONFIG_DIR" = "null" ]; then
            # Let's set the configuration directory to /tmp
            _TEMP_CONFIG_DIR="/tmp"
            CONFIG_SALT_FUNC="config_salt"

            for fname in api master minion syndic; do
                # Skip salt-api since there is no example config for it in the Salt git repo
                [ $fname = "api" ] && continue

                # Skip if not meant to be installed
                [ $fname = "master" ] && [ "$_INSTALL_MASTER" -eq $BS_FALSE ] && continue
                [ $fname = "minion" ] && [ "$_INSTALL_MINION" -eq $BS_FALSE ] && continue
                [ $fname = "syndic" ] && [ "$_INSTALL_SYNDIC" -eq $BS_FALSE ] && continue

                # Syndic uses the same configuration file as the master
                [ $fname = "syndic" ] && fname=master

                # Let's download, since they were not provided, the default configuration files
                if [ ! -f "$_SALT_ETC_DIR/$fname" ] && [ ! -f "$_TEMP_CONFIG_DIR/$fname" ]; then
                    # shellcheck disable=SC2086
                    curl $_CURL_ARGS -s -o "$_TEMP_CONFIG_DIR/$fname" -L \
                        "https://raw.githubusercontent.com/saltstack/salt/develop/conf/$fname" || return 1
                fi
            done
        fi
    fi

    if [ "${_EXTRA_PACKAGES}" != "" ]; then
        echoinfo "Installing the following extra packages as requested: ${_EXTRA_PACKAGES}"
        # shellcheck disable=SC2086
        __zypper_install ${_EXTRA_PACKAGES} || return 1
    fi

    return 0
}

install_suse_11_git_deps() {
    install_suse_11_stable_deps || return 1

    if ! __check_command_exists git; then
        __zypper_install git  || return 1
    fi

    __git_clone_and_checkout || return 1

    __PACKAGES=""

    if [ -f "${_SALT_GIT_CHECKOUT_DIR}/requirements/base.txt" ]; then
        # We're on the develop branch, install whichever tornado is on the requirements file
        __REQUIRED_TORNADO="$(grep tornado "${_SALT_GIT_CHECKOUT_DIR}/requirements/base.txt")"
        if [ "${__REQUIRED_TORNADO}" != "" ]; then
            __PACKAGES="${__PACKAGES} python-tornado"
        fi
    fi

    if [ "$_INSTALL_CLOUD" -eq $BS_TRUE ]; then
        __PACKAGES="${__PACKAGES} python-apache-libcloud"
    fi

    # shellcheck disable=SC2086
    __zypper_install ${__PACKAGES} || return 1

    # Let's trigger config_salt()
    if [ "$_TEMP_CONFIG_DIR" = "null" ]; then
        _TEMP_CONFIG_DIR="${_SALT_GIT_CHECKOUT_DIR}/conf/"
        CONFIG_SALT_FUNC="config_salt"
    fi

    return 0
}

install_suse_11_stable() {
    if [ "$SUSE_PATCHLEVEL" -gt 1 ]; then
        install_opensuse_stable || return 1
    else
        # USE_SETUPTOOLS=1 To work around
        # error: option --single-version-externally-managed not recognized
        USE_SETUPTOOLS=1 pip install salt || return 1
    fi
    return 0
}

install_suse_11_git() {
    install_opensuse_git || return 1
    return 0
}

install_suse_11_stable_post() {
    if [ "$SUSE_PATCHLEVEL" -gt 1 ]; then
        install_opensuse_stable_post || return 1
    else
        for fname in api master minion syndic; do
            # Skip if not meant to be installed
            [ $fname = "api" ] && \
                ([ "$_INSTALL_MASTER" -eq $BS_FALSE ] || ! __check_command_exists "salt-${fname}") && continue
            [ $fname = "master" ] && [ "$_INSTALL_MASTER" -eq $BS_FALSE ] && continue
            [ $fname = "minion" ] && [ "$_INSTALL_MINION" -eq $BS_FALSE ] && continue
            [ $fname = "syndic" ] && [ "$_INSTALL_SYNDIC" -eq $BS_FALSE ] && continue

            if [ -f /bin/systemctl ]; then
                # shellcheck disable=SC2086
                curl $_CURL_ARGS -L "https://github.com/saltstack/salt/raw/develop/pkg/salt-$fname.service" \
                    -o "/lib/systemd/system/salt-$fname.service" || return 1
                continue
            fi

            # shellcheck disable=SC2086
            curl $_CURL_ARGS -L "https://github.com/saltstack/salt/raw/develop/pkg/rpm/salt-$fname" \
                -o "/etc/init.d/salt-$fname" || return 1
            chmod +x "/etc/init.d/salt-$fname"

        done
    fi

    return 0
}

install_suse_11_git_post() {
    install_opensuse_git_post || return 1
    return 0
}

install_suse_11_restart_daemons() {
    install_opensuse_restart_daemons || return 1
    return 0
}


#
#   End of SUSE Enterprise 11
#
#######################################################################################################################
#
# SUSE Enterprise General Functions
#

# Used for both SLE 11 and 12
install_suse_check_services() {
    if [ ! -f /bin/systemctl ]; then
        # Not running systemd!? Don't check!
        return 0
    fi

    for fname in api master minion syndic; do
        # Skip salt-api since the service should be opt-in and not necessarily started on boot
        [ $fname = "api" ] && continue

        # Skip if not meant to be installed
        [ $fname = "master" ] && [ "$_INSTALL_MASTER" -eq $BS_FALSE ] && continue
        [ $fname = "minion" ] && [ "$_INSTALL_MINION" -eq $BS_FALSE ] && continue
        [ $fname = "syndic" ] && [ "$_INSTALL_SYNDIC" -eq $BS_FALSE ] && continue

        __check_services_systemd salt-$fname || return 1
    done

    return 0
}

#
# SUSE Enterprise General Functions
#
#######################################################################################################################

#######################################################################################################################
#
#    Gentoo Install Functions.
#
__autounmask() {
    emerge --autounmask-write --autounmask-only "${@}"; return $?
}

__emerge() {
    if [ "$_GENTOO_USE_BINHOST" -eq $BS_TRUE ]; then
        emerge --getbinpkg "${@}"; return $?
    fi
    emerge "${@}"; return $?
}

__gentoo_config_protection() {
    # usually it's a good thing to have config files protected by portage, but
    # in this case this would require to interrupt the bootstrapping script at
    # this point, manually merge the changes using etc-update/dispatch-conf/
    # cfg-update and then restart the bootstrapping script, so instead we allow
    # at this point to modify certain config files directly
    export CONFIG_PROTECT_MASK="${CONFIG_PROTECT_MASK:-} /etc/portage/package.accept_keywords /etc/portage/package.keywords /etc/portage/package.license /etc/portage/package.unmask /etc/portage/package.use"

    # emerge currently won't write to files that aren't there, so we need to ensure their presence
    touch /etc/portage/package.accept_keywords /etc/portage/package.keywords /etc/portage/package.license /etc/portage/package.unmask /etc/portage/package.use
}

__gentoo_pre_dep() {
    if [ "$_ECHO_DEBUG" -eq $BS_TRUE ]; then
        if __check_command_exists eix; then
            eix-sync
        else
            emerge --sync
        fi
    else
        if __check_command_exists eix; then
            eix-sync -q
        else
            emerge --sync --quiet
        fi
    fi
    if [ ! -d /etc/portage ]; then
        mkdir /etc/portage
    fi
}

__gentoo_post_dep() {
    # ensures dev-lib/crypto++ compiles happily
    __emerge --oneshot 'sys-devel/libtool'
    # the -o option asks it to emerge the deps but not the package.
    __gentoo_config_protection

    if [ "$_INSTALL_CLOUD" -eq $BS_TRUE ]; then
        __autounmask 'dev-python/libcloud'
        __emerge -v 'dev-python/libcloud'
    fi

    __autounmask 'dev-python/requests'
    __autounmask 'app-admin/salt'

    __emerge -vo 'dev-python/requests'
    __emerge -vo 'app-admin/salt'

    if [ "${_EXTRA_PACKAGES}" != "" ]; then
        echoinfo "Installing the following extra packages as requested: ${_EXTRA_PACKAGES}"
        # shellcheck disable=SC2086
        __autounmask ${_EXTRA_PACKAGES} || return 1
        # shellcheck disable=SC2086
        __emerge -v ${_EXTRA_PACKAGES} || return 1
    fi
}

install_gentoo_deps() {
    __gentoo_pre_dep || return 1
    __gentoo_post_dep || return 1
}

install_gentoo_git_deps() {
    __gentoo_pre_dep || return 1
    __gentoo_post_dep || return 1
}

install_gentoo_stable() {
    __gentoo_config_protection
    __emerge -v 'app-admin/salt' || return 1
}

install_gentoo_git() {
    __gentoo_config_protection
    __emerge -v '=app-admin/salt-9999' || return 1
}

install_gentoo_post() {
    for fname in api master minion syndic; do
        # Skip salt-api since the service should be opt-in and not necessarily started on boot
        [ $fname = "api" ] && continue

        # Skip if not meant to be installed
        [ $fname = "master" ] && [ "$_INSTALL_MASTER" -eq $BS_FALSE ] && continue
        [ $fname = "minion" ] && [ "$_INSTALL_MINION" -eq $BS_FALSE ] && continue
        [ $fname = "syndic" ] && [ "$_INSTALL_SYNDIC" -eq $BS_FALSE ] && continue

        if [ -d "/run/systemd/system" ]; then
            systemctl enable salt-$fname.service
            systemctl start salt-$fname.service
        else
            rc-update add salt-$fname default
            /etc/init.d/salt-$fname start
        fi
    done
}

install_gentoo_restart_daemons() {
    [ $_START_DAEMONS -eq $BS_FALSE ] && return

    for fname in api master minion syndic; do
        # Skip salt-api since the service should be opt-in and not necessarily started on boot
        [ $fname = "api" ] && continue

        # Skip if not meant to be installed
        [ $fname = "minion" ] && [ "$_INSTALL_MINION" -eq $BS_FALSE ] && continue
        [ $fname = "master" ] && [ "$_INSTALL_MASTER" -eq $BS_FALSE ] && continue
        [ $fname = "syndic" ] && [ "$_INSTALL_SYNDIC" -eq $BS_FALSE ] && continue

        if [ -d "/run/systemd/system" ]; then
            systemctl stop salt-$fname > /dev/null 2>&1
            systemctl start salt-$fname.service
        else
            /etc/init.d/salt-$fname stop > /dev/null 2>&1
            /etc/init.d/salt-$fname start
        fi
    done
}

install_gentoo_check_services() {
    if [ ! -d "/run/systemd/system" ]; then
        # Not running systemd!? Don't check!
        return 0
    fi

    for fname in api master minion syndic; do
        # Skip salt-api since the service should be opt-in and not necessarily started on boot
        [ $fname = "api" ] && continue

        # Skip if not meant to be installed
        [ $fname = "minion" ] && [ "$_INSTALL_MINION" -eq $BS_FALSE ] && continue
        [ $fname = "master" ] && [ "$_INSTALL_MASTER" -eq $BS_FALSE ] && continue
        [ $fname = "syndic" ] && [ "$_INSTALL_SYNDIC" -eq $BS_FALSE ] && continue

        __check_services_systemd salt-$fname || return 1
    done

    return 0
}
#
#   End of Gentoo Install Functions.
#
#######################################################################################################################

#######################################################################################################################
#
#   VoidLinux Install Functions
#
install_voidlinux_stable_deps() {
    if [ "$_UPGRADE_SYS" -eq $BS_TRUE ]; then
        xbps-install -Suy || return 1
    fi

    if [ "${_EXTRA_PACKAGES}" != "" ]; then
        echoinfo "Installing the following extra packages as requested: ${_EXTRA_PACKAGES}"
        xbps-install -Suy "${_EXTRA_PACKAGES}" || return 1
    fi

    return 0
}

install_voidlinux_stable() {
    xbps-install -Suy salt || return 1
    return 0
}

install_voidlinux_stable_post() {
    for fname in master minion syndic; do
        [ $fname = "master" ] && [ "$_INSTALL_MASTER" -eq $BS_FALSE ] && continue
        [ $fname = "minion" ] && [ "$_INSTALL_MINION" -eq $BS_FALSE ] && continue
        [ $fname = "syndic" ] && [ "$_INSTALL_SYNDIC" -eq $BS_FALSE ] && continue

        ln -s /etc/sv/salt-$fname /var/service/.
    done
}

install_voidlinux_restart_daemons() {
    [ $_START_DAEMONS -eq $BS_FALSE ] && return

    for fname in master minion syndic; do
        [ $fname = "master" ] && [ "$_INSTALL_MASTER" -eq $BS_FALSE ] && continue
        [ $fname = "minion" ] && [ "$_INSTALL_MINION" -eq $BS_FALSE ] && continue
        [ $fname = "syndic" ] && [ "$_INSTALL_SYNDIC" -eq $BS_FALSE ] && continue

        sv restart salt-$fname
    done
}

install_voidlinux_check_services() {
    for fname in master minion syndic; do
        [ $fname = "master" ] && [ "$_INSTALL_MASTER" -eq $BS_FALSE ] && continue
        [ $fname = "minion" ] && [ "$_INSTALL_MINION" -eq $BS_FALSE ] && continue
        [ $fname = "syndic" ] && [ "$_INSTALL_SYNDIC" -eq $BS_FALSE ] && continue

        [ -e /var/service/salt-$fname ] || return 1
    done

    return 0
}

daemons_running_voidlinux() {
    [ "$_START_DAEMONS" -eq $BS_FALSE ] && return 0

    FAILED_DAEMONS=0
    for fname in master minion syndic; do
        [ $fname = "minion" ] && [ "$_INSTALL_MINION" -eq $BS_FALSE ] && continue
        [ $fname = "master" ] && [ "$_INSTALL_MASTER" -eq $BS_FALSE ] && continue
        [ $fname = "syndic" ] && [ "$_INSTALL_SYNDIC" -eq $BS_FALSE ] && continue

        if [ "$(sv status salt-$fname | grep run)" = "" ]; then
            echoerror "salt-$fname was not found running"
            FAILED_DAEMONS=$((FAILED_DAEMONS + 1))
        fi
    done

    return $FAILED_DAEMONS
}
#
#   Ended VoidLinux Install Functions
#
#######################################################################################################################

#######################################################################################################################
#
#   Default minion configuration function. Matches ANY distribution as long as
#   the -c options is passed.
#
config_salt() {
    # If the configuration directory is not passed, return
    [ "$_TEMP_CONFIG_DIR" = "null" ] && return

    if [ "$_CONFIG_ONLY" -eq $BS_TRUE ]; then
        echowarn "Passing -C (config only) option implies -F (forced overwrite)."

        if [ "$_FORCE_OVERWRITE" -ne $BS_TRUE ]; then
            echowarn "Overwriting configs in 11 seconds!"
            sleep 11
            _FORCE_OVERWRITE=$BS_TRUE
        fi
    fi

    # Let's create the necessary directories
    [ -d "$_SALT_ETC_DIR" ] || mkdir "$_SALT_ETC_DIR" || return 1
    [ -d "$_PKI_DIR" ] || (mkdir -p "$_PKI_DIR" && chmod 700 "$_PKI_DIR") || return 1

    # If -C or -F was passed, we don't need a .bak file for the config we're updating
    # This is used in the custom master/minion config file checks below
    CREATE_BAK=$BS_TRUE
    if [ "$_FORCE_OVERWRITE" -eq $BS_TRUE ]; then
        CREATE_BAK=$BS_FALSE
    fi

    CONFIGURED_ANYTHING=$BS_FALSE

    # Copy the grains file if found
    if [ -f "$_TEMP_CONFIG_DIR/grains" ]; then
        echodebug "Moving provided grains file from $_TEMP_CONFIG_DIR/grains to $_SALT_ETC_DIR/grains"
        __movefile "$_TEMP_CONFIG_DIR/grains" "$_SALT_ETC_DIR/grains" || return 1
        CONFIGURED_ANYTHING=$BS_TRUE
    fi

    if [ "$_INSTALL_MINION" -eq $BS_TRUE ] || \
        [ "$_CONFIG_ONLY" -eq $BS_TRUE ] || [ "$_CUSTOM_MINION_CONFIG" != "null" ]; then
        # Create the PKI directory
        [ -d "$_PKI_DIR/minion" ] || (mkdir -p "$_PKI_DIR/minion" && chmod 700 "$_PKI_DIR/minion") || return 1

        # Check to see if a custom minion config json dict was provided
        if [ "$_CUSTOM_MINION_CONFIG" != "null" ]; then

            # Check if a minion config file already exists and move to .bak if needed
            if [ -f "$_SALT_ETC_DIR/minion" ] && [ "$CREATE_BAK" -eq "$BS_TRUE" ]; then
                __movefile "$_SALT_ETC_DIR/minion" "$_SALT_ETC_DIR/minion.bak" $BS_TRUE || return 1
                CONFIGURED_ANYTHING=$BS_TRUE
            fi

            # Overwrite/create the config file with the yaml string
            __overwriteconfig "$_SALT_ETC_DIR/minion" "$_CUSTOM_MINION_CONFIG" || return 1
            CONFIGURED_ANYTHING=$BS_TRUE

        # Copy the minions configuration if found
        # Explicitly check for custom master config to avoid moving the minion config
        elif [ -f "$_TEMP_CONFIG_DIR/minion" ] && [ "$_CUSTOM_MASTER_CONFIG" = "null" ]; then
            __movefile "$_TEMP_CONFIG_DIR/minion" "$_SALT_ETC_DIR" "$_FORCE_OVERWRITE" || return 1
            CONFIGURED_ANYTHING=$BS_TRUE
        fi

        # Copy the minion's keys if found
        if [ -f "$_TEMP_CONFIG_DIR/minion.pem" ]; then
            __movefile "$_TEMP_CONFIG_DIR/minion.pem" "$_PKI_DIR/minion/" "$_FORCE_OVERWRITE" || return 1
            chmod 400 "$_PKI_DIR/minion/minion.pem" || return 1
            CONFIGURED_ANYTHING=$BS_TRUE
        fi
        if [ -f "$_TEMP_CONFIG_DIR/minion.pub" ]; then
            __movefile "$_TEMP_CONFIG_DIR/minion.pub" "$_PKI_DIR/minion/" "$_FORCE_OVERWRITE" || return 1
            chmod 664 "$_PKI_DIR/minion/minion.pub" || return 1
            CONFIGURED_ANYTHING=$BS_TRUE
        fi
        # For multi-master-pki, copy the master_sign public key if found
        if [ -f "$_TEMP_CONFIG_DIR/master_sign.pub" ]; then
            __movefile "$_TEMP_CONFIG_DIR/master_sign.pub" "$_PKI_DIR/minion/" || return 1
            chmod 664 "$_PKI_DIR/minion/master_sign.pub" || return 1
            CONFIGURED_ANYTHING=$BS_TRUE
        fi
    fi

    # only (re)place master or syndic configs if -M (install master) or -S
    # (install syndic) specified
    OVERWRITE_MASTER_CONFIGS=$BS_FALSE
    if [ "$_INSTALL_MASTER" -eq $BS_TRUE ] && [ "$_CONFIG_ONLY" -eq $BS_TRUE ]; then
        OVERWRITE_MASTER_CONFIGS=$BS_TRUE
    fi
    if [ "$_INSTALL_SYNDIC" -eq $BS_TRUE ] && [ "$_CONFIG_ONLY" -eq $BS_TRUE ]; then
        OVERWRITE_MASTER_CONFIGS=$BS_TRUE
    fi

    if [ "$_INSTALL_MASTER" -eq $BS_TRUE ] || [ "$_INSTALL_SYNDIC" -eq $BS_TRUE ] || [ "$OVERWRITE_MASTER_CONFIGS" -eq $BS_TRUE ] || [ "$_CUSTOM_MASTER_CONFIG" != "null" ]; then
        # Create the PKI directory
        [ -d "$_PKI_DIR/master" ] || (mkdir -p "$_PKI_DIR/master" && chmod 700 "$_PKI_DIR/master") || return 1

        # Check to see if a custom master config json dict was provided
        if [ "$_CUSTOM_MASTER_CONFIG" != "null" ]; then

            # Check if a master config file already exists and move to .bak if needed
            if [ -f "$_SALT_ETC_DIR/master" ] && [ "$CREATE_BAK" -eq "$BS_TRUE" ]; then
                __movefile "$_SALT_ETC_DIR/master" "$_SALT_ETC_DIR/master.bak" $BS_TRUE || return 1
                CONFIGURED_ANYTHING=$BS_TRUE
            fi

            # Overwrite/create the config file with the yaml string
            __overwriteconfig "$_SALT_ETC_DIR/master" "$_CUSTOM_MASTER_CONFIG" || return 1
            CONFIGURED_ANYTHING=$BS_TRUE

        # Copy the masters configuration if found
        elif [ -f "$_TEMP_CONFIG_DIR/master" ]; then
            __movefile "$_TEMP_CONFIG_DIR/master" "$_SALT_ETC_DIR" || return 1
            CONFIGURED_ANYTHING=$BS_TRUE
        fi

        # Copy the master's keys if found
        if [ -f "$_TEMP_CONFIG_DIR/master.pem" ]; then
            __movefile "$_TEMP_CONFIG_DIR/master.pem" "$_PKI_DIR/master/" || return 1
            chmod 400 "$_PKI_DIR/master/master.pem" || return 1
            CONFIGURED_ANYTHING=$BS_TRUE
        fi
        if [ -f "$_TEMP_CONFIG_DIR/master.pub" ]; then
            __movefile "$_TEMP_CONFIG_DIR/master.pub" "$_PKI_DIR/master/" || return 1
            chmod 664 "$_PKI_DIR/master/master.pub" || return 1
            CONFIGURED_ANYTHING=$BS_TRUE
        fi
    fi

    if [ "$_INSTALL_CLOUD" -eq $BS_TRUE ]; then
        # Recursively copy salt-cloud configs with overwriting if necessary
        for file in "$_TEMP_CONFIG_DIR"/cloud*; do
            if [ -f "$file" ]; then
                __copyfile "$file" "$_SALT_ETC_DIR" || return 1
            elif [ -d "$file" ]; then
                subdir="$(basename "$file")"
                mkdir -p "$_SALT_ETC_DIR/$subdir"
                for file_d in "$_TEMP_CONFIG_DIR/$subdir"/*; do
                    if [ -f "$file_d" ]; then
                        __copyfile "$file_d" "$_SALT_ETC_DIR/$subdir" || return 1
                    fi
                done
            fi
        done
    fi

    if [ "$_CONFIG_ONLY" -eq $BS_TRUE ] && [ $CONFIGURED_ANYTHING -eq $BS_FALSE ]; then
        echowarn "No configuration or keys were copied over. No configuration was done!"
        exit 0
    fi

    return 0
}
#
#  Ended Default Configuration function
#
#######################################################################################################################

#######################################################################################################################
#
#   Default salt master minion keys pre-seed function. Matches ANY distribution
#   as long as the -k option is passed.
#
preseed_master() {
    # Create the PKI directory

    if [ "$(find "$_TEMP_KEYS_DIR" -maxdepth 1 -type f | wc -l)" -lt 1 ]; then
        echoerror "No minion keys were uploaded. Unable to pre-seed master"
        return 1
    fi

    SEED_DEST="$_PKI_DIR/master/minions"
    [ -d "$SEED_DEST" ] || (mkdir -p "$SEED_DEST" && chmod 700 "$SEED_DEST") || return 1

    for keyfile in $_TEMP_KEYS_DIR/*; do
        keyfile=$(basename "${keyfile}")
        src_keyfile="${_TEMP_KEYS_DIR}/${keyfile}"
        dst_keyfile="${SEED_DEST}/${keyfile}"

        # If it's not a file, skip to the next
        [ ! -f "$src_keyfile" ] && continue

        __movefile "$src_keyfile" "$dst_keyfile" || return 1
        chmod 664 "$dst_keyfile" || return 1
    done

    return 0
}
#
#  Ended Default Salt Master Pre-Seed minion keys function
#
#######################################################################################################################

#######################################################################################################################
#
#   This function checks if all of the installed daemons are running or not.
#
daemons_running() {
    [ "$_START_DAEMONS" -eq $BS_FALSE ] && return 0

    FAILED_DAEMONS=0
    for fname in api master minion syndic; do
        # Skip salt-api since the service should be opt-in and not necessarily started on boot
        [ $fname = "api" ] && continue

        # Skip if not meant to be installed
        [ $fname = "minion" ] && [ "$_INSTALL_MINION" -eq $BS_FALSE ] && continue
        [ $fname = "master" ] && [ "$_INSTALL_MASTER" -eq $BS_FALSE ] && continue
        [ $fname = "syndic" ] && [ "$_INSTALL_SYNDIC" -eq $BS_FALSE ] && continue

        # shellcheck disable=SC2009
        if [ "${DISTRO_NAME}" = "SmartOS" ]; then
            if [ "$(svcs -Ho STA salt-$fname)" != "ON" ]; then
                echoerror "salt-$fname was not found running"
                FAILED_DAEMONS=$((FAILED_DAEMONS + 1))
            fi
        elif [ "$(ps wwwaux | grep -v grep | grep salt-$fname)" = "" ]; then
            echoerror "salt-$fname was not found running"
            FAILED_DAEMONS=$((FAILED_DAEMONS + 1))
        fi
    done

    return $FAILED_DAEMONS
}
#
#  Ended daemons running check function
#
#######################################################################################################################

#======================================================================================================================
# LET'S PROCEED WITH OUR INSTALLATION
#======================================================================================================================

# Let's get the dependencies install function
if [ ${_NO_DEPS} -eq $BS_FALSE ]; then
    DEP_FUNC_NAMES="install_${DISTRO_NAME_L}${PREFIXED_DISTRO_MAJOR_VERSION}_${ITYPE}_deps"
    DEP_FUNC_NAMES="$DEP_FUNC_NAMES install_${DISTRO_NAME_L}${PREFIXED_DISTRO_MAJOR_VERSION}${PREFIXED_DISTRO_MINOR_VERSION}_${ITYPE}_deps"
    DEP_FUNC_NAMES="$DEP_FUNC_NAMES install_${DISTRO_NAME_L}${PREFIXED_DISTRO_MAJOR_VERSION}_deps"
    DEP_FUNC_NAMES="$DEP_FUNC_NAMES install_${DISTRO_NAME_L}${PREFIXED_DISTRO_MAJOR_VERSION}${PREFIXED_DISTRO_MINOR_VERSION}_deps"
    DEP_FUNC_NAMES="$DEP_FUNC_NAMES install_${DISTRO_NAME_L}_${ITYPE}_deps"
    DEP_FUNC_NAMES="$DEP_FUNC_NAMES install_${DISTRO_NAME_L}_deps"
elif [ "${ITYPE}" = "git" ]; then
    DEP_FUNC_NAMES="__git_clone_and_checkout"
else
    DEP_FUNC_NAMES=""
fi

DEPS_INSTALL_FUNC="null"
for FUNC_NAME in $(__strip_duplicates "$DEP_FUNC_NAMES"); do
    if __function_defined "$FUNC_NAME"; then
        DEPS_INSTALL_FUNC="$FUNC_NAME"
        break
    fi
done
echodebug "DEPS_INSTALL_FUNC=${DEPS_INSTALL_FUNC}"

# Let's get the Salt config function
CONFIG_FUNC_NAMES="config_${DISTRO_NAME_L}${PREFIXED_DISTRO_MAJOR_VERSION}_${ITYPE}_salt"
CONFIG_FUNC_NAMES="$CONFIG_FUNC_NAMES config_${DISTRO_NAME_L}${PREFIXED_DISTRO_MAJOR_VERSION}${PREFIXED_DISTRO_MINOR_VERSION}_${ITYPE}_salt"
CONFIG_FUNC_NAMES="$CONFIG_FUNC_NAMES config_${DISTRO_NAME_L}${PREFIXED_DISTRO_MAJOR_VERSION}_salt"
CONFIG_FUNC_NAMES="$CONFIG_FUNC_NAMES config_${DISTRO_NAME_L}${PREFIXED_DISTRO_MAJOR_VERSION}${PREFIXED_DISTRO_MINOR_VERSION}_salt"
CONFIG_FUNC_NAMES="$CONFIG_FUNC_NAMES config_${DISTRO_NAME_L}_${ITYPE}_salt"
CONFIG_FUNC_NAMES="$CONFIG_FUNC_NAMES config_${DISTRO_NAME_L}_salt"
CONFIG_FUNC_NAMES="$CONFIG_FUNC_NAMES config_salt"

CONFIG_SALT_FUNC="null"
for FUNC_NAME in $(__strip_duplicates "$CONFIG_FUNC_NAMES"); do
    if __function_defined "$FUNC_NAME"; then
        CONFIG_SALT_FUNC="$FUNC_NAME"
        break
    fi
done
echodebug "CONFIG_SALT_FUNC=${CONFIG_SALT_FUNC}"

# Let's get the pre-seed master function
PRESEED_FUNC_NAMES="preseed_${DISTRO_NAME_L}${PREFIXED_DISTRO_MAJOR_VERSION}_${ITYPE}_master"
PRESEED_FUNC_NAMES="$PRESEED_FUNC_NAMES preseed_${DISTRO_NAME_L}${PREFIXED_DISTRO_MAJOR_VERSION}${PREFIXED_DISTRO_MINOR_VERSION}_${ITYPE}_master"
PRESEED_FUNC_NAMES="$PRESEED_FUNC_NAMES preseed_${DISTRO_NAME_L}${PREFIXED_DISTRO_MAJOR_VERSION}_master"
PRESEED_FUNC_NAMES="$PRESEED_FUNC_NAMES preseed_${DISTRO_NAME_L}${PREFIXED_DISTRO_MAJOR_VERSION}${PREFIXED_DISTRO_MINOR_VERSION}_master"
PRESEED_FUNC_NAMES="$PRESEED_FUNC_NAMES preseed_${DISTRO_NAME_L}_${ITYPE}_master"
PRESEED_FUNC_NAMES="$PRESEED_FUNC_NAMES preseed_${DISTRO_NAME_L}_master"
PRESEED_FUNC_NAMES="$PRESEED_FUNC_NAMES preseed_master"

PRESEED_MASTER_FUNC="null"
for FUNC_NAME in $(__strip_duplicates "$PRESEED_FUNC_NAMES"); do
    if __function_defined "$FUNC_NAME"; then
        PRESEED_MASTER_FUNC="$FUNC_NAME"
        break
    fi
done
echodebug "PRESEED_MASTER_FUNC=${PRESEED_MASTER_FUNC}"

# Let's get the install function
INSTALL_FUNC_NAMES="install_${DISTRO_NAME_L}${PREFIXED_DISTRO_MAJOR_VERSION}_${ITYPE}"
INSTALL_FUNC_NAMES="$INSTALL_FUNC_NAMES install_${DISTRO_NAME_L}${PREFIXED_DISTRO_MAJOR_VERSION}${PREFIXED_DISTRO_MINOR_VERSION}_${ITYPE}"
INSTALL_FUNC_NAMES="$INSTALL_FUNC_NAMES install_${DISTRO_NAME_L}_${ITYPE}"

INSTALL_FUNC="null"
for FUNC_NAME in $(__strip_duplicates "$INSTALL_FUNC_NAMES"); do
    if __function_defined "$FUNC_NAME"; then
        INSTALL_FUNC="$FUNC_NAME"
        break
    fi
done
echodebug "INSTALL_FUNC=${INSTALL_FUNC}"

# Let's get the post install function
POST_FUNC_NAMES="install_${DISTRO_NAME_L}${PREFIXED_DISTRO_MAJOR_VERSION}_${ITYPE}_post"
POST_FUNC_NAMES="$POST_FUNC_NAMES install_${DISTRO_NAME_L}${PREFIXED_DISTRO_MAJOR_VERSION}${PREFIXED_DISTRO_MINOR_VERSION}_${ITYPE}_post"
POST_FUNC_NAMES="$POST_FUNC_NAMES install_${DISTRO_NAME_L}${PREFIXED_DISTRO_MAJOR_VERSION}_post"
POST_FUNC_NAMES="$POST_FUNC_NAMES install_${DISTRO_NAME_L}${PREFIXED_DISTRO_MAJOR_VERSION}${PREFIXED_DISTRO_MINOR_VERSION}_post"
POST_FUNC_NAMES="$POST_FUNC_NAMES install_${DISTRO_NAME_L}_${ITYPE}_post"
POST_FUNC_NAMES="$POST_FUNC_NAMES install_${DISTRO_NAME_L}_post"

POST_INSTALL_FUNC="null"
for FUNC_NAME in $(__strip_duplicates "$POST_FUNC_NAMES"); do
    if __function_defined "$FUNC_NAME"; then
        POST_INSTALL_FUNC="$FUNC_NAME"
        break
    fi
done
echodebug "POST_INSTALL_FUNC=${POST_INSTALL_FUNC}"

# Let's get the start daemons install function
STARTDAEMONS_FUNC_NAMES="install_${DISTRO_NAME_L}${PREFIXED_DISTRO_MAJOR_VERSION}_${ITYPE}_restart_daemons"
STARTDAEMONS_FUNC_NAMES="$STARTDAEMONS_FUNC_NAMES install_${DISTRO_NAME_L}${PREFIXED_DISTRO_MAJOR_VERSION}${PREFIXED_DISTRO_MINOR_VERSION}_${ITYPE}_restart_daemons"
STARTDAEMONS_FUNC_NAMES="$STARTDAEMONS_FUNC_NAMES install_${DISTRO_NAME_L}${PREFIXED_DISTRO_MAJOR_VERSION}_restart_daemons"
STARTDAEMONS_FUNC_NAMES="$STARTDAEMONS_FUNC_NAMES install_${DISTRO_NAME_L}${PREFIXED_DISTRO_MAJOR_VERSION}${PREFIXED_DISTRO_MINOR_VERSION}_restart_daemons"
STARTDAEMONS_FUNC_NAMES="$STARTDAEMONS_FUNC_NAMES install_${DISTRO_NAME_L}_${ITYPE}_restart_daemons"
STARTDAEMONS_FUNC_NAMES="$STARTDAEMONS_FUNC_NAMES install_${DISTRO_NAME_L}_restart_daemons"

STARTDAEMONS_INSTALL_FUNC="null"
for FUNC_NAME in $(__strip_duplicates "$STARTDAEMONS_FUNC_NAMES"); do
    if __function_defined "$FUNC_NAME"; then
        STARTDAEMONS_INSTALL_FUNC="$FUNC_NAME"
        break
    fi
done
echodebug "STARTDAEMONS_INSTALL_FUNC=${STARTDAEMONS_INSTALL_FUNC}"

# Let's get the daemons running check function.
DAEMONS_RUNNING_FUNC_NAMES="daemons_running_${DISTRO_NAME_L}${PREFIXED_DISTRO_MAJOR_VERSION}_${ITYPE}"
DAEMONS_RUNNING_FUNC_NAMES="$DAEMONS_RUNNING_FUNC_NAMES daemons_running_${DISTRO_NAME_L}${PREFIXED_DISTRO_MAJOR_VERSION}${PREFIXED_DISTRO_MINOR_VERSION}_${ITYPE}"
DAEMONS_RUNNING_FUNC_NAMES="$DAEMONS_RUNNING_FUNC_NAMES daemons_running_${DISTRO_NAME_L}${PREFIXED_DISTRO_MAJOR_VERSION}"
DAEMONS_RUNNING_FUNC_NAMES="$DAEMONS_RUNNING_FUNC_NAMES daemons_running_${DISTRO_NAME_L}${PREFIXED_DISTRO_MAJOR_VERSION}${PREFIXED_DISTRO_MINOR_VERSION}"
DAEMONS_RUNNING_FUNC_NAMES="$DAEMONS_RUNNING_FUNC_NAMES daemons_running_${DISTRO_NAME_L}_${ITYPE}"
DAEMONS_RUNNING_FUNC_NAMES="$DAEMONS_RUNNING_FUNC_NAMES daemons_running_${DISTRO_NAME_L}"
DAEMONS_RUNNING_FUNC_NAMES="$DAEMONS_RUNNING_FUNC_NAMES daemons_running"

DAEMONS_RUNNING_FUNC="null"
for FUNC_NAME in $(__strip_duplicates "$DAEMONS_RUNNING_FUNC_NAMES"); do
    if __function_defined "$FUNC_NAME"; then
        DAEMONS_RUNNING_FUNC="$FUNC_NAME"
        break
    fi
done
echodebug "DAEMONS_RUNNING_FUNC=${DAEMONS_RUNNING_FUNC}"

# Let's get the check services function
if [ ${_DISABLE_SALT_CHECKS} -eq $BS_FALSE ]; then
    CHECK_SERVICES_FUNC_NAMES="install_${DISTRO_NAME_L}${PREFIXED_DISTRO_MAJOR_VERSION}_${ITYPE}_check_services"
    CHECK_SERVICES_FUNC_NAMES="$CHECK_SERVICES_FUNC_NAMES install_${DISTRO_NAME_L}${PREFIXED_DISTRO_MAJOR_VERSION}${PREFIXED_DISTRO_MINOR_VERSION}_${ITYPE}_check_services"
    CHECK_SERVICES_FUNC_NAMES="$CHECK_SERVICES_FUNC_NAMES install_${DISTRO_NAME_L}${PREFIXED_DISTRO_MAJOR_VERSION}_check_services"
    CHECK_SERVICES_FUNC_NAMES="$CHECK_SERVICES_FUNC_NAMES install_${DISTRO_NAME_L}${PREFIXED_DISTRO_MAJOR_VERSION}${PREFIXED_DISTRO_MINOR_VERSION}_check_services"
    CHECK_SERVICES_FUNC_NAMES="$CHECK_SERVICES_FUNC_NAMES install_${DISTRO_NAME_L}_${ITYPE}_check_services"
    CHECK_SERVICES_FUNC_NAMES="$CHECK_SERVICES_FUNC_NAMES install_${DISTRO_NAME_L}_check_services"
else
    CHECK_SERVICES_FUNC_NAMES=""
fi

CHECK_SERVICES_FUNC="null"
for FUNC_NAME in $(__strip_duplicates "$CHECK_SERVICES_FUNC_NAMES"); do
    if __function_defined "$FUNC_NAME"; then
        CHECK_SERVICES_FUNC="$FUNC_NAME"
        break
    fi
done
echodebug "CHECK_SERVICES_FUNC=${CHECK_SERVICES_FUNC}"

if [ "$DEPS_INSTALL_FUNC" = "null" ]; then
    echoerror "No dependencies installation function found. Exiting..."
    exit 1
fi

if [ "$INSTALL_FUNC" = "null" ]; then
    echoerror "No installation function found. Exiting..."
    exit 1
fi

# Install dependencies
if [ "$_CONFIG_ONLY" -eq $BS_FALSE ]; then
    # Only execute function is not in config mode only
    echoinfo "Running ${DEPS_INSTALL_FUNC}()"
    $DEPS_INSTALL_FUNC
    if [ $? -ne 0 ]; then
        echoerror "Failed to run ${DEPS_INSTALL_FUNC}()!!!"
        exit 1
    fi
fi

# Triggering config_salt() if overwriting master or minion configs
if [ "$_CUSTOM_MASTER_CONFIG" != "null" ] || [ "$_CUSTOM_MINION_CONFIG" != "null" ]; then
    if [ "$_TEMP_CONFIG_DIR" = "null" ]; then
        _TEMP_CONFIG_DIR="$_SALT_ETC_DIR"
    fi

    if [ "$_CONFIG_ONLY" -eq $BS_TRUE ]; then
        # Execute function to satisfy dependencies for configuration step
        echoinfo "Running ${DEPS_INSTALL_FUNC}()"
        $DEPS_INSTALL_FUNC
        if [ $? -ne 0 ]; then
            echoerror "Failed to run ${DEPS_INSTALL_FUNC}()!!!"
            exit 1
        fi
    fi
fi

# Configure Salt
if [ "$CONFIG_SALT_FUNC" != "null" ] && [ "$_TEMP_CONFIG_DIR" != "null" ]; then
    echoinfo "Running ${CONFIG_SALT_FUNC}()"
    $CONFIG_SALT_FUNC
    if [ $? -ne 0 ]; then
        echoerror "Failed to run ${CONFIG_SALT_FUNC}()!!!"
        exit 1
    fi
fi

# Drop the master address if passed
if [ "$_SALT_MASTER_ADDRESS" != "null" ]; then
    [ ! -d "$_SALT_ETC_DIR/minion.d" ] && mkdir -p "$_SALT_ETC_DIR/minion.d"
    cat <<_eof > $_SALT_ETC_DIR/minion.d/99-master-address.conf
master: $_SALT_MASTER_ADDRESS
_eof
fi

# Drop the minion id if passed
if [ "$_SALT_MINION_ID" != "null" ]; then
    [ ! -d "$_SALT_ETC_DIR" ] && mkdir -p "$_SALT_ETC_DIR"
    echo "$_SALT_MINION_ID" > "$_SALT_ETC_DIR/minion_id"
fi

# Pre-seed master keys
if [ "$PRESEED_MASTER_FUNC" != "null" ] && [ "$_TEMP_KEYS_DIR" != "null" ]; then
    echoinfo "Running ${PRESEED_MASTER_FUNC}()"
    $PRESEED_MASTER_FUNC
    if [ $? -ne 0 ]; then
        echoerror "Failed to run ${PRESEED_MASTER_FUNC}()!!!"
        exit 1
    fi
fi

# Install Salt
if [ "$_CONFIG_ONLY" -eq $BS_FALSE ]; then
    # Only execute function is not in config mode only
    echoinfo "Running ${INSTALL_FUNC}()"
    $INSTALL_FUNC
    if [ $? -ne 0 ]; then
        echoerror "Failed to run ${INSTALL_FUNC}()!!!"
        exit 1
    fi
fi

# Run any post install function. Only execute function if not in config mode only
if [ "$POST_INSTALL_FUNC" != "null" ] && [ "$_CONFIG_ONLY" -eq $BS_FALSE ]; then
    echoinfo "Running ${POST_INSTALL_FUNC}()"
    $POST_INSTALL_FUNC
    if [ $? -ne 0 ]; then
        echoerror "Failed to run ${POST_INSTALL_FUNC}()!!!"
        exit 1
    fi
fi

# Run any check services function, Only execute function if not in config mode only
if [ "$CHECK_SERVICES_FUNC" != "null" ] && [ "$_CONFIG_ONLY" -eq $BS_FALSE ]; then
    echoinfo "Running ${CHECK_SERVICES_FUNC}()"
    $CHECK_SERVICES_FUNC
    if [ $? -ne 0 ]; then
        echoerror "Failed to run ${CHECK_SERVICES_FUNC}()!!!"
        exit 1
    fi
fi

# Run any start daemons function
if [ "$STARTDAEMONS_INSTALL_FUNC" != "null" ] && [ ${_START_DAEMONS} -eq $BS_TRUE ]; then
    echoinfo "Running ${STARTDAEMONS_INSTALL_FUNC}()"
    echodebug "Waiting ${_SLEEP} seconds for processes to settle before checking for them"
    sleep ${_SLEEP}
    $STARTDAEMONS_INSTALL_FUNC
    if [ $? -ne 0 ]; then
        echoerror "Failed to run ${STARTDAEMONS_INSTALL_FUNC}()!!!"
        exit 1
    fi
fi

# Check if the installed daemons are running or not
if [ "$DAEMONS_RUNNING_FUNC" != "null" ] && [ ${_START_DAEMONS} -eq $BS_TRUE ]; then
    echoinfo "Running ${DAEMONS_RUNNING_FUNC}()"
    echodebug "Waiting ${_SLEEP} seconds for processes to settle before checking for them"
    sleep ${_SLEEP}  # Sleep a little bit to let daemons start
    $DAEMONS_RUNNING_FUNC
    if [ $? -ne 0 ]; then
        echoerror "Failed to run ${DAEMONS_RUNNING_FUNC}()!!!"

        for fname in api master minion syndic; do
            # Skip salt-api since the service should be opt-in and not necessarily started on boot
            [ $fname = "api" ] && continue

            # Skip if not meant to be installed
            [ $fname = "master" ] && [ "$_INSTALL_MASTER" -eq $BS_FALSE ] && continue
            [ $fname = "minion" ] && [ "$_INSTALL_MINION" -eq $BS_FALSE ] && continue
            [ $fname = "syndic" ] && [ "$_INSTALL_SYNDIC" -eq $BS_FALSE ] && continue

            if [ "$_ECHO_DEBUG" -eq $BS_FALSE ]; then
                echoerror "salt-$fname was not found running. Pass '-D' to ${__ScriptName} when bootstrapping for additional debugging information..."
                continue
            fi

            [ ! -f "$_SALT_ETC_DIR/$fname" ] && [ $fname != "syndic" ] && echodebug "$_SALT_ETC_DIR/$fname does not exist"

            echodebug "Running salt-$fname by hand outputs: $(nohup salt-$fname -l debug)"

            [ ! -f /var/log/salt/$fname ] && echodebug "/var/log/salt/$fname does not exist. Can't cat its contents!" && continue

            echodebug "DAEMON LOGS for $fname:"
            echodebug "$(cat /var/log/salt/$fname)"
            echo
        done

        echodebug "Running Processes:"
        echodebug "$(ps auxwww)"

        exit 1
    fi
fi

# Done!
if [ "$_CONFIG_ONLY" -eq $BS_FALSE ]; then
    echoinfo "Salt installed!"
else
    echoinfo "Salt configured!"
fi

exit 0<|MERGE_RESOLUTION|>--- conflicted
+++ resolved
@@ -561,7 +561,7 @@
 echoinfo "Running version: ${__ScriptVersion}"
 echoinfo "Executed by: ${CALLER}"
 echoinfo "Command line: '${__ScriptFullName} ${__ScriptArgs}'"
-echowarn "Running the unstable version of ${__ScriptName}"
+#echowarn "Running the unstable version of ${__ScriptName}"
 
 # Define installation type
 if [ "$#" -gt 0 ];then
@@ -736,99 +736,6 @@
     echoerror "The directory ${_VIRTUALENV_DIR} for virtualenv already exists"
     exit 1
 fi
-
-<<<<<<< HEAD
-echoinfo "Running version: ${__ScriptVersion}"
-echoinfo "Executed by: ${CALLER}"
-echoinfo "Command line: '${__ScriptFullName} ${__ScriptArgs}'"
-#echowarn "Running the unstable version of ${__ScriptName}"
-
-#---  FUNCTION  -------------------------------------------------------------------------------------------------------
-#          NAME:  __exit_cleanup
-#   DESCRIPTION:  Cleanup any leftovers after script has ended
-#
-#
-#   http://www.unix.com/man-page/POSIX/1posix/trap/
-#
-#               Signal Number   Signal Name
-#               1               SIGHUP
-#               2               SIGINT
-#               3               SIGQUIT
-#               6               SIGABRT
-#               9               SIGKILL
-#              14               SIGALRM
-#              15               SIGTERM
-#----------------------------------------------------------------------------------------------------------------------
-__exit_cleanup() {
-    EXIT_CODE=$?
-
-    if [ "$ITYPE" = "git" ] && [ -d "${_SALT_GIT_CHECKOUT_DIR}" ]; then
-        if [ $_KEEP_TEMP_FILES -eq $BS_FALSE ]; then
-            # Clean up the checked out repository
-            echodebug "Cleaning up the Salt Temporary Git Repository"
-            # shellcheck disable=SC2164
-            cd "${__SALT_GIT_CHECKOUT_PARENT_DIR}"
-            rm -rf "${_SALT_GIT_CHECKOUT_DIR}"
-        else
-            echowarn "Not cleaning up the Salt Temporary git repository on request"
-            echowarn "Note that if you intend to re-run this script using the git approach, you might encounter some issues"
-        fi
-    fi
-
-    # Remove the logging pipe when the script exits
-    echodebug "Removing the logging pipe $LOGPIPE"
-    rm -f "$LOGPIPE"
-
-    # Kill tee when exiting, CentOS, at least requires this
-    # shellcheck disable=SC2009
-    TEE_PID=$(ps ax | grep tee | grep "$LOGFILE" | awk '{print $1}')
-
-    [ "$TEE_PID" = "" ] && exit $EXIT_CODE
-
-    echodebug "Killing logging pipe tee's with pid(s): $TEE_PID"
-
-    # We need to trap errors since killing tee will cause a 127 errno
-    # We also do this as late as possible so we don't "mis-catch" other errors
-    __trap_errors() {
-        echoinfo "Errors Trapped: $EXIT_CODE"
-        # Exit with the "original" exit code, not the trapped code
-        exit $EXIT_CODE
-    }
-    trap "__trap_errors" INT ABRT QUIT TERM
-
-    # Now we're "good" to kill tee
-    kill -s TERM "$TEE_PID"
-
-    # In case the 127 errno is not triggered, exit with the "original" exit code
-    exit $EXIT_CODE
-}
-trap "__exit_cleanup" EXIT INT
-
-
-# Define our logging file and pipe paths
-LOGFILE="/tmp/$( echo "$__ScriptName" | sed s/.sh/.log/g )"
-LOGPIPE="/tmp/$( echo "$__ScriptName" | sed s/.sh/.logpipe/g )"
-
-# Create our logging pipe
-# On FreeBSD we have to use mkfifo instead of mknod
-mknod "$LOGPIPE" p >/dev/null 2>&1 || mkfifo "$LOGPIPE" >/dev/null 2>&1
-if [ $? -ne 0 ]; then
-    echoerror "Failed to create the named pipe required to log"
-    exit 1
-fi
-
-# What ever is written to the logpipe gets written to the logfile
-tee < "$LOGPIPE" "$LOGFILE" &
-
-# Close STDOUT, reopen it directing it to the logpipe
-exec 1>&-
-exec 1>"$LOGPIPE"
-# Close STDERR, reopen it directing it to the logpipe
-exec 2>&-
-exec 2>"$LOGPIPE"
-
-=======
->>>>>>> 52c05987
 
 # Handle the insecure flags
 if [ "$_INSECURE_DL" -eq $BS_TRUE ]; then
