--- conflicted
+++ resolved
@@ -1,5 +1,3 @@
-<<<<<<< HEAD
-=======
 Version 2014.10.21:
 	* Fix path to python on FreeBSD. Thanks Pavel Snagovsky(paha)
 	* Fix syndic installation on RHEL based installations. Thanks markgaylard
@@ -8,7 +6,6 @@
 	* Allow installing ZMQ for SaltStack's COPR repository.
 	* Allow installing ZMQ4/PyZMQ14 from Chris Lea's PPA repository.
 
->>>>>>> adee4232
 Version 2014.10.14:
 	* Fixed a regex issue with matching Salt's tags. Match v2014.7 but not 2014.7 as a valid tag
 	* Distro Support Added:
