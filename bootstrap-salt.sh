--- conflicted
+++ resolved
@@ -630,13 +630,8 @@
 
 echoinfo "Running version: ${__ScriptVersion}"
 echoinfo "Executed by: ${CALLER}"
-<<<<<<< HEAD
-echoinfo "Command line: \"${__ScriptFullName} ${__ScriptArgs}\""
+echoinfo "Command line: '${__ScriptFullName} ${__ScriptArgs}'"
 #echowarn "Running the unstable version of ${__ScriptName}"
-=======
-echoinfo "Command line: '${__ScriptFullName} ${__ScriptArgs}'"
-echowarn "Running the unstable version of ${__ScriptName}"
->>>>>>> a6394f61
 
 #---  FUNCTION  -------------------------------------------------------------------------------------------------------
 #          NAME:  __exit_cleanup
