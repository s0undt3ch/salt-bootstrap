--- conflicted
+++ resolved
@@ -751,18 +751,6 @@
     exit 1
 fi
 
-<<<<<<< HEAD
-# Handle the insecure flags
-if [ "$_INSECURE_DL" -eq $BS_TRUE ]; then
-    _CURL_ARGS="${_CURL_ARGS} --insecure"
-    _FETCH_ARGS="${_FETCH_ARGS} --no-verify-peer"
-    _GPG_ARGS="${_GPG_ARGS} --keyserver-options no-check-cert"
-    _WGET_ARGS="${_WGET_ARGS} --no-check-certificate"
-else
-    _GPG_ARGS="${_GPG_ARGS} --keyserver-options ca-cert-file=/etc/ssl/certs/ca-certificates.crt"
-fi
-=======
->>>>>>> 66b62dbc
 
 #---  FUNCTION  -------------------------------------------------------------------------------------------------------
 #         NAME:  __fetch_url
