#!/bin/sh -
#======================================================================================================================
# vim: softtabstop=4 shiftwidth=4 expandtab fenc=utf-8 spell spelllang=en cc=120
#======================================================================================================================
#
#          FILE: bootstrap-salt.sh
#
#   DESCRIPTION: Bootstrap Salt installation for various systems/distributions
#
#          BUGS: https://github.com/saltstack/salt-bootstrap/issues
#
#     COPYRIGHT: (c) 2012-2016 by the SaltStack Team, see AUTHORS.rst for more
#                details.
#
#       LICENSE: Apache 2.0
#  ORGANIZATION: SaltStack (saltstack.com)
#       CREATED: 10/15/2012 09:49:37 PM WEST
#======================================================================================================================
set -o nounset                              # Treat unset variables as an error

__ScriptVersion="2016.04.18"
__ScriptName="bootstrap-salt.sh"

#======================================================================================================================
#  Environment variables taken into account.
#----------------------------------------------------------------------------------------------------------------------
#   * BS_COLORS:                If 0 disables colour support
#   * BS_PIP_ALLOWED:           If 1 enable pip based installations(if needed)
#   * BS_PIP_ALL:               If 1 enable all python packages to be installed via pip instead of apt, requires setting virtualenv
#   * BS_VIRTUALENV_DIR:        The virtualenv to install salt into (shouldn't exist yet)
#   * BS_ECHO_DEBUG:            If 1 enable debug echo which can also be set by -D
#   * BS_SALT_ETC_DIR:          Defaults to /etc/salt (Only tweak'able on git based installations)
#   * BS_SALT_CACHE_DIR:        Defaults to /var/cache/salt (Only tweak'able on git based installations)
#   * BS_KEEP_TEMP_FILES:       If 1, don't move temporary files, instead copy them
#   * BS_FORCE_OVERWRITE:       Force overriding copied files(config, init.d, etc)
#   * BS_UPGRADE_SYS:           If 1 and an option, upgrade system. Default 0.
#   * BS_GENTOO_USE_BINHOST:    If 1 add `--getbinpkg` to gentoo's emerge
#   * BS_SALT_MASTER_ADDRESS:   The IP or DNS name of the salt-master the minion should connect to
#   * BS_SALT_GIT_CHECKOUT_DIR: The directory where to clone Salt on git installations
#======================================================================================================================


#======================================================================================================================
#  LET THE BLACK MAGIC BEGIN!!!!
#======================================================================================================================

# Bootstrap script truth values
BS_TRUE=1
BS_FALSE=0

# Default sleep time used when waiting for daemons to start, restart and checking for these running
__DEFAULT_SLEEP=3

#---  FUNCTION  -------------------------------------------------------------------------------------------------------
#          NAME:  __detect_color_support
#   DESCRIPTION:  Try to detect color support.
#----------------------------------------------------------------------------------------------------------------------
_COLORS=${BS_COLORS:-$(tput colors 2>/dev/null || echo 0)}
__detect_color_support() {
    if [ $? -eq 0 ] && [ "$_COLORS" -gt 2 ]; then
        RC="\033[1;31m"
        GC="\033[1;32m"
        BC="\033[1;34m"
        YC="\033[1;33m"
        EC="\033[0m"
    else
        RC=""
        GC=""
        BC=""
        YC=""
        EC=""
    fi
}
__detect_color_support


#---  FUNCTION  -------------------------------------------------------------------------------------------------------
#          NAME:  echoerr
#   DESCRIPTION:  Echo errors to stderr.
#----------------------------------------------------------------------------------------------------------------------
echoerror() {
    printf "${RC} * ERROR${EC}: %s\n" "$@" 1>&2;
}

#---  FUNCTION  -------------------------------------------------------------------------------------------------------
#          NAME:  echoinfo
#   DESCRIPTION:  Echo information to stdout.
#----------------------------------------------------------------------------------------------------------------------
echoinfo() {
    printf "${GC} *  INFO${EC}: %s\n" "$@";
}

#---  FUNCTION  -------------------------------------------------------------------------------------------------------
#          NAME:  echowarn
#   DESCRIPTION:  Echo warning informations to stdout.
#----------------------------------------------------------------------------------------------------------------------
echowarn() {
    printf "${YC} *  WARN${EC}: %s\n" "$@";
}

#---  FUNCTION  -------------------------------------------------------------------------------------------------------
#          NAME:  echodebug
#   DESCRIPTION:  Echo debug information to stdout.
#----------------------------------------------------------------------------------------------------------------------
echodebug() {
    if [ "$_ECHO_DEBUG" -eq $BS_TRUE ]; then
        printf "${BC} * DEBUG${EC}: %s\n" "$@";
    fi
}

#---  FUNCTION  -------------------------------------------------------------------------------------------------------
#          NAME:  __check_command_exists
#   DESCRIPTION:  Check if a command exists.
#----------------------------------------------------------------------------------------------------------------------
__check_command_exists() {
    command -v "$1" > /dev/null 2>&1
}

#---  FUNCTION  -------------------------------------------------------------------------------------------------------
#          NAME:  __check_pip_allowed
#   DESCRIPTION:  Simple function to let the users know that -P needs to be
#                 used.
#----------------------------------------------------------------------------------------------------------------------
__check_pip_allowed() {
    if [ $# -eq 1 ]; then
        _PIP_ALLOWED_ERROR_MSG=$1
    else
        _PIP_ALLOWED_ERROR_MSG="pip based installations were not allowed. Retry using '-P'"
    fi

    if [ "$_PIP_ALLOWED" -eq $BS_FALSE ]; then
        echoerror "$_PIP_ALLOWED_ERROR_MSG"
        __usage
        exit 1
    fi
}

#---  FUNCTION  -------------------------------------------------------------------------------------------------------
#         NAME:  __check_config_dir
#  DESCRIPTION:  Checks the config directory, retrieves URLs if provided.
#----------------------------------------------------------------------------------------------------------------------
__check_config_dir() {
    CC_DIR_NAME="$1"
    CC_DIR_BASE=$(basename "${CC_DIR_NAME}")

    case "$CC_DIR_NAME" in
        http://*|https://*)
            __fetch_url "/tmp/${CC_DIR_BASE}" "${CC_DIR_NAME}"
            CC_DIR_NAME="/tmp/${CC_DIR_BASE}"
            ;;
        ftp://*)
            __fetch_url "/tmp/${CC_DIR_BASE}" "${CC_DIR_NAME}"
            CC_DIR_NAME="/tmp/${CC_DIR_BASE}"
            ;;
        *)
            if [ ! -e "${CC_DIR_NAME}" ]; then
                echo "null"
                return 0
            fi
            ;;
    esac

    case "$CC_DIR_NAME" in
        *.tgz|*.tar.gz)
            tar -zxf "${CC_DIR_NAME}" -C /tmp
            CC_DIR_BASE=$(basename "${CC_DIR_BASE}" ".tgz")
            CC_DIR_BASE=$(basename "${CC_DIR_BASE}" ".tar.gz")
            CC_DIR_NAME="/tmp/${CC_DIR_BASE}"
            ;;
        *.tbz|*.tar.bz2)
            tar -xjf "${CC_DIR_NAME}" -C /tmp
            CC_DIR_BASE=$(basename "${CC_DIR_BASE}" ".tbz")
            CC_DIR_BASE=$(basename "${CC_DIR_BASE}" ".tar.bz2")
            CC_DIR_NAME="/tmp/${CC_DIR_BASE}"
            ;;
        *.txz|*.tar.xz)
            tar -xJf "${CC_DIR_NAME}" -C /tmp
            CC_DIR_BASE=$(basename "${CC_DIR_BASE}" ".txz")
            CC_DIR_BASE=$(basename "${CC_DIR_BASE}" ".tar.xz")
            CC_DIR_NAME="/tmp/${CC_DIR_BASE}"
            ;;
    esac

    echo "${CC_DIR_NAME}"
}


#----------------------------------------------------------------------------------------------------------------------
#  Handle command line arguments
#----------------------------------------------------------------------------------------------------------------------
_KEEP_TEMP_FILES=${BS_KEEP_TEMP_FILES:-$BS_FALSE}
_TEMP_CONFIG_DIR="null"
_SALTSTACK_REPO_URL="git://github.com/saltstack/salt.git"
_SALT_REPO_URL=${_SALTSTACK_REPO_URL}
_DOWNSTREAM_PKG_REPO=$BS_FALSE
_TEMP_KEYS_DIR="null"
_SLEEP="${__DEFAULT_SLEEP}"
_INSTALL_MASTER=$BS_FALSE
_INSTALL_SYNDIC=$BS_FALSE
_INSTALL_MINION=$BS_TRUE
_INSTALL_CLOUD=$BS_FALSE
_VIRTUALENV_DIR=${BS_VIRTUALENV_DIR:-"null"}
_START_DAEMONS=$BS_TRUE
_ECHO_DEBUG=${BS_ECHO_DEBUG:-$BS_FALSE}
_CONFIG_ONLY=$BS_FALSE
_PIP_ALLOWED=${BS_PIP_ALLOWED:-$BS_FALSE}
_PIP_ALL=${BS_PIP_ALL:-$BS_FALSE}
_SALT_ETC_DIR=${BS_SALT_ETC_DIR:-/etc/salt}
_SALT_CACHE_DIR=${BS_SALT_CACHE_DIR:-/var/cache/salt}
_PKI_DIR=${_SALT_ETC_DIR}/pki
_FORCE_OVERWRITE=${BS_FORCE_OVERWRITE:-$BS_FALSE}
_GENTOO_USE_BINHOST=${BS_GENTOO_USE_BINHOST:-$BS_FALSE}
_EPEL_REPO=${BS_EPEL_REPO:-epel}
_EPEL_REPOS_INSTALLED=$BS_FALSE
_UPGRADE_SYS=${BS_UPGRADE_SYS:-$BS_FALSE}
_INSECURE_DL=${BS_INSECURE_DL:-$BS_FALSE}
_WGET_ARGS=${BS_WGET_ARGS:-}
_CURL_ARGS=${BS_CURL_ARGS:-}
_FETCH_ARGS=${BS_FETCH_ARGS:-}
_ENABLE_EXTERNAL_ZMQ_REPOS=${BS_ENABLE_EXTERNAL_ZMQ_REPOS:-$BS_FALSE}
_SALT_MASTER_ADDRESS=${BS_SALT_MASTER_ADDRESS:-null}
_SALT_MINION_ID="null"
# _SIMPLIFY_VERSION is mostly used in Solaris based distributions
_SIMPLIFY_VERSION=$BS_TRUE
_LIBCLOUD_MIN_VERSION="0.14.0"
_PY_REQUESTS_MIN_VERSION="2.0"
_EXTRA_PACKAGES=""
_HTTP_PROXY=""
_DISABLE_SALT_CHECKS=$BS_FALSE
_SALT_GIT_CHECKOUT_DIR=${BS_SALT_GIT_CHECKOUT_DIR:-/tmp/git/salt}
_NO_DEPS=$BS_FALSE
_FORCE_SHALLOW_CLONE=$BS_FALSE
_DISABLE_SSL=$BS_FALSE


#---  FUNCTION  -------------------------------------------------------------------------------------------------------
#         NAME:  __usage
#  DESCRIPTION:  Display usage information.
#----------------------------------------------------------------------------------------------------------------------
__usage() {
    cat << EOT

  Usage :  ${__ScriptName} [options] <install-type> [install-type-args]

  Installation types:
    - stable              Install latest stable release. This is the default
                          install type
    - stable [branch]     Install latest version on a branch. Only supported
                          for packages available at repo.saltstack.com
    - stable [version]    Install a specific version. Only supported for
                          packages available at repo.saltstack.com
    - daily               Ubuntu specific: configure SaltStack Daily PPA
    - testing             RHEL-family specific: configure EPEL testing repo
    - git                 Install from the head of the develop branch
    - git [ref]           Install from any git ref (such as a branch, tag, or
                          commit)

  Examples:
    - ${__ScriptName}
    - ${__ScriptName} stable
    - ${__ScriptName} stable 2015.8
    - ${__ScriptName} stable 2015.8.9
    - ${__ScriptName} daily
    - ${__ScriptName} testing
    - ${__ScriptName} git
    - ${__ScriptName} git 2015.8
    - ${__ScriptName} git v2015.8.9
    - ${__ScriptName} git 8c3fadf15ec183e5ce8c63739850d543617e4357

  Options:
    -h  Display this message
    -v  Display script version
    -n  No colours.
    -D  Show debug output.
    -c  Temporary configuration directory
    -g  Salt repository URL. Default: ${_SALTSTACK_REPO_URL}
    -G  Instead of cloning from ${_SALTSTACK_REPO_URL}, clone from
        https://${_SALTSTACK_REPO_URL#*://}
        (Usually necessary on systems which have the regular git protocol port
        blocked, where https usually is not)
    -w  Install packages from downstream package repository rather than
        upstream, saltstack package repository.  This is currently only
        implemented for SUSE.
    -k  Temporary directory holding the minion keys which will pre-seed
        the master.
    -s  Sleep time used when waiting for daemons to start, restart and when
        checking for the services running. Default: ${__DEFAULT_SLEEP}
    -M  Also install salt-master
    -S  Also install salt-syndic
    -N  Do not install salt-minion
    -X  Do not start daemons after installation
    -C  Only run the configuration function. This option automatically bypasses
        any installation. Implies -F (forced overwrite). To overwrite master or
        syndic configs, -M or -S, respectively, must also be specified.
    -P  Allow pip based installations. On some distributions the required salt
        packages or its dependencies are not available as a package for that
        distribution. Using this flag allows the script to use pip as a last
        resort method. NOTE: This only works for functions which actually
        implement pip based installations.
    -F  Allow copied files to overwrite existing (config, init.d, etc).
    -U  If set, fully upgrade the system prior to bootstrapping salt
    -K  If set, keep the temporary files in the temporary directories specified
        with -c and -k.
    -I  If set, allow insecure connections while downloading any files. For
        example, pass '--no-check-certificate' to 'wget' or '--insecure' to
        'curl'
    -A  Pass the salt-master DNS name or IP. This will be stored under
        \${BS_SALT_ETC_DIR}/minion.d/99-master-address.conf
    -i  Pass the salt-minion id. This will be stored under
        \${BS_SALT_ETC_DIR}/minion_id
    -L  Install the Apache Libcloud package if possible(required for salt-cloud)
    -p  Extra-package to install while installing salt dependencies. One package
        per -p flag. You're responsible for providing the proper package name.
    -d  Disable check_service functions. Setting this flag disables the
        'install_<distro>_check_services' checks. You can also do this by
        touching /tmp/disable_salt_checks on the target host.
        Default: \${BS_FALSE}
    -H  Use the specified HTTP proxy for all download URLs (including https://).
        For example: http://myproxy.example.com:3128
    -Z  Enable additional package repository for newer ZeroMQ
        (Only available for RHEL/CentOS/Fedora/Ubuntu based distributions)
    -b  Assume that dependencies are already installed and software sources are
        set up. If git is selected, git tree is still checked out as dependency
        step.
    -f  Force shallow cloning for git installations.
        This may result in an "n/a" in the version number.
    -l  Disable ssl checks. When passed, switches "https" calls to "http" where
        possible.
    -V  Install salt into virtualenv(Only available for Ubuntu base distributions)
    -a  Pip install all python pkg dependencies for salt. Requires -V to install
        all pip pkgs into the virtualenv(Only available for Ubuntu base
        distributions)

EOT
}   # ----------  end of function __usage  ----------


while getopts ":hvnDc:Gg:wk:s:MSNXCPFUKIA:i:Lp:dH:ZbflV:a" opt
do
  case "${opt}" in

    h )  __usage; exit 0                                ;;
    v )  echo "$0 -- Version $__ScriptVersion"; exit 0  ;;
    n )  _COLORS=0; __detect_color_support              ;;
    D )  _ECHO_DEBUG=$BS_TRUE                           ;;

    c )  _TEMP_CONFIG_DIR=$(__check_config_dir "$OPTARG")
         # If the configuration directory does not exist, error out
         if [ "$_TEMP_CONFIG_DIR" = "null" ]; then
             echoerror "Unsupported URI scheme for $OPTARG"
             exit 1
         fi
         if [ ! -d "$_TEMP_CONFIG_DIR" ]; then
             echoerror "The configuration directory ${_TEMP_CONFIG_DIR} does not exist."
             exit 1
         fi
         ;;

    g )  _SALT_REPO_URL=$OPTARG                         ;;

    G )  if [ "${_SALT_REPO_URL}" = "${_SALTSTACK_REPO_URL}" ]; then
             _SALTSTACK_REPO_URL="https://github.com/saltstack/salt.git"
             _SALT_REPO_URL=${_SALTSTACK_REPO_URL}
         else
             _SALTSTACK_REPO_URL="https://github.com/saltstack/salt.git"
         fi
         ;;

    w )  _DOWNSTREAM_PKG_REPO=$BS_TRUE                  ;;

    k )  _TEMP_KEYS_DIR="$OPTARG"
         # If the configuration directory does not exist, error out
         if [ ! -d "$_TEMP_KEYS_DIR" ]; then
             echoerror "The pre-seed keys directory ${_TEMP_KEYS_DIR} does not exist."
             exit 1
         fi
         ;;
    s )  _SLEEP=$OPTARG                                 ;;
    M )  _INSTALL_MASTER=$BS_TRUE                       ;;
    S )  _INSTALL_SYNDIC=$BS_TRUE                       ;;
    N )  _INSTALL_MINION=$BS_FALSE                      ;;
    X )  _START_DAEMONS=$BS_FALSE                       ;;
    C )  _CONFIG_ONLY=$BS_TRUE                          ;;
    P )  _PIP_ALLOWED=$BS_TRUE                          ;;
    F )  _FORCE_OVERWRITE=$BS_TRUE                      ;;
    U )  _UPGRADE_SYS=$BS_TRUE                          ;;
    K )  _KEEP_TEMP_FILES=$BS_TRUE                      ;;
    I )  _INSECURE_DL=$BS_TRUE                          ;;
    A )  _SALT_MASTER_ADDRESS=$OPTARG                   ;;
    i )  _SALT_MINION_ID=$OPTARG                        ;;
    L )  _INSTALL_CLOUD=$BS_TRUE                        ;;
    p )  _EXTRA_PACKAGES="$_EXTRA_PACKAGES $OPTARG"     ;;
    d )  _DISABLE_SALT_CHECKS=$BS_TRUE                  ;;
    H )  _HTTP_PROXY="$OPTARG"                          ;;
    Z )  _ENABLE_EXTERNAL_ZMQ_REPOS=$BS_TRUE            ;;
    b )  _NO_DEPS=$BS_TRUE                              ;;
    f )  _FORCE_SHALLOW_CLONE=$BS_TRUE                  ;;
    l )  _DISABLE_SSL=$BS_TRUE                          ;;
    V )  _VIRTUALENV_DIR="$OPTARG"                      ;;
    a )  _PIP_ALL=$BS_TRUE                              ;;

    \?)  echo
         echoerror "Option does not exist : $OPTARG"
         __usage
         exit 1
         ;;

  esac    # --- end of case ---
done
shift $((OPTIND-1))


__check_unparsed_options() {
    shellopts="$1"
    # grep alternative for SunOS
    if [ -f /usr/xpg4/bin/grep ]; then
        grep='/usr/xpg4/bin/grep'
    else
        grep='grep'
    fi
    unparsed_options=$( echo "$shellopts" | ${grep} -E '(^|[[:space:]])[-]+[[:alnum:]]' )
    if [ "$unparsed_options" != "" ]; then
        __usage
        echo
        echoerror "options are only allowed before install arguments"
        echo
        exit 1
    fi
}


# Check that we're actually installing one of minion/master/syndic
if [ "$_INSTALL_MINION" -eq $BS_FALSE ] && [ "$_INSTALL_MASTER" -eq $BS_FALSE ] && [ "$_INSTALL_SYNDIC" -eq $BS_FALSE ] && [ "$_CONFIG_ONLY" -eq $BS_FALSE ]; then
    echowarn "Nothing to install or configure"
    exit 0
fi

# Check that we're installing a minion if we're being passed a master address
if [ "$_INSTALL_MINION" -eq $BS_FALSE ] && [ "$_SALT_MASTER_ADDRESS" != "null" ]; then
    echoerror "Don't pass a master address (-A) if no minion is going to be bootstrapped."
    exit 1
fi

# Check that we're installing a minion if we're being passed a minion id
if [ "$_INSTALL_MINION" -eq $BS_FALSE ] && [ "$_SALT_MINION_ID" != "null" ]; then
    echoerror "Don't pass a minion id (-i) if no minion is going to be bootstrapped."
    exit 1
fi


# Define installation type
if [ "$#" -eq 0 ];then
    ITYPE="stable"
else
    __check_unparsed_options "$*"
    ITYPE=$1
    shift
fi

# Check installation type
if [ "$(echo "$ITYPE" | egrep '(stable|testing|daily|git)')" = "" ]; then
    echoerror "Installation type \"$ITYPE\" is not known..."
    exit 1
fi

# If doing a git install, check what branch/tag/sha will be checked out
if [ "$ITYPE" = "git" ]; then
    if [ "$#" -eq 0 ];then
        GIT_REV="develop"
    else
        __check_unparsed_options "$*"
        GIT_REV="$1"
        shift
    fi
# If doing stable install, check if version specified
elif [ "$ITYPE" = "stable" ]; then
    if [ "$#" -eq 0 ];then
        STABLE_REV="latest"
    else
        __check_unparsed_options "$*"
        if [ "$(echo "$1" | egrep '^(latest|1\.6|1\.7|2014\.1|2014\.7|2015\.5|2015\.8)$')" != "" ]; then
          STABLE_REV="$1"
          shift
        elif [ "$(echo "$1" | egrep '^([0-9]*\.[0-9]*\.[0-9]*)$')" != "" ]; then
          STABLE_REV="archive/$1"
          shift
        else
          echo "Unknown stable version: $1 (valid: 1.6, 1.7, 2014.1, 2014.7, 2015.5, 2015.8, latest, \$MAJOR.\$MINOR.\$PATCH)"
          exit 1

        fi
    fi
fi

# -a and -V only work from git
if [ "$ITYPE" != "git" ]; then
    if [ $_PIP_ALL -eq $BS_TRUE ]; then
        echoerror "Pip installing all python packages with -a is only possible when installing salt via git"
        exit 1
    fi
    if [ "$_VIRTUALENV_DIR" != "null" ]; then
        echoerror "Virtualenv installs via -V is only possible when installing salt via git"
        exit 1
    fi
fi

# Check for any unparsed arguments. Should be an error.
if [ "$#" -gt 0 ]; then
    __check_unparsed_options "$*"
    __usage
    echo
    echoerror "Too many arguments."
    exit 1
fi

# Check the _DISABLE_SSL value and set HTTP or HTTPS.
if [ "$_DISABLE_SSL" -eq "${BS_TRUE}" ]; then
    HTTP_VAL="http"
else
    HTTP_VAL="https"
fi

# whoami alternative for SunOS
if [ -f /usr/xpg4/bin/id ]; then
    whoami='/usr/xpg4/bin/id -un'
else
    whoami='whoami'
fi

# Root permissions are required to run this script
if [ "$(${whoami})" != "root" ]; then
    echoerror "Salt requires root privileges to install. Please re-run this script as root."
    exit 1
fi

# Export the http_proxy configuration to our current environment
if [ "${_HTTP_PROXY}" != "" ]; then
    export http_proxy="$_HTTP_PROXY"
    export https_proxy="$_HTTP_PROXY"
fi

# Let's discover how we're being called
# shellcheck disable=SC2009
CALLER=$(ps -a -o pid,args | grep $$ | grep -v grep | tr -s ' ' | cut -d ' ' -f 3)

if [ "${CALLER}x" = "${0}x" ]; then
    CALLER="PIPED THROUGH"
fi

# Work around for 'Docker + salt-bootstrap failure' https://github.com/saltstack/salt-bootstrap/issues/394
if [ ${_DISABLE_SALT_CHECKS} -eq 0 ]; then
    [ -f /tmp/disable_salt_checks ] && _DISABLE_SALT_CHECKS=$BS_TRUE && \
        echowarn "Found file: /tmp/disable_salt_checks, setting \$_DISABLE_SALT_CHECKS=true"
fi

# Because -a can only be installed into virtualenv
if ([ $_PIP_ALL -eq $BS_TRUE ] && [ "$_VIRTUALENV_DIR" = "null" ]); then
    usage
    # Could possibly set up a default virtualenv location when -a flag is passed
    echoerror "Using -a requires -V because pip pkgs should be siloed from python system pkgs"
    exit 1
fi

# Make sure virtualenv directory does not already exist
if [ -d "$_VIRTUALENV_DIR" ]; then
    echoerror "The directory ${_VIRTUALENV_DIR} for virtualenv already exists"
    exit 1
fi

echoinfo "${CALLER} ${0} -- Version ${__ScriptVersion}"
#echowarn "Running the unstable version of ${__ScriptName}"

#---  FUNCTION  -------------------------------------------------------------------------------------------------------
#          NAME:  __exit_cleanup
#   DESCRIPTION:  Cleanup any leftovers after script has ended
#
#
#   http://www.unix.com/man-page/POSIX/1posix/trap/
#
#               Signal Number   Signal Name
#               1               SIGHUP
#               2               SIGINT
#               3               SIGQUIT
#               6               SIGABRT
#               9               SIGKILL
#              14               SIGALRM
#              15               SIGTERM
#----------------------------------------------------------------------------------------------------------------------
__exit_cleanup() {
    EXIT_CODE=$?

    if [ "$ITYPE" = "git" ] && [ -d "${_SALT_GIT_CHECKOUT_DIR}" ]; then
        if [ $_KEEP_TEMP_FILES -eq $BS_FALSE ]; then
            # Clean up the checked out repository
            echodebug "Cleaning up the Salt Temporary Git Repository"
            # shellcheck disable=SC2164
            cd "${__SALT_GIT_CHECKOUT_PARENT_DIR}"
            rm -rf "${_SALT_GIT_CHECKOUT_DIR}"
        else
            echowarn "Not cleaning up the Salt Temporary git repository on request"
            echowarn "Note that if you intend to re-run this script using the git approach, you might encounter some issues"
        fi
    fi

    # Remove the logging pipe when the script exits
    echodebug "Removing the logging pipe $LOGPIPE"
    rm -f "$LOGPIPE"

    # Kill tee when exiting, CentOS, at least requires this
    # shellcheck disable=SC2009
    TEE_PID=$(ps ax | grep tee | grep "$LOGFILE" | awk '{print $1}')

    [ "$TEE_PID" = "" ] && exit $EXIT_CODE

    echodebug "Killing logging pipe tee's with pid(s): $TEE_PID"

    # We need to trap errors since killing tee will cause a 127 errno
    # We also do this as late as possible so we don't "mis-catch" other errors
    __trap_errors() {
        echoinfo "Errors Trapped: $EXIT_CODE"
        # Exit with the "original" exit code, not the trapped code
        exit $EXIT_CODE
    }
    trap "__trap_errors" INT ABRT QUIT TERM

    # Now we're "good" to kill tee
    kill -s TERM "$TEE_PID"

    # In case the 127 errno is not triggered, exit with the "original" exit code
    exit $EXIT_CODE
}
trap "__exit_cleanup" EXIT INT


# Define our logging file and pipe paths
LOGFILE="/tmp/$( echo $__ScriptName | sed s/.sh/.log/g )"
LOGPIPE="/tmp/$( echo $__ScriptName | sed s/.sh/.logpipe/g )"

# Create our logging pipe
# On FreeBSD we have to use mkfifo instead of mknod
mknod "$LOGPIPE" p >/dev/null 2>&1 || mkfifo "$LOGPIPE" >/dev/null 2>&1
if [ $? -ne 0 ]; then
    echoerror "Failed to create the named pipe required to log"
    exit 1
fi

# What ever is written to the logpipe gets written to the logfile
tee < "$LOGPIPE" "$LOGFILE" &

# Close STDOUT, reopen it directing it to the logpipe
exec 1>&-
exec 1>"$LOGPIPE"
# Close STDERR, reopen it directing it to the logpipe
exec 2>&-
exec 2>"$LOGPIPE"


# Handle the insecure flags
if [ "$_INSECURE_DL" -eq $BS_TRUE ]; then
    _CURL_ARGS="${_CURL_ARGS} --insecure"
    _WGET_ARGS="${_WGET_ARGS} --no-check-certificate"
    _FETCH_ARGS="${_FETCH_ARGS} --no-verify-peer"
fi

#---  FUNCTION  -------------------------------------------------------------------------------------------------------
#         NAME:  __fetch_url
#  DESCRIPTION:  Retrieves a URL and writes it to a given path
#----------------------------------------------------------------------------------------------------------------------
__fetch_url() {
    # shellcheck disable=SC2086
    curl $_CURL_ARGS -L -s -o "$1" "$2" >/dev/null 2>&1 ||
        wget $_WGET_ARGS -q -O "$1" "$2" >/dev/null 2>&1 ||
            fetch $_FETCH_ARGS -q -o "$1" "$2" >/dev/null 2>&1 ||
                fetch -q -o "$1" "$2" >/dev/null 2>&1 ||        # Pre FreeBSD 10
                    ftp -o "$1" "$2" >/dev/null 2>&1            # OpenBSD
}

#---  FUNCTION  -------------------------------------------------------------------------------------------------------
#         NAME:  __fetch_verify
#  DESCRIPTION:  Retrieves a URL, verifies its content and writes it to standard output
#----------------------------------------------------------------------------------------------------------------------
__fetch_verify() {
    fetch_verify_url="$1"
    fetch_verify_sum="$2"
    fetch_verify_size="$3"

    fetch_verify_tmpf=$(mktemp) && \
    __fetch_url "$fetch_verify_tmpf" "$fetch_verify_url" && \
    test "$(stat --format=%s "$fetch_verify_tmpf")" -eq "$fetch_verify_size" && \
    test "$(md5sum "$fetch_verify_tmpf" | awk '{ print $1 }')" = "$fetch_verify_sum" && \
    cat "$fetch_verify_tmpf" && \
    rm -f "$fetch_verify_tmpf"
    if [ $? -eq 0 ]; then
        return 0
    fi
    echo "Failed verification of $fetch_verify_url"
    return 1
}

#---  FUNCTION  -------------------------------------------------------------------------------------------------------
#          NAME:  __gather_hardware_info
#   DESCRIPTION:  Discover hardware information
#----------------------------------------------------------------------------------------------------------------------
__gather_hardware_info() {
    if [ -f /proc/cpuinfo ]; then
        CPU_VENDOR_ID=$(awk '/vendor_id|Processor/ {sub(/-.*$/,"",$3); print $3; exit}' /proc/cpuinfo )
    elif [ -f /usr/bin/kstat ]; then
        # SmartOS.
        # Solaris!?
        # This has only been tested for a GenuineIntel CPU
        CPU_VENDOR_ID=$(/usr/bin/kstat -p cpu_info:0:cpu_info0:vendor_id | awk '{print $2}')
    else
        CPU_VENDOR_ID=$( sysctl -n hw.model )
    fi
    # shellcheck disable=SC2034
    CPU_VENDOR_ID_L=$( echo "$CPU_VENDOR_ID" | tr '[:upper:]' '[:lower:]' )
    CPU_ARCH=$(uname -m 2>/dev/null || uname -p 2>/dev/null || echo "unknown")
    CPU_ARCH_L=$( echo "$CPU_ARCH" | tr '[:upper:]' '[:lower:]' )
}
__gather_hardware_info


#---  FUNCTION  -------------------------------------------------------------------------------------------------------
#          NAME:  __gather_os_info
#   DESCRIPTION:  Discover operating system information
#----------------------------------------------------------------------------------------------------------------------
__gather_os_info() {
    OS_NAME=$(uname -s 2>/dev/null)
    OS_NAME_L=$( echo "$OS_NAME" | tr '[:upper:]' '[:lower:]' )
    OS_VERSION=$(uname -r)
    # shellcheck disable=SC2034
    OS_VERSION_L=$( echo "$OS_VERSION" | tr '[:upper:]' '[:lower:]' )
}
__gather_os_info


#---  FUNCTION  -------------------------------------------------------------------------------------------------------
#          NAME:  __parse_version_string
#   DESCRIPTION:  Parse version strings ignoring the revision.
#                 MAJOR.MINOR.REVISION becomes MAJOR.MINOR
#----------------------------------------------------------------------------------------------------------------------
__parse_version_string() {
    VERSION_STRING="$1"
    PARSED_VERSION=$(
        echo "$VERSION_STRING" |
        sed -e 's/^/#/' \
            -e 's/^#[^0-9]*\([0-9][0-9]*\.[0-9][0-9]*\)\(\.[0-9][0-9]*\).*$/\1/' \
            -e 's/^#[^0-9]*\([0-9][0-9]*\.[0-9][0-9]*\).*$/\1/' \
            -e 's/^#[^0-9]*\([0-9][0-9]*\).*$/\1/' \
            -e 's/^#.*$//'
    )
    echo "$PARSED_VERSION"
}


#---  FUNCTION  -------------------------------------------------------------------------------------------------------
#          NAME:  __derive_debian_numeric_version
#   DESCRIPTION:  Derive the numeric version from a Debian version string.
#----------------------------------------------------------------------------------------------------------------------
__derive_debian_numeric_version() {
    NUMERIC_VERSION=""
    INPUT_VERSION="$1"
    if echo "$INPUT_VERSION" | grep -q '^[0-9]'; then
        NUMERIC_VERSION="$INPUT_VERSION"
    elif [ -z "$INPUT_VERSION" ] && [ -f "/etc/debian_version" ]; then
        INPUT_VERSION="$(cat /etc/debian_version)"
    fi
    if [ -z "$NUMERIC_VERSION" ]; then
        if [ "$INPUT_VERSION" = "wheezy/sid" ]; then
            # I've found an EC2 wheezy image which did not tell its version
            NUMERIC_VERSION=$(__parse_version_string "7.0")
        elif [ "$INPUT_VERSION" = "jessie/sid" ]; then
            # Let's start detecting the upcoming Debian 8 (Jessie)
            NUMERIC_VERSION=$(__parse_version_string "8.0")
        else
            echowarn "Unable to parse the Debian Version (codename: '$INPUT_VERSION')"
        fi
    fi
    echo "$NUMERIC_VERSION"
}


#---  FUNCTION  -------------------------------------------------------------------------------------------------------
#          NAME:  __unquote_string
#   DESCRIPTION:  Strip single or double quotes from the provided string.
#----------------------------------------------------------------------------------------------------------------------
__unquote_string() {
    echo "${@}" | sed "s/^\([\"']\)\(.*\)\1\$/\2/g"
}

#---  FUNCTION  -------------------------------------------------------------------------------------------------------
#          NAME:  __camelcase_split
#   DESCRIPTION:  Convert CamelCased strings to Camel_Cased
#----------------------------------------------------------------------------------------------------------------------
__camelcase_split() {
    echo "${@}" | sed -r 's/([^A-Z-])([A-Z])/\1 \2/g'
}

#---  FUNCTION  -------------------------------------------------------------------------------------------------------
#          NAME:  __strip_duplicates
#   DESCRIPTION:  Strip duplicate strings
#----------------------------------------------------------------------------------------------------------------------
__strip_duplicates() {
    echo "${@}" | tr -s '[:space:]' '\n' | awk '!x[$0]++'
}

#---  FUNCTION  -------------------------------------------------------------------------------------------------------
#          NAME:  __sort_release_files
#   DESCRIPTION:  Custom sort function. Alphabetical or numerical sort is not
#                 enough.
#----------------------------------------------------------------------------------------------------------------------
__sort_release_files() {
    KNOWN_RELEASE_FILES=$(echo "(arch|centos|debian|ubuntu|fedora|redhat|suse|\
        mandrake|mandriva|gentoo|slackware|turbolinux|unitedlinux|lsb|system|\
        oracle|os)(-|_)(release|version)" | sed -r 's:[[:space:]]::g')
    primary_release_files=""
    secondary_release_files=""
    # Sort know VS un-known files first
    for release_file in $(echo "${@}" | sed -r 's:[[:space:]]:\n:g' | sort --unique --ignore-case); do
        match=$(echo "$release_file" | egrep -i "${KNOWN_RELEASE_FILES}")
        if [ "${match}" != "" ]; then
            primary_release_files="${primary_release_files} ${release_file}"
        else
            secondary_release_files="${secondary_release_files} ${release_file}"
        fi
    done

    # Now let's sort by know files importance, max important goes last in the max_prio list
    max_prio="redhat-release centos-release oracle-release"
    for entry in $max_prio; do
        if [ "$(echo "${primary_release_files}" | grep "$entry")" != "" ]; then
            primary_release_files=$(echo "${primary_release_files}" | sed -e "s:\(.*\)\($entry\)\(.*\):\2 \1 \3:g")
        fi
    done
    # Now, least important goes last in the min_prio list
    min_prio="lsb-release"
    for entry in $min_prio; do
        if [ "$(echo "${primary_release_files}" | grep "$entry")" != "" ]; then
            primary_release_files=$(echo "${primary_release_files}" | sed -e "s:\(.*\)\($entry\)\(.*\):\1 \3 \2:g")
        fi
    done

    # Echo the results collapsing multiple white-space into a single white-space
    echo "${primary_release_files} ${secondary_release_files}" | sed -r 's:[[:space:]]+:\n:g'
}


#---  FUNCTION  -------------------------------------------------------------------------------------------------------
#          NAME:  __gather_linux_system_info
#   DESCRIPTION:  Discover Linux system information
#----------------------------------------------------------------------------------------------------------------------
__gather_linux_system_info() {
    DISTRO_NAME=""
    DISTRO_VERSION=""

    # Let's test if the lsb_release binary is available
    rv=$(lsb_release >/dev/null 2>&1)
    if [ $? -eq 0 ]; then
        DISTRO_NAME=$(lsb_release -si)
        if [ "${DISTRO_NAME}" = "Scientific" ]; then
            DISTRO_NAME="Scientific Linux"
        elif [ "$(echo "$DISTRO_NAME" | grep RedHat)" != "" ]; then
            # Let's convert CamelCase to Camel Case
            DISTRO_NAME=$(__camelcase_split "$DISTRO_NAME")
        elif [ "${DISTRO_NAME}" = "openSUSE project" ]; then
            # lsb_release -si returns "openSUSE project" on openSUSE 12.3
            DISTRO_NAME="opensuse"
        elif [ "${DISTRO_NAME}" = "SUSE LINUX" ]; then
            if [ "$(lsb_release -sd | grep -i opensuse)" != "" ]; then
                # openSUSE 12.2 reports SUSE LINUX on lsb_release -si
                DISTRO_NAME="opensuse"
            else
                # lsb_release -si returns "SUSE LINUX" on SLES 11 SP3
                DISTRO_NAME="suse"
            fi
        elif [ "${DISTRO_NAME}" = "EnterpriseEnterpriseServer" ]; then
            # This the Oracle Linux Enterprise ID before ORACLE LINUX 5 UPDATE 3
            DISTRO_NAME="Oracle Linux"
        elif [ "${DISTRO_NAME}" = "OracleServer" ]; then
            # This the Oracle Linux Server 6.5
            DISTRO_NAME="Oracle Linux"
        elif [ "${DISTRO_NAME}" = "AmazonAMI" ]; then
            DISTRO_NAME="Amazon Linux AMI"
        elif [ "${DISTRO_NAME}" = "Arch" ]; then
            DISTRO_NAME="Arch Linux"
            return
        elif [ "${DISTRO_NAME}" = "Raspbian" ]; then
           DISTRO_NAME="Debian"
        fi
        rv=$(lsb_release -sr)
        [ "${rv}" != "" ] && DISTRO_VERSION=$(__parse_version_string "$rv")
    elif [ -f /etc/lsb-release ]; then
        # We don't have the lsb_release binary, though, we do have the file it parses
        DISTRO_NAME=$(grep DISTRIB_ID /etc/lsb-release | sed -e 's/.*=//')
        rv=$(grep DISTRIB_RELEASE /etc/lsb-release | sed -e 's/.*=//')
        [ "${rv}" != "" ] && DISTRO_VERSION=$(__parse_version_string "$rv")
    fi

    if [ "$DISTRO_NAME" != "" ] && [ "$DISTRO_VERSION" != "" ]; then
        # We already have the distribution name and version
        return
    fi

    # shellcheck disable=SC2035,SC2086
    for rsource in $(__sort_release_files "$(
            cd /etc && /bin/ls *[_-]release *[_-]version 2>/dev/null | env -i sort | \
            sed -e '/^redhat-release$/d' -e '/^lsb-release$/d'; \
            echo redhat-release lsb-release
            )"); do

        [ -L "/etc/${rsource}" ] && continue        # Don't follow symlinks
        [ ! -f "/etc/${rsource}" ] && continue      # Does not exist

        n=$(echo "${rsource}" | sed -e 's/[_-]release$//' -e 's/[_-]version$//')
        shortname=$(echo "${n}" | tr '[:upper:]' '[:lower:]')
        if [ "$shortname" = "debian" ]; then
            rv=$(__derive_debian_numeric_version "$(cat /etc/${rsource})")
        else
            rv=$( (grep VERSION "/etc/${rsource}"; cat "/etc/${rsource}") | grep '[0-9]' | sed -e 'q' )
        fi
        [ "${rv}" = "" ] && [ "$shortname" != "arch" ] && continue  # There's no version information. Continue to next rsource
        v=$(__parse_version_string "$rv")
        case $shortname in
            redhat             )
                if [ "$(egrep 'CentOS' /etc/${rsource})" != "" ]; then
                    n="CentOS"
                elif [ "$(egrep 'Scientific' /etc/${rsource})" != "" ]; then
                    n="Scientific Linux"
                elif [ "$(egrep 'Red Hat Enterprise Linux' /etc/${rsource})" != "" ]; then
                    n="<R>ed <H>at <E>nterprise <L>inux"
                else
                    n="<R>ed <H>at <L>inux"
                fi
                ;;
            arch               ) n="Arch Linux"     ;;
            centos             ) n="CentOS"         ;;
            debian             ) n="Debian"         ;;
            ubuntu             ) n="Ubuntu"         ;;
            fedora             ) n="Fedora"         ;;
            suse               ) n="SUSE"           ;;
            mandrake*|mandriva ) n="Mandriva"       ;;
            gentoo             ) n="Gentoo"         ;;
            slackware          ) n="Slackware"      ;;
            turbolinux         ) n="TurboLinux"     ;;
            unitedlinux        ) n="UnitedLinux"    ;;
            oracle             ) n="Oracle Linux"   ;;
            system             )
                while read -r line; do
                    [ "${n}x" != "systemx" ] && break
                    case "$line" in
                        *Amazon*Linux*AMI*)
                            n="Amazon Linux AMI"
                            break
                    esac
                done < "/etc/${rsource}"
                ;;
            os                 )
                nn="$(__unquote_string "$(grep '^ID=' /etc/os-release | sed -e 's/^ID=\(.*\)$/\1/g')")"
                rv="$(__unquote_string "$(grep '^VERSION_ID=' /etc/os-release | sed -e 's/^VERSION_ID=\(.*\)$/\1/g')")"
                [ "${rv}" != "" ] && v=$(__parse_version_string "$rv") || v=""
                case $(echo "${nn}" | tr '[:upper:]' '[:lower:]') in
                    amzn        )
                        # Amazon AMI's after 2014.09 match here
                        n="Amazon Linux AMI"
                        ;;
                    arch        )
                        n="Arch Linux"
                        v=""  # Arch Linux does not provide a version.
                        ;;
                    debian      )
                        n="Debian"
                        v=$(__derive_debian_numeric_version "$v")
                        ;;
                    sles        )
                        n="SUSE"
                        v="${rv}"
                        ;;
                    *           )
                        n=${nn}
                        ;;
                esac
                ;;
            *                  ) n="${n}"           ;
        esac
        DISTRO_NAME=$n
        DISTRO_VERSION=$v
        break
    done
}


#---  FUNCTION  -------------------------------------------------------------------------------------------------------
#          NAME:  __gather_sunos_system_info
#   DESCRIPTION:  Discover SunOS system info
#----------------------------------------------------------------------------------------------------------------------
__gather_sunos_system_info() {
    if [ -f /sbin/uname ]; then
        DISTRO_VERSION=$(/sbin/uname -X | awk '/[kK][eE][rR][nN][eE][lL][iI][dD]/ { print $3 }')
    fi

    DISTRO_NAME=""
    if [ -f /etc/release ]; then
        while read -r line; do
            [ "${DISTRO_NAME}" != "" ] && break
            case "$line" in
                *OpenIndiana*oi_[0-9]*)
                    DISTRO_NAME="OpenIndiana"
                    DISTRO_VERSION=$(echo "$line" | sed -nr "s/OpenIndiana(.*)oi_([[:digit:]]+)(.*)/\2/p")
                    break
                    ;;
                *OpenSolaris*snv_[0-9]*)
                    DISTRO_NAME="OpenSolaris"
                    DISTRO_VERSION=$(echo "$line" | sed -nr "s/OpenSolaris(.*)snv_([[:digit:]]+)(.*)/\2/p")
                    break
                    ;;
                *Oracle*Solaris*[0-9]*)
                    DISTRO_NAME="Oracle Solaris"
                    DISTRO_VERSION=$(echo "$line" | sed -nr "s/(Oracle Solaris) ([[:digit:]]+)(.*)/\2/p")
                    break
                    ;;
                *Solaris*)
                    DISTRO_NAME="Solaris"
                    # Let's make sure we not actually on a Joyent's SmartOS VM since some releases
                    # don't have SmartOS in `/etc/release`, only `Solaris`
                    uname -v | grep joyent >/dev/null 2>&1
                    if [ $? -eq 0 ]; then
                        DISTRO_NAME="SmartOS"
                    fi
                    break
                    ;;
                *NexentaCore*)
                    DISTRO_NAME="Nexenta Core"
                    break
                    ;;
                *SmartOS*)
                    DISTRO_NAME="SmartOS"
                    break
                    ;;
                *OmniOS*)
                    DISTRO_NAME="OmniOS"
                    DISTRO_VERSION=$(echo "$line" | awk '{print $3}')
                    _SIMPLIFY_VERSION=$BS_FALSE
                    break
                    ;;
            esac
        done < /etc/release
    fi

    if [ "${DISTRO_NAME}" = "" ]; then
        DISTRO_NAME="Solaris"
        DISTRO_VERSION=$(
            echo "${OS_VERSION}" |
            sed -e 's;^4\.;1.;' \
                -e 's;^5\.\([0-6]\)[^0-9]*$;2.\1;' \
                -e 's;^5\.\([0-9][0-9]*\).*;\1;'
        )
    fi

    if [ "${DISTRO_NAME}" = "SmartOS" ]; then
        VIRTUAL_TYPE="smartmachine"
        if [ "$(zonename)" = "global" ]; then
            VIRTUAL_TYPE="global"
        fi
    fi
}


#---  FUNCTION  -------------------------------------------------------------------------------------------------------
#          NAME:  __gather_bsd_system_info
#   DESCRIPTION:  Discover OpenBSD, NetBSD and FreeBSD systems information
#----------------------------------------------------------------------------------------------------------------------
__gather_bsd_system_info() {
    DISTRO_NAME=${OS_NAME}
    DISTRO_VERSION=$(echo "${OS_VERSION}" | sed -e 's;[()];;' -e 's/-.*$//')
}


#---  FUNCTION  -------------------------------------------------------------------------------------------------------
#          NAME:  __gather_system_info
#   DESCRIPTION:  Discover which system and distribution we are running.
#----------------------------------------------------------------------------------------------------------------------
__gather_system_info() {
    case ${OS_NAME_L} in
        linux )
            __gather_linux_system_info
            ;;
        sunos )
            __gather_sunos_system_info
            ;;
        openbsd|freebsd|netbsd )
            __gather_bsd_system_info
            ;;
        * )
            echoerror "${OS_NAME} not supported.";
            exit 1
            ;;
    esac

}

#---  FUNCTION  -------------------------------------------------------------------------------------------------------
#          NAME:  __ubuntu_derivatives_translation
#   DESCRIPTION:  Map Ubuntu derivatives to their Ubuntu base versions.
#                 If distro has a known Ubuntu base version, use those install
#                 functions by pretending to be Ubuntu (i.e. change global vars)
#----------------------------------------------------------------------------------------------------------------------
# shellcheck disable=SC2034
__ubuntu_derivatives_translation() {
    UBUNTU_DERIVATIVES="(trisquel|linuxmint|linaro|elementary_os)"
    # Mappings
    trisquel_6_ubuntu_base="12.04"
    linuxmint_13_ubuntu_base="12.04"
    linuxmint_14_ubuntu_base="12.10"
    #linuxmint_15_ubuntu_base="13.04"
    # Bug preventing add-apt-repository from working on Mint 15:
    # https://bugs.launchpad.net/linuxmint/+bug/1198751

    linuxmint_16_ubuntu_base="13.10"
    linuxmint_17_ubuntu_base="14.04"
    linaro_12_ubuntu_base="12.04"
    elementary_os_02_ubuntu_base="12.04"

    # Translate Ubuntu derivatives to their base Ubuntu version
    match=$(echo "$DISTRO_NAME_L" | egrep ${UBUNTU_DERIVATIVES})

    if [ "${match}" != "" ]; then
        case $match in
            "elementary_os")
                _major=$(echo "$DISTRO_VERSION" | sed 's/\.//g')
                ;;
            "linuxmint")
                export LSB_ETC_LSB_RELEASE=/etc/upstream-release/lsb-release
                _major=$(echo "$DISTRO_VERSION" | sed 's/^\([0-9]*\).*/\1/g')
                ;;
            *)
                _major=$(echo "$DISTRO_VERSION" | sed 's/^\([0-9]*\).*/\1/g')
                ;;
        esac

        _ubuntu_version=$(eval echo "\$${match}_${_major}_ubuntu_base")

        if [ "$_ubuntu_version" != "" ]; then
            echodebug "Detected Ubuntu $_ubuntu_version derivative"
            DISTRO_NAME_L="ubuntu"
            DISTRO_VERSION="$_ubuntu_version"
        fi
    fi
}

#---  FUNCTION  -------------------------------------------------------------------------------------------------------
#          NAME:  __ubuntu_codename_translation
#   DESCRIPTION:  Map Ubuntu major versions to their corresponding codenames
#----------------------------------------------------------------------------------------------------------------------
# shellcheck disable=SC2034
__ubuntu_codename_translation() {

    case $DISTRO_MINOR_VERSION in
        "04")
            _april="yes"
            ;;
        "10")
            _april=""
            ;;
        *)
            _april="yes"
            ;;
    esac

    case $DISTRO_MAJOR_VERSION in
        "12")
            DISTRO_CODENAME="precise"
            ;;
        "14")
            DISTRO_CODENAME="trusty"
            ;;
        "15")
            if [ -n "$_april" ]; then
                DISTRO_CODENAME="vivid"
            else
                DISTRO_CODENAME="wily"
            fi
            ;;
        *)
            DISTRO_CODENAME="trusty"
            ;;
    esac
}

#---  FUNCTION  -------------------------------------------------------------------------------------------------------
#          NAME:  __debian_derivatives_translation
#   DESCRIPTION:  Map Debian derivatives to their Debian base versions.
#                 If distro has a known Debian base version, use those install
#                 functions by pretending to be Debian (i.e. change global vars)
#----------------------------------------------------------------------------------------------------------------------
# shellcheck disable=SC2034
__debian_derivatives_translation() {

    # If the file does not exist, return
    [ ! -f /etc/os-release ] && return

    DEBIAN_DERIVATIVES="(kali|linuxmint)"
    # Mappings
    kali_1_debian_base="7.0"
    linuxmint_1_debian_base="8.0"

    # Detect derivates, Kali and LinuxMint *only* for now
    rv=$(grep ^ID= /etc/os-release | sed -e 's/.*=//')

    # Translate Debian derivatives to their base Debian version
    match=$(echo "$rv" | egrep ${DEBIAN_DERIVATIVES})

    if [ "${match}" != "" ]; then
        case $match in
            kali)
                _major=$(echo "$DISTRO_VERSION" | sed 's/^\([0-9]*\).*/\1/g')
                _debian_derivative="kali"
                ;;
            linuxmint)
                _major=$(echo "$DISTRO_VERSION" | sed 's/^\([0-9]*\).*/\1/g')
                _debian_derivative="linuxmint"
                ;;
        esac

        _debian_version=$(eval echo "\$${_debian_derivative}_${_major}_debian_base")

        if [ "$_debian_version" != "" ]; then
            echodebug "Detected Debian $_debian_version derivative"
            DISTRO_NAME_L="debian"
            DISTRO_VERSION="$_debian_version"
        fi
    fi
}

#---  FUNCTION  -------------------------------------------------------------------------------------------------------
#          NAME:  __set_suse_pkg_repo
#   DESCRIPTION:  Set SUSE_PKG_URL to either the upstream SaltStack repo or the
#                 downstream SUSE repo
#----------------------------------------------------------------------------------------------------------------------
__set_suse_pkg_repo() {
    suse_pkg_url_path="${DISTRO_REPO}/systemsmanagement:saltstack.repo"
    if [ "$_DOWNSTREAM_PKG_REPO" -eq $BS_TRUE ]; then
        # FIXME: cleartext download over unsecure protocol (HTTP)
        suse_pkg_url_base="http://download.opensuse.org/repositories/systemsmanagement:saltstack"
    else
        suse_pkg_url_base="${HTTP_VAL}://repo.saltstack.com/opensuse"
    fi
    SUSE_PKG_URL="$suse_pkg_url_base/$suse_pkg_url_path"
}

__gather_system_info

echo
echoinfo "System Information:"
echoinfo "  CPU:          ${CPU_VENDOR_ID}"
echoinfo "  CPU Arch:     ${CPU_ARCH}"
echoinfo "  OS Name:      ${OS_NAME}"
echoinfo "  OS Version:   ${OS_VERSION}"
echoinfo "  Distribution: ${DISTRO_NAME} ${DISTRO_VERSION}"
echo

echodebug "Binaries will be searched using the following \$PATH: ${PATH}"

# Let users know that we'll use a proxy
if [ "${_HTTP_PROXY}" != "" ]; then
    echoinfo "Using http proxy $_HTTP_PROXY"
fi

# Let users know what's going to be installed/configured
if [ "$_INSTALL_MINION" -eq $BS_TRUE ]; then
    if [ "$_CONFIG_ONLY" -eq $BS_FALSE ]; then
        echoinfo "Installing minion"
    else
        echoinfo "Configuring minion"
    fi
fi

if [ "$_INSTALL_MASTER" -eq $BS_TRUE ]; then
    if [ "$_CONFIG_ONLY" -eq $BS_FALSE ]; then
        echoinfo "Installing master"
    else
        echoinfo "Configuring master"
    fi
fi

if [ "$_INSTALL_SYNDIC" -eq $BS_TRUE ]; then
    if [ "$_CONFIG_ONLY" -eq $BS_FALSE ]; then
        echoinfo "Installing syndic"
    else
        echoinfo "Configuring syndic"
    fi
fi

if [ "$_INSTALL_CLOUD" -eq $BS_TRUE ] && [ "$_CONFIG_ONLY" -eq $BS_FALSE ]; then
    echoinfo "Installing Apache-Libcloud required for salt-cloud"
fi

if [ $_START_DAEMONS -eq $BS_FALSE ]; then
    echoinfo "Daemons will not be started"
fi

# Simplify distro name naming on functions
DISTRO_NAME_L=$(echo "$DISTRO_NAME" | tr '[:upper:]' '[:lower:]' | sed 's/[^a-zA-Z0-9_ ]//g' | sed -re 's/([[:space:]])+/_/g')

# For Ubuntu derivatives, pretend to be their Ubuntu base version
__ubuntu_derivatives_translation

# For Debian derivates, pretend to be their Debian base version
__debian_derivatives_translation

# Simplify version naming on functions
if [ "$DISTRO_VERSION" = "" ] || [ ${_SIMPLIFY_VERSION} -eq $BS_FALSE ]; then
    DISTRO_MAJOR_VERSION=""
    DISTRO_MINOR_VERSION=""
    PREFIXED_DISTRO_MAJOR_VERSION=""
    PREFIXED_DISTRO_MINOR_VERSION=""
else
    DISTRO_MAJOR_VERSION=$(echo "$DISTRO_VERSION" | sed 's/^\([0-9]*\).*/\1/g')
    DISTRO_MINOR_VERSION=$(echo "$DISTRO_VERSION" | sed 's/^\([0-9]*\).\([0-9]*\).*/\2/g')
    PREFIXED_DISTRO_MAJOR_VERSION="_${DISTRO_MAJOR_VERSION}"
    if [ "${PREFIXED_DISTRO_MAJOR_VERSION}" = "_" ]; then
        PREFIXED_DISTRO_MAJOR_VERSION=""
    fi
    PREFIXED_DISTRO_MINOR_VERSION="_${DISTRO_MINOR_VERSION}"
    if [ "${PREFIXED_DISTRO_MINOR_VERSION}" = "_" ]; then
        PREFIXED_DISTRO_MINOR_VERSION=""
    fi
fi

# For ubuntu versions, obtain the codename from the release version
__ubuntu_codename_translation

# Only Ubuntu has daily packages, let's let users know about that
if ([ "${DISTRO_NAME_L}" != "ubuntu" ] && [ "$ITYPE" = "daily" ]); then
    echoerror "${DISTRO_NAME} does not have daily packages support"
    exit 1
elif ([ "$(echo "${DISTRO_NAME_L}" | egrep '(debian|ubuntu|centos|red_hat|oracle|scientific)')" = "" ] && [ "$ITYPE" = "stable" ] && [ "$STABLE_REV" != "latest" ]); then
    echoerror "${DISTRO_NAME} does not have major version pegged packages support"
    exit 1
fi

# Only RedHat based distros have testing support
if [ "${ITYPE}" = "testing" ]; then
    if [ "$(echo "${DISTRO_NAME_L}" | egrep '(centos|red_hat|amazon|oracle)')" = "" ]; then
        echoerror "${DISTRO_NAME} does not have testing packages support"
        exit 1
    fi
    _EPEL_REPO="epel-testing"
fi

# Only Ubuntu has support for installing to virtualenvs
if ([ "${DISTRO_NAME_L}" != "ubuntu" ] && [ "$_VIRTUALENV_DIR" != "null" ]); then
    echoerror "${DISTRO_NAME} does not have -V support"
    exit 1
fi

# Only Ubuntu has support for pip installing all packages
if ([ "${DISTRO_NAME_L}" != "ubuntu" ] && [ $_PIP_ALL -eq $BS_TRUE ]);then
    echoerror "${DISTRO_NAME} does not have -a support"
    exit 1
fi
#---  FUNCTION  -------------------------------------------------------------------------------------------------------
#          NAME:  __function_defined
#   DESCRIPTION:  Checks if a function is defined within this scripts scope
#    PARAMETERS:  function name
#       RETURNS:  0 or 1 as in defined or not defined
#----------------------------------------------------------------------------------------------------------------------
__function_defined() {
    FUNC_NAME=$1
    if [ "$(command -v "$FUNC_NAME")" != "" ]; then
        echoinfo "Found function $FUNC_NAME"
        return 0
    fi
    echodebug "$FUNC_NAME not found...."
    return 1
}


#---  FUNCTION  -------------------------------------------------------------------------------------------------------
#          NAME:  __git_clone_and_checkout
#   DESCRIPTION:  (DRY) Helper function to clone and checkout salt to a
#                 specific revision.
#----------------------------------------------------------------------------------------------------------------------
__git_clone_and_checkout() {

    echodebug "Installed git version: $(git --version | awk '{ print $3 }')"

    __SALT_GIT_CHECKOUT_PARENT_DIR=$(dirname "${_SALT_GIT_CHECKOUT_DIR}" 2>/dev/null)
    __SALT_GIT_CHECKOUT_PARENT_DIR="${__SALT_GIT_CHECKOUT_PARENT_DIR:-/tmp/git}"
    __SALT_CHECKOUT_REPONAME="$(basename "${_SALT_GIT_CHECKOUT_DIR}" 2>/dev/null)"
    __SALT_CHECKOUT_REPONAME="${__SALT_CHECKOUT_REPONAME:-salt}"
    [ -d "${__SALT_GIT_CHECKOUT_PARENT_DIR}" ] || mkdir "${__SALT_GIT_CHECKOUT_PARENT_DIR}"
    # shellcheck disable=SC2164
    cd "${__SALT_GIT_CHECKOUT_PARENT_DIR}"
    if [ -d "${_SALT_GIT_CHECKOUT_DIR}" ]; then
        echodebug "Found a checked out Salt repository"
        # shellcheck disable=SC2164
        cd "${_SALT_GIT_CHECKOUT_DIR}"
        echodebug "Fetching git changes"
        git fetch || return 1
        # Tags are needed because of salt's versioning, also fetch that
        echodebug "Fetching git tags"
        git fetch --tags || return 1

        # If we have the SaltStack remote set as upstream, we also need to fetch the tags from there
        if [ "$(git remote -v | grep $_SALTSTACK_REPO_URL)" != "" ]; then
            echodebug "Fetching upstream(SaltStack's Salt repository) git tags"
            git fetch --tags upstream
        else
            echoinfo "Adding SaltStack's Salt repository as a remote"
            git remote add upstream "$_SALTSTACK_REPO_URL"
            echodebug "Fetching upstream(SaltStack's Salt repository) git tags"
            git fetch --tags upstream
        fi

        echodebug "Hard reseting the cloned repository to ${GIT_REV}"
        git reset --hard "$GIT_REV" || return 1

        # Just calling `git reset --hard $GIT_REV` on a branch name that has
        # already been checked out will not update that branch to the upstream
        # HEAD; instead it will simply reset to itself.  Check the ref to see
        # if it is a branch name, check out the branch, and pull in the
        # changes.
        git branch -a | grep -q "${GIT_REV}"
        if [ $? -eq 0 ]; then
            echodebug "Rebasing the cloned repository branch"
            git pull --rebase || return 1
        fi
    else
        if [ "$_FORCE_SHALLOW_CLONE" -eq "${BS_TRUE}" ]; then
            echoinfo "Forced shallow cloning of git repository."
            __SHALLOW_CLONE="${BS_TRUE}"
        elif [ "$(echo "$GIT_REV" | sed 's/^.*\(v\?[[:digit:]]\{1,4\}\.[[:digit:]]\{1,2\}\)\(\.[[:digit:]]\{1,2\}\)\?.*$/MATCH/')" = "MATCH" ]; then
            echoinfo "Git revision matches a Salt version tag, shallow cloning enabled."
            __SHALLOW_CLONE="${BS_TRUE}"
        else
            echowarn "The git revision being installed does not match a Salt version tag. Shallow cloning disabled"
            __SHALLOW_CLONE="${BS_FALSE}"
        fi

        if [ "$__SHALLOW_CLONE" -eq "${BS_TRUE}" ]; then
            # Let's try shallow cloning to speed up.
            # Test for "--single-branch" option introduced in git 1.7.10, the minimal version of git where the shallow
            # cloning we need actually works
            if [ "$(git clone 2>&1 | grep 'single-branch')" != "" ]; then
                # The "--single-branch" option is supported, attempt shallow cloning
                echoinfo "Attempting to shallow clone $GIT_REV from Salt's repository ${_SALT_REPO_URL}"
                git clone --depth 1 --branch "$GIT_REV" "$_SALT_REPO_URL" "$__SALT_CHECKOUT_REPONAME"
                if [ $? -eq 0 ]; then
                    # shellcheck disable=SC2164
                    cd "${_SALT_GIT_CHECKOUT_DIR}"
                    __SHALLOW_CLONE="${BS_TRUE}"
                else
                    # Shallow clone above failed(missing upstream tags???), let's resume the old behaviour.
                    echowarn "Failed to shallow clone."
                    echoinfo "Resuming regular git clone and remote SaltStack repository addition procedure"
                    __SHALLOW_CLONE="${BS_FALSE}"
                fi
            else
                echodebug "Shallow cloning not possible. Required git version not met."
                __SHALLOW_CLONE="${BS_FALSE}"
            fi
        fi

        if [ "$__SHALLOW_CLONE" -eq "${BS_FALSE}" ]; then
            git clone "$_SALT_REPO_URL" "$__SALT_CHECKOUT_REPONAME" || return 1
            # shellcheck disable=SC2164
            cd "${_SALT_GIT_CHECKOUT_DIR}"

            if [ "$(echo "$_SALT_REPO_URL" | grep -c -e '\(\(git\|https\)://github\.com/\|git@github\.com:\)saltstack/salt\.git')" -eq 0 ]; then
                # We need to add the saltstack repository as a remote and fetch tags for proper versioning
                echoinfo "Adding SaltStack's Salt repository as a remote"
                git remote add upstream "$_SALTSTACK_REPO_URL" || return 1
                echodebug "Fetching upstream(SaltStack's Salt repository) git tags"
                git fetch --tags upstream || return 1
                GIT_REV="origin/$GIT_REV"
            fi

            echodebug "Checking out $GIT_REV"
            git checkout "$GIT_REV" || return 1
        fi

    fi
    echoinfo "Cloning Salt's git repository succeeded"
    return 0
}


#---  FUNCTION  -------------------------------------------------------------------------------------------------------
#          NAME:  __apt_get_install_noinput
#   DESCRIPTION:  (DRY) apt-get install with noinput options
#----------------------------------------------------------------------------------------------------------------------
__apt_get_install_noinput() {
    apt-get install -y -o DPkg::Options::=--force-confold "${@}"; return $?
}


#---  FUNCTION  -------------------------------------------------------------------------------------------------------
#          NAME:  __apt_get_upgrade_noinput
#   DESCRIPTION:  (DRY) apt-get upgrade with noinput options
#----------------------------------------------------------------------------------------------------------------------
__apt_get_upgrade_noinput() {
    apt-get upgrade -y -o DPkg::Options::=--force-confold; return $?
}


#---  FUNCTION  -------------------------------------------------------------------------------------------------------
#          NAME:  __check_end_of_life_versions
#   DESCRIPTION:  Check for end of life distribution versions
#----------------------------------------------------------------------------------------------------------------------
__check_end_of_life_versions() {
    case "${DISTRO_NAME_L}" in
        debian)
            # Debian versions bellow 6 are not supported
            if [ "$DISTRO_MAJOR_VERSION" -lt 6 ]; then
                echoerror "End of life distributions are not supported."
                echoerror "Please consider upgrading to the next stable. See:"
                echoerror "    https://wiki.debian.org/DebianReleases"
                exit 1
            fi
            ;;

        ubuntu)
            # Ubuntu versions not supported
            #
            #  < 12.04
            if [ "$DISTRO_MAJOR_VERSION" -lt 12 ]; then
                echoerror "End of life distributions are not supported."
                echoerror "Please consider upgrading to the next stable. See:"
                echoerror "    https://wiki.ubuntu.com/Releases"
                exit 1
            fi
            ;;

        opensuse)
            # openSUSE versions not supported
            #
            #  <= 12.1
            if ([ "$DISTRO_MAJOR_VERSION" -eq 12 ] && [ "$DISTRO_MINOR_VERSION" -eq 1 ]) || [ "$DISTRO_MAJOR_VERSION" -lt 12 ]; then
                echoerror "End of life distributions are not supported."
                echoerror "Please consider upgrading to the next stable. See:"
                echoerror "    http://en.opensuse.org/Lifetime"
                exit 1
            fi
            ;;

        suse)
            # SuSE versions not supported
            #
            # < 11 SP2
            SUSE_PATCHLEVEL=$(awk '/PATCHLEVEL/ {print $3}' /etc/SuSE-release )
            if [ "${SUSE_PATCHLEVEL}" = "" ]; then
                SUSE_PATCHLEVEL="00"
            fi
            if ([ "$DISTRO_MAJOR_VERSION" -eq 11 ] && [ "$SUSE_PATCHLEVEL" -lt 02 ]) || [ "$DISTRO_MAJOR_VERSION" -lt 11 ]; then
                echoerror "Versions lower than SuSE 11 SP2 are not supported."
                echoerror "Please consider upgrading to the next stable"
                exit 1
            fi
            ;;

        fedora)
            # Fedora lower than 18 are no longer supported
            if [ "$DISTRO_MAJOR_VERSION" -lt 18 ]; then
                echoerror "End of life distributions are not supported."
                echoerror "Please consider upgrading to the next stable. See:"
                echoerror "    https://fedoraproject.org/wiki/Releases"
                exit 1
            fi
            ;;

        centos)
            # CentOS versions lower than 5 are no longer supported
            if [ "$DISTRO_MAJOR_VERSION" -lt 5 ]; then
                echoerror "End of life distributions are not supported."
                echoerror "Please consider upgrading to the next stable. See:"
                echoerror "    http://wiki.centos.org/Download"
                exit 1
            fi
            ;;

        red_hat*linux)
            # Red Hat (Enterprise) Linux versions lower than 5 are no longer supported
            if [ "$DISTRO_MAJOR_VERSION" -lt 5 ]; then
                echoerror "End of life distributions are not supported."
                echoerror "Please consider upgrading to the next stable. See:"
                echoerror "    https://access.redhat.com/support/policy/updates/errata/"
                exit 1
            fi
            ;;

        freebsd)
            # FreeBSD versions lower than 9.1 are not supported.
            if ([ "$DISTRO_MAJOR_VERSION" -eq 9 ] && [ "$DISTRO_MINOR_VERSION" -lt 01 ]) || [ "$DISTRO_MAJOR_VERSION" -lt 9 ]; then
                echoerror "Versions lower than FreeBSD 9.1 are not supported."
                exit 1
            fi
            ;;

        *)
            ;;
    esac
}
# Fail soon for end of life versions
__check_end_of_life_versions


#---  FUNCTION  -------------------------------------------------------------------------------------------------------
#          NAME:  __copyfile
#   DESCRIPTION:  Simple function to copy files. Overrides if asked.
#----------------------------------------------------------------------------------------------------------------------
__copyfile() {
    overwrite=$_FORCE_OVERWRITE
    if [ $# -eq 2 ]; then
        sfile=$1
        dfile=$2
    elif [ $# -eq 3 ]; then
        sfile=$1
        dfile=$2
        overwrite=$3
    else
        echoerror "Wrong number of arguments for __copyfile()"
        echoinfo "USAGE: __copyfile <source> <dest>  OR  __copyfile <source> <dest> <overwrite>"
        exit 1
    fi

    # Does the source file exist?
    if [ ! -f "$sfile" ]; then
        echowarn "$sfile does not exist!"
        return 1
    fi

    # If the destination is a directory, let's make it a full path so the logic
    # below works as expected
    if [ -d "$dfile" ]; then
        echodebug "The passed destination($dfile) is a directory"
        dfile="${dfile}/$(basename "$sfile")"
        echodebug "Full destination path is now: $dfile"
    fi

    if [ ! -f "$dfile" ]; then
        # The destination file does not exist, copy
        echodebug "Copying $sfile to $dfile"
        cp "$sfile" "$dfile" || return 1
    elif [ -f "$dfile" ] && [ "$overwrite" -eq $BS_TRUE ]; then
        # The destination exist and we're overwriting
        echodebug "Overriding $dfile with $sfile"
        cp -f "$sfile" "$dfile" || return 1
    elif [ -f "$dfile" ] && [ "$overwrite" -ne $BS_TRUE ]; then
        echodebug "Not overriding $dfile with $sfile"
    fi
    return 0
}


#---  FUNCTION  -------------------------------------------------------------------------------------------------------
#          NAME:  __movefile
#   DESCRIPTION:  Simple function to move files. Overrides if asked.
#----------------------------------------------------------------------------------------------------------------------
__movefile() {
    overwrite=$_FORCE_OVERWRITE
    if [ $# -eq 2 ]; then
        sfile=$1
        dfile=$2
    elif [ $# -eq 3 ]; then
        sfile=$1
        dfile=$2
        overwrite=$3
    else
        echoerror "Wrong number of arguments for __movefile()"
        echoinfo "USAGE: __movefile <source> <dest>  OR  __movefile <source> <dest> <overwrite>"
        exit 1
    fi

    if [ $_KEEP_TEMP_FILES -eq $BS_TRUE ]; then
        # We're being told not to move files, instead copy them so we can keep
        # them around
        echodebug "Since BS_KEEP_TEMP_FILES=1 we're copying files instead of moving them"
        __copyfile "$sfile" "$dfile" "$overwrite"
        return $?
    fi

    # Does the source file exist?
    if [ ! -f "$sfile" ]; then
        echowarn "$sfile does not exist!"
        return 1
    fi

    # If the destination is a directory, let's make it a full path so the logic
    # below works as expected
    if [ -d "$dfile" ]; then
        echodebug "The passed destination($dfile) is a directory"
        dfile="${dfile}/$(basename "$sfile")"
        echodebug "Full destination path is now: $dfile"
    fi

    if [ ! -f "$dfile" ]; then
        # The destination file does not exist, move
        echodebug "Moving $sfile to $dfile"
        mv "$sfile" "$dfile" || return 1
    elif [ -f "$dfile" ] && [ "$overwrite" -eq $BS_TRUE ]; then
        # The destination exist and we're overwriting
        echodebug "Overriding $dfile with $sfile"
        mv -f "$sfile" "$dfile" || return 1
    elif [ -f "$dfile" ] && [ "$overwrite" -ne $BS_TRUE ]; then
        echodebug "Not overriding $dfile with $sfile"
    fi

    return 0
}


#---  FUNCTION  -------------------------------------------------------------------------------------------------------
#          NAME:  __linkfile
#   DESCRIPTION:  Simple function to create symlinks. Overrides if asked. Accepts globs.
#----------------------------------------------------------------------------------------------------------------------
__linkfile() {
    overwrite=$_FORCE_OVERWRITE
    if [ $# -eq 2 ]; then
        target=$1
        linkname=$2
    elif [ $# -eq 3 ]; then
        target=$1
        linkname=$2
        overwrite=$3
    else
        echoerror "Wrong number of arguments for __linkfile()"
        echoinfo "USAGE: __linkfile <target> <link>  OR  __linkfile <tagret> <link> <overwrite>"
        exit 1
    fi

    for sfile in $target; do
        # Does the source file exist?
        if [ ! -f "$sfile" ]; then
            echowarn "$sfile does not exist!"
            return 1
        fi

        # If the destination is a directory, let's make it a full path so the logic
        # below works as expected
        if [ -d "$linkname" ]; then
            echodebug "The passed link name ($linkname) is a directory"
            linkname="${linkname}/$(basename "$sfile")"
            echodebug "Full destination path is now: $linkname"
        fi

        if [ ! -e "$linkname" ]; then
            # The destination file does not exist, create link
            echodebug "Creating $linkname symlink pointing to $sfile"
            ln -s "$sfile" "$linkname" || return 1
        elif [ -e "$linkname" ] && [ "$overwrite" -eq $BS_TRUE ]; then
            # The destination exist and we're overwriting
            echodebug "Overwriting $linkname symlink to point on $sfile"
            ln -sf "$sfile" "$linkname" || return 1
        elif [ -e "$linkname" ] && [ "$overwrite" -ne $BS_TRUE ]; then
            echodebug "Not overwriting $linkname symlink to point on $sfile"
        fi
    done

    return 0
}


#---  FUNCTION  -------------------------------------------------------------------------------------------------------
#          NAME:  __rpm_import_gpg
#   DESCRIPTION:  Download and import GPG public key to rpm database
#    PARAMETERS:  url
#----------------------------------------------------------------------------------------------------------------------
__rpm_import_gpg() {
    url="$1"

    if __check_command_exists mktemp; then
        tempfile="$(mktemp /tmp/salt-gpg-XXXXXXXX.pub 2>/dev/null)"

        if [ -z "$tempfile" ]; then
            echoerror "Failed to create temporary file in /tmp"
            return 1
        fi
    else
        tempfile="/tmp/salt-gpg-$$.pub"
    fi

    __fetch_url "$tempfile" "$url" || return 1
    rpm --import "$tempfile" || return 1
    rm -f "$tempfile"

    return 0
}


#---  FUNCTION  -------------------------------------------------------------------------------------------------------
#          NAME:  __check_services_systemd
#   DESCRIPTION:  Return 0 or 1 in case the service is enabled or not
#    PARAMETERS:  servicename
#----------------------------------------------------------------------------------------------------------------------
__check_services_systemd() {
    if [ $# -eq 0 ]; then
        echoerror "You need to pass a service name to check!"
        exit 1
    elif [ $# -ne 1 ]; then
        echoerror "You need to pass a service name to check as the single argument to the function"
    fi

    servicename=$1
    echodebug "Checking if service ${servicename} is enabled"

    if [ "$(systemctl is-enabled "${servicename}")" = "enabled" ]; then
        echodebug "Service ${servicename} is enabled"
        return 0
    else
        echodebug "Service ${servicename} is NOT enabled"
        return 1
    fi
}   # ----------  end of function __check_services_systemd  ----------


#---  FUNCTION  -------------------------------------------------------------------------------------------------------
#          NAME:  __check_services_upstart
#   DESCRIPTION:  Return 0 or 1 in case the service is enabled or not
#    PARAMETERS:  servicename
#----------------------------------------------------------------------------------------------------------------------
__check_services_upstart() {
    if [ $# -eq 0 ]; then
        echoerror "You need to pass a service name to check!"
        exit 1
    elif [ $# -ne 1 ]; then
        echoerror "You need to pass a service name to check as the single argument to the function"
    fi

    servicename=$1
    echodebug "Checking if service ${servicename} is enabled"

    # Check if service is enabled to start at boot
    initctl list | grep "${servicename}" > /dev/null 2>&1

    if [ $? -eq 0 ]; then
        echodebug "Service ${servicename} is enabled"
        return 0
    else
        echodebug "Service ${servicename} is NOT enabled"
        return 1
    fi
}   # ----------  end of function __check_services_upstart  ----------


#---  FUNCTION  -------------------------------------------------------------------------------------------------------
#          NAME:  __check_services_sysvinit
#   DESCRIPTION:  Return 0 or 1 in case the service is enabled or not
#    PARAMETERS:  servicename
#----------------------------------------------------------------------------------------------------------------------
__check_services_sysvinit() {
    if [ $# -eq 0 ]; then
        echoerror "You need to pass a service name to check!"
        exit 1
    elif [ $# -ne 1 ]; then
        echoerror "You need to pass a service name to check as the single argument to the function"
    fi

    servicename=$1
    echodebug "Checking if service ${servicename} is enabled"

    if [ "$(LC_ALL=C /sbin/chkconfig --list  | grep salt-"$fname" | grep '[2-5]:on')" != "" ]; then
        echodebug "Service ${servicename} is enabled"
        return 0
    else
        echodebug "Service ${servicename} is NOT enabled"
        return 1
    fi
}   # ----------  end of function __check_services_sysvinit  ----------


#---  FUNCTION  -------------------------------------------------------------------------------------------------------
#          NAME:  __check_services_debian
#   DESCRIPTION:  Return 0 or 1 in case the service is enabled or not
#    PARAMETERS:  servicename
#----------------------------------------------------------------------------------------------------------------------
__check_services_debian() {
    if [ $# -eq 0 ]; then
        echoerror "You need to pass a service name to check!"
        exit 1
    elif [ $# -ne 1 ]; then
        echoerror "You need to pass a service name to check as the single argument to the function"
    fi

    servicename=$1
    echodebug "Checking if service ${servicename} is enabled"

    # shellcheck disable=SC2086,SC2046,SC2144
    if [ -f /etc/rc$(runlevel | awk '{ print $2 }').d/S*${servicename} ]; then
        echodebug "Service ${servicename} is enabled"
        return 0
    else
        echodebug "Service ${servicename} is NOT enabled"
        return 1
    fi
}   # ----------  end of function __check_services_debian  ----------


#---  FUNCTION  -------------------------------------------------------------------------------------------------------
#          NAME:  __check_services_openbsd
#   DESCRIPTION:  Return 0 or 1 in case the service is enabled or not
#    PARAMETERS:  servicename
#----------------------------------------------------------------------------------------------------------------------
__check_services_openbsd() {
    if [ $# -eq 0 ]; then
        echoerror "You need to pass a service name to check!"
        exit 1
    elif [ $# -ne 1 ]; then
        echoerror "You need to pass a service name to check as the single argument to the function"
    fi

    servicename=$1
    echodebug "Checking if service ${servicename} is enabled"

    # shellcheck disable=SC2086,SC2046,SC2144
    if [ -f /etc/rc.d/${servicename} ] && [ $(grep ${servicename} /etc/rc.conf.local) -ne "" ] ; then
        echodebug "Service ${servicename} is enabled"
        return 0
    else
        echodebug "Service ${servicename} is NOT enabled"
        # return 1
    fi
}   # ----------  end of function __check_services_openbsd  ----------


#---  FUNCTION  -------------------------------------------------------------------------------------------------------
#          NAME:  __create_virtualenv
#   DESCRIPTION:  Return 0 or 1 depending on successful creation of virtualenv
#----------------------------------------------------------------------------------------------------------------------
__create_virtualenv() {
    if [ ! -d "$_VIRTUALENV_DIR" ]; then
        echoinfo "Creating virtualenv ${_VIRTUALENV_DIR}"
        if [ $_PIP_ALL -eq $BS_TRUE ]; then
            virtualenv --no-site-packages "${_VIRTUALENV_DIR}" || return 1
        else
            virtualenv --system-site-packages "${_VIRTUALENV_DIR}" || return 1
        fi
    fi
    return 0
}   # ----------  end of function __create_virtualenv  ----------


#---  FUNCTION  -------------------------------------------------------------------------------------------------------
#          NAME:  __activate_virtualenv
#   DESCRIPTION:  Return 0 or 1 depending on successful activation of virtualenv
#----------------------------------------------------------------------------------------------------------------------
__activate_virtualenv() {
    set +o nounset
    # Is virtualenv empty
    if [ -z "$VIRTUAL_ENV" ]; then
        __create_virtualenv || return 1
        # shellcheck source=/dev/null
        . "${_VIRTUALENV_DIR}/bin/activate" || return 1
        echoinfo "Activated virtualenv ${_VIRTUALENV_DIR}"
    fi
    set -o nounset
    return 0
}   # ----------  end of function __activate_virtualenv  ----------


#---  FUNCTION  -------------------------------------------------------------------------------------------------------
#          NAME:  __install_pip_deps
#   DESCRIPTION:  Return 0 or 1 if successfully able to install pip packages via requirements file
#    PARAMETERS:  requirements_files
#----------------------------------------------------------------------------------------------------------------------
__install_pip_deps() {
    # Install virtualenv to system pip before activating virtualenv if thats going to be used
    # We assume pip pkg is installed since that is distro specific
    if [ "$_VIRTUALENV_DIR" != "null" ]; then
        if ! __check_command_exists pip; then
            echoerror "Pip not installed: required for -a installs"
            exit 1
        fi
        pip install -U virtualenv
        __activate_virtualenv || return 1
    else
        echoerror "Must have virtualenv dir specified for -a installs"
    fi

    requirements_file=$1
    if [ ! -f "${requirements_file}" ]; then
        echoerror "Requirements file: ${requirements_file} cannot be found, needed for -a (pip pkg) installs"
        exit 1
    fi

    __PIP_PACKAGES=''
    if [ "$_INSTALL_CLOUD" -eq $BS_TRUE ]; then
        # shellcheck disable=SC2089
        __PIP_PACKAGES="${__PIP_PACKAGES} 'apache-libcloud>=$_LIBCLOUD_MIN_VERSION'"
    fi

    # shellcheck disable=SC2086,SC2090
    pip install -U -r ${requirements_file} ${__PIP_PACKAGES}
}


#######################################################################################################################
#
#   Distribution install functions
#
#   In order to install salt for a distribution you need to define:
#
#   To Install Dependencies, which is required, one of:
#       1. install_<distro>_<major_version>_<install_type>_deps
#       2. install_<distro>_<major_version>_<minor_version>_<install_type>_deps
#       3. install_<distro>_<major_version>_deps
#       4  install_<distro>_<major_version>_<minor_version>_deps
#       5. install_<distro>_<install_type>_deps
#       6. install_<distro>_deps
#
#   Optionally, define a salt configuration function, which will be called if
#   the -c (config-dir) option is passed. One of:
#       1. config_<distro>_<major_version>_<install_type>_salt
#       2. config_<distro>_<major_version>_<minor_version>_<install_type>_salt
#       3. config_<distro>_<major_version>_salt
#       4  config_<distro>_<major_version>_<minor_version>_salt
#       5. config_<distro>_<install_type>_salt
#       6. config_<distro>_salt
#       7. config_salt [THIS ONE IS ALREADY DEFINED AS THE DEFAULT]
#
#   Optionally, define a salt master pre-seed function, which will be called if
#   the -k (pre-seed master keys) option is passed. One of:
#       1. preseed_<distro>_<major_version>_<install_type>_master
#       2. preseed_<distro>_<major_version>_<minor_version>_<install_type>_master
#       3. preseed_<distro>_<major_version>_master
#       4  preseed_<distro>_<major_version>_<minor_version>_master
#       5. preseed_<distro>_<install_type>_master
#       6. preseed_<distro>_master
#       7. preseed_master [THIS ONE IS ALREADY DEFINED AS THE DEFAULT]
#
#   To install salt, which, of course, is required, one of:
#       1. install_<distro>_<major_version>_<install_type>
#       2. install_<distro>_<major_version>_<minor_version>_<install_type>
#       3. install_<distro>_<install_type>
#
#   Optionally, define a post install function, one of:
#       1. install_<distro>_<major_version>_<install_type>_post
#       2. install_<distro>_<major_version>_<minor_version>_<install_type>_post
#       3. install_<distro>_<major_version>_post
#       4  install_<distro>_<major_version>_<minor_version>_post
#       5. install_<distro>_<install_type>_post
#       6. install_<distro>_post
#
#   Optionally, define a start daemons function, one of:
#       1. install_<distro>_<major_version>_<install_type>_restart_daemons
#       2. install_<distro>_<major_version>_<minor_version>_<install_type>_restart_daemons
#       3. install_<distro>_<major_version>_restart_daemons
#       4  install_<distro>_<major_version>_<minor_version>_restart_daemons
#       5. install_<distro>_<install_type>_restart_daemons
#       6. install_<distro>_restart_daemons
#
#       NOTE: The start daemons function should be able to restart any daemons
#             which are running, or start if they're not running.
#
#   Optionally, define a daemons running function, one of:
#       1. daemons_running_<distro>_<major_version>_<install_type>
#       2. daemons_running_<distro>_<major_version>_<minor_version>_<install_type>
#       3. daemons_running_<distro>_<major_version>
#       4  daemons_running_<distro>_<major_version>_<minor_version>
#       5. daemons_running_<distro>_<install_type>
#       6. daemons_running_<distro>
#       7. daemons_running  [THIS ONE IS ALREADY DEFINED AS THE DEFAULT]
#
#   Optionally, check enabled Services:
#       1. install_<distro>_<major_version>_<install_type>_check_services
#       2. install_<distro>_<major_version>_<minor_version>_<install_type>_check_services
#       3. install_<distro>_<major_version>_check_services
#       4  install_<distro>_<major_version>_<minor_version>_check_services
#       5. install_<distro>_<install_type>_check_services
#       6. install_<distro>_check_services
#
#######################################################################################################################


#######################################################################################################################
#
#   Ubuntu Install Functions
#
__enable_universe_repository() {
    if [ "$(grep -R universe /etc/apt/sources.list /etc/apt/sources.list.d/ | grep -v '#')" != "" ]; then
        # The universe repository is already enabled
        return 0
    fi

    echodebug "Enabling the universe repository"

    # Ubuntu versions higher than 12.04 do not live in the old repositories
    if [ "$DISTRO_MAJOR_VERSION" -gt 12 ] || ([ "$DISTRO_MAJOR_VERSION" -eq 12 ] && [ "$DISTRO_MINOR_VERSION" -gt 04 ]); then
        add-apt-repository -y "deb http://archive.ubuntu.com/ubuntu $(lsb_release -sc) universe" || return 1
    elif [ "$DISTRO_MAJOR_VERSION" -lt 11 ] && [ "$DISTRO_MINOR_VERSION" -lt 10 ]; then
        # Below Ubuntu 11.10, the -y flag to add-apt-repository is not supported
        add-apt-repository "deb http://old-releases.ubuntu.com/ubuntu $(lsb_release -sc) universe" || return 1
    else
        add-apt-repository -y "deb http://old-releases.ubuntu.com/ubuntu $(lsb_release -sc) universe" || return 1
    fi

    add-apt-repository -y "deb http://old-releases.ubuntu.com/ubuntu $(lsb_release -sc) universe" || return 1

    return 0
}

install_ubuntu_deps() {
    if ([ "${_SLEEP}" -eq "${__DEFAULT_SLEEP}" ] && [ "$DISTRO_MAJOR_VERSION" -lt 15 ]); then
        # The user did not pass a custom sleep value as an argument, let's increase the default value
        echodebug "On Ubuntu systems we increase the default sleep value to 10."
        echodebug "See https://github.com/saltstack/salt/issues/12248 for more info."
        _SLEEP=10
    fi
    if [ $_START_DAEMONS -eq $BS_FALSE ]; then
        echowarn "Not starting daemons on Debian based distributions is not working mostly because starting them is the default behaviour."
    fi
    # No user interaction, libc6 restart services for example
    export DEBIAN_FRONTEND=noninteractive

    apt-get update

    # Install Keys
    __apt_get_install_noinput debian-archive-keyring && apt-get update

    if [ "$DISTRO_MAJOR_VERSION" -gt 12 ] || ([ "$DISTRO_MAJOR_VERSION" -eq 12 ] && [ "$DISTRO_MINOR_VERSION" -eq 10 ]); then
        # Above Ubuntu 12.04 add-apt-repository is in a different package
        __apt_get_install_noinput software-properties-common || return 1
    else
        __apt_get_install_noinput python-software-properties || return 1
    fi

    __enable_universe_repository || return 1

    # Versions starting with 2015.5.6 and 2015.8.1 are hosted at repo.saltstack.com
    if [ "$(echo "$STABLE_REV" | egrep '^(2015\.5|2015\.8|latest|archive\/)')" = "" ]; then
        if [ "$DISTRO_MAJOR_VERSION" -lt 14 ]; then
            echoinfo "Installing Python Requests/Chardet from Chris Lea's PPA repository"
            if [ "$DISTRO_MAJOR_VERSION" -gt 11 ] || ([ "$DISTRO_MAJOR_VERSION" -eq 11 ] && [ "$DISTRO_MINOR_VERSION" -gt 04 ]); then
                # Above Ubuntu 11.04 add a -y flag
                add-apt-repository -y "ppa:chris-lea/python-requests" || return 1
                add-apt-repository -y "ppa:chris-lea/python-chardet" || return 1
                add-apt-repository -y "ppa:chris-lea/python-urllib3" || return 1
                add-apt-repository -y "ppa:chris-lea/python-crypto" || return 1
            else
                add-apt-repository "ppa:chris-lea/python-requests" || return 1
                add-apt-repository "ppa:chris-lea/python-chardet" || return 1
                add-apt-repository "ppa:chris-lea/python-urllib3" || return 1
                add-apt-repository "ppa:chris-lea/python-crypto" || return 1
            fi
        fi

        if [ "$DISTRO_MAJOR_VERSION" -gt 12 ] || ([ "$DISTRO_MAJOR_VERSION" -eq 12 ] && [ "$DISTRO_MINOR_VERSION" -gt 03 ]); then
            if ([ "$DISTRO_MAJOR_VERSION" -lt 15 ] && [ "$_ENABLE_EXTERNAL_ZMQ_REPOS" -eq $BS_TRUE ]); then
                echoinfo "Installing ZMQ>=4/PyZMQ>=14 from Chris Lea's PPA repository"
                add-apt-repository -y ppa:chris-lea/zeromq || return 1
            fi
        fi
    fi

    __PIP_PACKAGES=""

    # Minimal systems might not have upstart installed, install it
    __PACKAGES="upstart"

    if [ "$_VIRTUALENV_DIR" != "null" ]; then
        __PACKAGES="${__PACKAGES} python-virtualenv"
    fi
    # Need python-apt for managing packages via Salt
    __PACKAGES="${__PACKAGES} python-apt"

    # requests is still used by many salt modules
    __PACKAGES="${__PACKAGES} python-requests"

    # Additionally install procps and pciutils which allows for Docker bootstraps. See 366#issuecomment-39666813
    __PACKAGES="${__PACKAGES} procps pciutils"

    if [ "$_INSTALL_CLOUD" -eq $BS_TRUE ]; then
        __check_pip_allowed "You need to allow pip based installations (-P) in order to install 'apache-libcloud'"
        if ! __check_command_exists pip; then
            __PACKAGES="${__PACKAGES} python-setuptools python-pip"
        fi
        # shellcheck disable=SC2089
        __PIP_PACKAGES="${__PIP_PACKAGES} 'apache-libcloud>=$_LIBCLOUD_MIN_VERSION'"
    fi

    apt-get update
    # shellcheck disable=SC2086,SC2090
    __apt_get_install_noinput ${__PACKAGES} || return 1

    if [ "${__PIP_PACKAGES}" != "" ]; then
        # shellcheck disable=SC2086,SC2090
        if [ "$_VIRTUALENV_DIR" != "null" ]; then
            __activate_virtualenv
        fi
        pip install -U "${__PIP_PACKAGES}"
    fi

    if [ "$_UPGRADE_SYS" -eq $BS_TRUE ]; then
        __apt_get_upgrade_noinput || return 1
    fi

    if [ "${_EXTRA_PACKAGES}" != "" ]; then
        echoinfo "Installing the following extra packages as requested: ${_EXTRA_PACKAGES}"
        # shellcheck disable=SC2086
        __apt_get_install_noinput ${_EXTRA_PACKAGES} || return 1
    fi

    return 0
}

install_ubuntu_stable_deps() {
    if [ "$CPU_ARCH_L" = "amd64" ] || [ "$CPU_ARCH_L" = "x86_64" ]; then
        repo_arch="amd64"
    elif [ "$CPU_ARCH_L" = "i386" ] || [ "$CPU_ARCH_L" = "i686" ]; then
        echoerror "repo.saltstack.com likely doesn't have 32-bit packages for Ubuntu (yet?)"
        repo_arch="i386"
    fi

    install_ubuntu_deps || return 1

    # Versions starting with 2015.5.6 and 2015.8.1 are hosted at repo.saltstack.com
    if [ "$(echo "$STABLE_REV" | egrep '^(2015\.5|2015\.8|latest|archive\/)')" != "" ]; then
        # Saltstack's Stable Ubuntu repository
        if [ "$(grep -ER 'latest .+ main' /etc/apt)" = "" ]; then
            echo "deb http://repo.saltstack.com/apt/ubuntu/$DISTRO_VERSION/$repo_arch/$STABLE_REV $DISTRO_CODENAME main" > \
                "/etc/apt/sources.list.d/saltstack.list"
        fi

        # Make sure wget is available
        __apt_get_install_noinput wget

        # shellcheck disable=SC2086
        wget $_WGET_ARGS -q $HTTP_VAL://repo.saltstack.com/apt/ubuntu/$DISTRO_VERSION/$repo_arch/$STABLE_REV/SALTSTACK-GPG-KEY.pub -O - | apt-key add - || return 1

    else
        # Alternate PPAs: salt16, salt17, salt2014-1, salt2014-7
        if [ ! "$(echo "$STABLE_REV" | egrep '^(1\.6|1\.7)$')" = "" ]; then
          STABLE_PPA="saltstack/salt$(echo "$STABLE_REV" | tr -d .)"
        elif [ ! "$(echo "$STABLE_REV" | egrep '^(2014\.1|2014\.7)$')" = "" ]; then
          STABLE_PPA="saltstack/salt$(echo "$STABLE_REV" | tr . -)"
        else
          STABLE_PPA="saltstack/salt"
        fi

        if [ "$DISTRO_MAJOR_VERSION" -gt 11 ] || ([ "$DISTRO_MAJOR_VERSION" -eq 11 ] && [ "$DISTRO_MINOR_VERSION" -gt 04 ]); then
            # Above Ubuntu 11.04 add a -y flag
            add-apt-repository -y "ppa:$STABLE_PPA" || return 1
        else
            add-apt-repository "ppa:$STABLE_PPA" || return 1
        fi
    fi

    apt-get update
}

install_ubuntu_daily_deps() {
    install_ubuntu_deps || return 1

    if [ "$DISTRO_MAJOR_VERSION" -ge 12 ]; then
        # Above Ubuntu 11.10 add-apt-repository is in a different package
        __apt_get_install_noinput software-properties-common || return 1
    else
        __apt_get_install_noinput python-software-properties || return 1
    fi

    __enable_universe_repository || return 1

    # for anything up to and including 11.04 do not use the -y option
    if [ "$DISTRO_MAJOR_VERSION" -gt 11 ] || ([ "$DISTRO_MAJOR_VERSION" -eq 11 ] && [ "$DISTRO_MINOR_VERSION" -gt 04 ]); then
        # Above Ubuntu 11.04 add a -y flag
        add-apt-repository -y ppa:saltstack/salt-daily || return 1
    else
        add-apt-repository ppa:saltstack/salt-daily || return 1
    fi

    apt-get update

    if [ "$_UPGRADE_SYS" -eq $BS_TRUE ]; then
        __apt_get_upgrade_noinput || return 1
    fi

    return 0
}

install_ubuntu_git_deps() {
    __apt_get_install_noinput git-core || return 1
    __git_clone_and_checkout || return 1

    __PACKAGES=""
    # See how we are installing packages
    if [ ${_PIP_ALL} -eq $BS_TRUE ]; then
        __PACKAGES="python-dev swig libssl-dev libzmq3 libzmq3-dev"
        if ! __check_command_exists pip; then
            __PACKAGES="${__PACKAGES} python-setuptools python-pip"
        fi
        # Get just the apt packages that are required to build all the pythons
        __apt_get_install_noinput "$__PACKAGES" || return 1
        # Install the pythons from requirements (only zmq for now)
        __install_pip_deps "${_SALT_GIT_CHECKOUT_DIR}/requirements/zeromq.txt" || return 1
    else
        install_ubuntu_deps || return 1
        __apt_get_install_noinput python-yaml python-m2crypto python-crypto \
            msgpack-python python-zmq python-jinja2 || return 1
        if [ -f "${_SALT_GIT_CHECKOUT_DIR}/requirements/base.txt" ]; then
            # We're on the develop branch, install whichever tornado is on the requirements file
            __REQUIRED_TORNADO="$(grep tornado "${_SALT_GIT_CHECKOUT_DIR}/requirements/base.txt")"
            if [ "${__REQUIRED_TORNADO}" != "" ]; then
                __PACKAGES="${__PACKAGES} python-dev"
                check_pip_allowed "You need to allow pip based installations (-P) in order to install the python package '${__REQUIRED_TORNADO}'"
                if ! __check_command_exists pip; then
                    __PACKAGES="${__PACKAGES} python-setuptools python-pip"
                fi
                # shellcheck disable=SC2086
                __apt_get_install_noinput $__PACKAGES || return 1
                pip install -U "${__REQUIRED_TORNADO}"
            fi
        fi
    fi

    # Let's trigger config_salt()
    if [ "$_TEMP_CONFIG_DIR" = "null" ]; then
        _TEMP_CONFIG_DIR="${_SALT_GIT_CHECKOUT_DIR}/conf/"
        CONFIG_SALT_FUNC="config_salt"
    fi

    return 0
}

install_ubuntu_stable() {
    __PACKAGES=""
    if [ "$_INSTALL_MINION" -eq $BS_TRUE ]; then
        __PACKAGES="${__PACKAGES} salt-minion"
    fi
    if [ "$_INSTALL_MASTER" -eq $BS_TRUE ]; then
        __PACKAGES="${__PACKAGES} salt-master"
    fi
    if [ "$_INSTALL_SYNDIC" -eq $BS_TRUE ]; then
        __PACKAGES="${__PACKAGES} salt-syndic"
    fi
    # shellcheck disable=SC2086
    __apt_get_install_noinput ${__PACKAGES} || return 1
    return 0
}

install_ubuntu_daily() {
    install_ubuntu_stable || return 1
    return 0
}

install_ubuntu_git() {
    # Activate virtualenv before install
    if [ "${_VIRTUALENV_DIR}" != "null" ]; then
        __activate_virtualenv || return 1
    fi

    if [ -f "${_SALT_GIT_CHECKOUT_DIR}/salt/syspaths.py" ]; then
        python setup.py --salt-config-dir="$_SALT_ETC_DIR" --salt-cache-dir="${_SALT_CACHE_DIR}" install --install-layout=deb || return 1
    else
        python setup.py install --install-layout=deb || return 1
    fi
    return 0
}

install_ubuntu_git_post() {
    for fname in minion master syndic api; do

        # Skip if not meant to be installed
        [ $fname = "minion" ] && [ "$_INSTALL_MINION" -eq $BS_FALSE ] && continue
        [ $fname = "master" ] && [ "$_INSTALL_MASTER" -eq $BS_FALSE ] && continue
        [ $fname = "api" ] && ([ "$_INSTALL_MASTER" -eq $BS_FALSE ] || ! __check_command_exists "salt-${fname}") && continue
        [ $fname = "syndic" ] && [ "$_INSTALL_SYNDIC" -eq $BS_FALSE ] && continue

        if [ -f /bin/systemctl ] && [ "$DISTRO_MAJOR_VERSION" -ge 15 ]; then
            __copyfile "${_SALT_GIT_CHECKOUT_DIR}/pkg/rpm/salt-${fname}.service" "/lib/systemd/system/salt-${fname}.service"

            # Skip salt-api since the service should be opt-in and not necessarily started on boot
            [ $fname = "api" ] && continue

            systemctl is-enabled salt-$fname.service || (systemctl preset salt-$fname.service && systemctl enable salt-$fname.service)
            sleep 0.1
            systemctl daemon-reload
        elif [ -f /sbin/initctl ]; then
            _upstart_conf="/etc/init/salt-$fname.conf"
            # We have upstart support
            echodebug "There's upstart support"
            if [ ! -f $_upstart_conf ]; then
                # upstart does not know about our service, let's copy the proper file
                echowarn "Upstart does not appear to know about salt-$fname"
                echodebug "Copying ${_SALT_GIT_CHECKOUT_DIR}/pkg/salt-$fname.upstart to $_upstart_conf"
                __copyfile "${_SALT_GIT_CHECKOUT_DIR}/pkg/salt-${fname}.upstart" "$_upstart_conf"
                # Set service to know about virtualenv
                if [ "${_VIRTUALENV_DIR}" != "null" ]; then
                    echo "SALT_USE_VIRTUALENV=${_VIRTUALENV_DIR}" > /etc/default/salt-${fname}
                fi
                /sbin/initctl reload-configuration || return 1
            fi
        # No upstart support in Ubuntu!?
        elif [ -f "${_SALT_GIT_CHECKOUT_DIR}/debian/salt-${fname}.init" ]; then
            echodebug "There's NO upstart support!?"
            echodebug "Copying ${_SALT_GIT_CHECKOUT_DIR}/debian/salt-${fname}.init to /etc/init.d/salt-$fname"
            __copyfile "${_SALT_GIT_CHECKOUT_DIR}/debian/salt-${fname}.init" "/etc/init.d/salt-$fname"
            chmod +x /etc/init.d/salt-$fname

            # Skip salt-api since the service should be opt-in and not necessarily started on boot
            [ $fname = "api" ] && continue

            update-rc.d salt-$fname defaults
        else
            echoerror "Neither upstart nor init.d was setup for salt-$fname"
        fi
    done
}

install_ubuntu_restart_daemons() {
    [ $_START_DAEMONS -eq $BS_FALSE ] && return

    # Ensure upstart configs / systemd units are loaded
    if [ -f /bin/systemctl ] && [ "$DISTRO_MAJOR_VERSION" -ge 15 ]; then
        systemctl daemon-reload
    elif [ -f /sbin/initctl ]; then
        /sbin/initctl reload-configuration
    fi
    for fname in minion master syndic api; do
        # Skip salt-api since the service should be opt-in and not necessarily started on boot
        [ $fname = "api" ] && continue

        # Skip if not meant to be installed
        [ $fname = "minion" ] && [ "$_INSTALL_MINION" -eq $BS_FALSE ] && continue
        [ $fname = "master" ] && [ "$_INSTALL_MASTER" -eq $BS_FALSE ] && continue
        #[ $fname = "api" ] && ([ "$_INSTALL_MASTER" -eq $BS_FALSE ] || ! __check_command_exists "salt-${fname}") && continue
        [ $fname = "syndic" ] && [ "$_INSTALL_SYNDIC" -eq $BS_FALSE ] && continue

        if [ -f /bin/systemctl ] && [ "$DISTRO_MAJOR_VERSION" -ge 15 ]; then
            echodebug "There's systemd support while checking salt-$fname"
            systemctl stop salt-$fname > /dev/null 2>&1
            systemctl start salt-$fname.service
            [ $? -eq 0 ] && continue
            # We failed to start the service, let's test the SysV code below
            echodebug "Failed to start salt-$fname using systemd"
        fi

        if [ -f /sbin/initctl ]; then
            echodebug "There's upstart support while checking salt-$fname"

            status salt-$fname 2>/dev/null | grep -q running
            if [ $? -eq 0 ]; then
                stop salt-$fname || (echodebug "Failed to stop salt-$fname" && return 1)
            fi

            start salt-$fname
            [ $? -eq 0 ] && continue
            # We failed to start the service, let's test the SysV code below
            echodebug "Failed to start salt-$fname using Upstart"
        fi

        if [ ! -f /etc/init.d/salt-$fname ]; then
            echoerror "No init.d support for salt-$fname was found"
            return 1
        fi

        /etc/init.d/salt-$fname stop > /dev/null 2>&1
        /etc/init.d/salt-$fname start
    done
    return 0
}

install_ubuntu_check_services() {
    for fname in minion master syndic api; do
        # Skip salt-api since the service should be opt-in and not necessarily started on boot
        [ $fname = "api" ] && continue

        # Skip if not meant to be installed
        [ $fname = "minion" ] && [ "$_INSTALL_MINION" -eq $BS_FALSE ] && continue
        [ $fname = "master" ] && [ "$_INSTALL_MASTER" -eq $BS_FALSE ] && continue
        #[ $fname = "api" ] && ([ "$_INSTALL_MASTER" -eq $BS_FALSE ] || ! __check_command_exists "salt-${fname}") && continue
        [ $fname = "syndic" ] && [ "$_INSTALL_SYNDIC" -eq $BS_FALSE ] && continue

        if [ -f /bin/systemctl ] && [ "$DISTRO_MAJOR_VERSION" -ge 15 ]; then
            __check_services_systemd salt-$fname || return 1
        elif [ -f /sbin/initctl ] && [ -f /etc/init/salt-${fname}.conf ]; then
            __check_services_upstart salt-$fname || return 1
        elif [ -f /etc/init.d/salt-$fname ]; then
            __check_services_debian salt-$fname || return 1
        fi
    done
    return 0
}
#
#   End of Ubuntu Install Functions
#
#######################################################################################################################

#######################################################################################################################
#
#   Debian Install Functions
#
install_debian_deps() {
    if [ $_START_DAEMONS -eq $BS_FALSE ]; then
        echowarn "Not starting daemons on Debian based distributions is not working mostly because starting them is the default behaviour."
    fi
    # No user interaction, libc6 restart services for example
    export DEBIAN_FRONTEND=noninteractive

    apt-get update

    # Install Keys
    __apt_get_install_noinput debian-archive-keyring && apt-get update

    # Install procps and pciutils which allows for Docker bootstraps. See #366#issuecomment-39666813
    __PACKAGES="procps pciutils"
    __PIP_PACKAGES=""

    if [ "$DISTRO_MAJOR_VERSION" -lt 6 ]; then
        # Both python-requests which is a hard dependency and apache-libcloud which is a soft dependency, under debian < 6
        # need to be installed using pip
        __check_pip_allowed "You need to allow pip based installations (-P) in order to install the python 'requests' package"
        __PACKAGES="${__PACKAGES} python-pip"
        # shellcheck disable=SC2089
        __PIP_PACKAGES="${__PIP_PACKAGES} 'requests>=$_PY_REQUESTS_MIN_VERSION'"
    fi

    # shellcheck disable=SC2086
    __apt_get_install_noinput ${__PACKAGES} || return 1

    if [ "$_INSTALL_CLOUD" -eq $BS_TRUE ]; then
        # shellcheck disable=SC2089
        __PIP_PACKAGES="${__PIP_PACKAGES} 'apache-libcloud>=$_LIBCLOUD_MIN_VERSION'"
    fi

    if [ "${__PIP_PACKAGES}" != "" ]; then
        # shellcheck disable=SC2086,SC2090
        pip install -U ${__PIP_PACKAGES} || return 1
    fi

    if [ "$_UPGRADE_SYS" -eq $BS_TRUE ]; then
        __apt_get_upgrade_noinput || return 1
    fi

    if [ "${_EXTRA_PACKAGES}" != "" ]; then
        echoinfo "Installing the following extra packages as requested: ${_EXTRA_PACKAGES}"
        # shellcheck disable=SC2086
        __apt_get_install_noinput ${_EXTRA_PACKAGES} || return 1
    fi

    return 0
}

install_debian_6_deps() {
    if [ $_START_DAEMONS -eq $BS_FALSE ]; then
        echowarn "Not starting daemons on Debian based distributions is not working mostly because starting them is the default behaviour."
    fi
    # No user interaction, libc6 restart services for example
    export DEBIAN_FRONTEND=noninteractive

    apt-get update

    # Make sure wget is available
    __apt_get_install_noinput wget

    # Install Keys
    __apt_get_install_noinput debian-archive-keyring && apt-get update

    # Install Debian Archive Automatic Signing Key (6.0/squeeze), see #557
    if [ "$(apt-key finger | grep '9FED 2BCB DCD2 9CDF 7626  78CB AED4 B06F 4730 41FA')" = "" ]; then
        apt-key adv --keyserver keyserver.ubuntu.com --recv-keys AED4B06F473041FA || return 1
    fi

    # shellcheck disable=SC2086
    __fetch_verify http://debian.saltstack.com/debian-salt-team-joehealy.gpg.key 267d1f152d0cc94b23eb4c6993ba3d67 3100 | apt-key add - || return 1

    if [ "$_PIP_ALLOWED" -eq $BS_TRUE ]; then
        echowarn "PyZMQ will be installed from PyPI in order to compile it against ZMQ3"
        echowarn "This is required for long term stable minion connections to the master."
        echowarn "YOU WILL END UP WITH QUITE A FEW PACKAGES FROM DEBIAN UNSTABLE"
        echowarn "Sleeping for 5 seconds so you can cancel..."
        sleep 5

        if [ ! -f /etc/apt/sources.list.d/debian-unstable.list ]; then
           cat <<_eof > /etc/apt/sources.list.d/debian-unstable.list
deb http://ftp.debian.org/debian unstable main
deb-src http://ftp.debian.org/debian unstable main
_eof

           cat <<_eof > /etc/apt/preferences.d/libzmq3-debian-unstable.pref
Package: libzmq3
Pin: release a=unstable
Pin-Priority: 800

Package: libzmq3-dev
Pin: release a=unstable
Pin-Priority: 800
_eof
        fi

        apt-get update
        # We NEED to install the unstable dpkg or mime-support WILL fail to install
        __apt_get_install_noinput -t unstable dpkg liblzma5 python mime-support || return 1
        __apt_get_install_noinput -t unstable libzmq3 libzmq3-dev || return 1
        __apt_get_install_noinput build-essential python-dev python-pip python-setuptools || return 1

        # Saltstack's Unstable Debian repository
        if [ "$(grep -R 'debian.saltstack.com' /etc/apt)" = "" ]; then
            echo "deb http://debian.saltstack.com/debian unstable main" >> \
                /etc/apt/sources.list.d/saltstack.list
        fi
        return 0
    fi

    # Debian Backports
    if [ "$(grep -R 'squeeze-backports' /etc/apt | grep -v "^#")" = "" ]; then
        echo "deb http://ftp.de.debian.org/debian-backports squeeze-backports main" >> \
            /etc/apt/sources.list.d/backports.list
    fi

    # Saltstack's Stable Debian repository
    if [ "$(grep -R 'squeeze-saltstack' /etc/apt)" = "" ]; then
        echo "deb http://debian.saltstack.com/debian squeeze-saltstack main" >> \
            /etc/apt/sources.list.d/saltstack.list
    fi
    apt-get update || return 1

    # Python requests is available through Squeeze backports
    # Additionally install procps and pciutils which allows for Docker bootstraps. See 366#issuecomment-39666813
    __apt_get_install_noinput python-pip procps pciutils python-requests

    # Need python-apt for managing packages via Salt
    __apt_get_install_noinput python-apt

    if [ "$_INSTALL_CLOUD" -eq $BS_TRUE ]; then
        __check_pip_allowed "You need to allow pip based installations (-P) in order to install apache-libcloud/requests"
        pip install -U "apache-libcloud>=$_LIBCLOUD_MIN_VERSION"

    fi

    if [ "$_UPGRADE_SYS" -eq $BS_TRUE ]; then
        __apt_get_upgrade_noinput || return 1
    fi

    __apt_get_install_noinput python-zmq || return 1

    if [ "$_PIP_ALLOWED" -eq $BS_TRUE ]; then
        # Building pyzmq from source to build it against libzmq3.
        # Should override current installation
        # Using easy_install instead of pip because at least on Debian 6,
        # there's no default virtualenv active.
        easy_install -U pyzmq || return 1
    fi

    if [ "${_EXTRA_PACKAGES}" != "" ]; then
        echoinfo "Installing the following extra packages as requested: ${_EXTRA_PACKAGES}"
        # shellcheck disable=SC2086
        __apt_get_install_noinput ${_EXTRA_PACKAGES} || return 1
    fi

    return 0
}

install_debian_7_deps() {
    if [ $_START_DAEMONS -eq $BS_FALSE ]; then
        echowarn "Not starting daemons on Debian based distributions is not working mostly because starting them is the default behaviour."
    fi
    # No user interaction, libc6 restart services for example
    export DEBIAN_FRONTEND=noninteractive

    apt-get update

    # Make sure wget is available
    __apt_get_install_noinput wget

    # Install Keys
    __apt_get_install_noinput debian-archive-keyring && apt-get update

    # Install Debian Archive Automatic Signing Key (7.0/wheezy), see #557
    if [ "$(apt-key finger | grep 'A1BD 8E9D 78F7 FE5C 3E65  D8AF 8B48 AD62 4692 5553')" = "" ]; then
        apt-key adv --keyserver keyserver.ubuntu.com --recv-keys 8B48AD6246925553 || return 1
    fi

    # Debian Backports
    if [ "$(grep -R 'wheezy-backports' /etc/apt | grep -v "^#")" = "" ]; then
        echo "deb http://httpredir.debian.org/debian wheezy-backports main" >> \
            /etc/apt/sources.list.d/backports.list
    fi

    # Saltstack's Stable Debian repository
    if [ "$(grep -R 'wheezy-saltstack' /etc/apt)" = "" ]; then
        echo "deb http://debian.saltstack.com/debian wheezy-saltstack main" >> \
            /etc/apt/sources.list.d/saltstack.list
    fi

    # shellcheck disable=SC2086
    __fetch_verify http://debian.saltstack.com/debian-salt-team-joehealy.gpg.key 267d1f152d0cc94b23eb4c6993ba3d67 3100 | apt-key add - || return 1

    apt-get update || return 1
    __apt_get_install_noinput -t wheezy-backports libzmq3 libzmq3-dev python-zmq python-apt || return 1
    # Install procps and pciutils which allows for Docker bootstraps. See 366#issuecomment-39666813
    __PACKAGES="procps pciutils"
    # Also install python-requests
    __PACKAGES="${__PACKAGES} python-requests"
    # shellcheck disable=SC2086
    __apt_get_install_noinput ${__PACKAGES} || return 1


    if [ "$_INSTALL_CLOUD" -eq $BS_TRUE ]; then
        __PACKAGES="build-essential python-dev python-pip"
        # shellcheck disable=SC2086
        __apt_get_install_noinput ${__PACKAGES} || return 1
        __check_pip_allowed "You need to allow pip based installations (-P) in order to install apache-libcloud"
        pip install -U "apache-libcloud>=$_LIBCLOUD_MIN_VERSION" || return 1
    fi

    if [ "$_UPGRADE_SYS" -eq $BS_TRUE ]; then
        __apt_get_upgrade_noinput || return 1
    fi

    if [ "${_EXTRA_PACKAGES}" != "" ]; then
        echoinfo "Installing the following extra packages as requested: ${_EXTRA_PACKAGES}"
        # shellcheck disable=SC2086
        __apt_get_install_noinput ${_EXTRA_PACKAGES} || return 1
    fi

    return 0
}

install_debian_8_deps() {
    echodebug "install_debian_8_deps"

    if [ "$CPU_ARCH_L" = "amd64" ] || [ "$CPU_ARCH_L" = "x86_64" ]; then
        repo_arch="amd64"
    elif [ "$CPU_ARCH_L" = "i386" ] || [ "$CPU_ARCH_L" = "i686" ]; then
        echoerror "repo.saltstack.com likely doesn't have 32-bit packages for Debian (yet?)"
        repo_arch="i386"
    fi

    if [ $_START_DAEMONS -eq $BS_FALSE ]; then
        echowarn "Not starting daemons on Debian based distributions is not working mostly because starting them is the default behaviour."
    fi
    # No user interaction, libc6 restart services for example
    export DEBIAN_FRONTEND=noninteractive

    apt-get update

    # Make sure wget is available
    __apt_get_install_noinput wget

    # Install Keys
    __apt_get_install_noinput debian-archive-keyring && apt-get update

    # Install Debian Archive Automatic Signing Key (8/jessie), see #557
    if [ "$(apt-key finger | grep '126C 0D24 BD8A 2942 CC7D  F8AC 7638 D044 2B90 D010')" = "" ]; then
        apt-key adv --keyserver keyserver.ubuntu.com --recv-keys 7638D0442B90D010 || return 1
    fi

    # Versions starting with 2015.5.6 and 2015.8.1 are hosted at repo.saltstack.com
    if [ "$(echo "$STABLE_REV" | egrep '^(2015\.5|2015\.8|latest|archive\/)')" != "" ]; then
        SALTSTACK_DEBIAN_URL="${HTTP_VAL}://repo.saltstack.com/apt/debian/$DISTRO_MAJOR_VERSION/$repo_arch/$STABLE_REV"
        echo "deb $SALTSTACK_DEBIAN_URL jessie main" > "/etc/apt/sources.list.d/saltstack.list"

        # shellcheck disable=SC2086
        wget $_WGET_ARGS -q "$SALTSTACK_DEBIAN_URL/SALTSTACK-GPG-KEY.pub" -O - | apt-key add - || return 1

        if [ "${HTTP_VAL}" = "https" ] ; then
            __apt_get_install_noinput apt-transport-https || return 1
        fi
    fi

    apt-get update || return 1
    __PACKAGES="libzmq3 libzmq3-dev python-zmq python-requests python-apt"

    # Additionally install procps and pciutils which allows for Docker bootstraps. See 366#issuecomment-39666813
    __PACKAGES="${__PACKAGES} procps pciutils"

    if [ "$_INSTALL_CLOUD" -eq $BS_TRUE ]; then
        # Install python-libcloud if asked to
        __PACKAGES="${__PACKAGES} python-libcloud"
    fi

    # shellcheck disable=SC2086
    __apt_get_install_noinput ${__PACKAGES} || return 1

    if [ "$_UPGRADE_SYS" -eq $BS_TRUE ]; then
        __apt_get_upgrade_noinput || return 1
    fi

    if [ "${_EXTRA_PACKAGES}" != "" ]; then
        echoinfo "Installing the following extra packages as requested: ${_EXTRA_PACKAGES}"
        # shellcheck disable=SC2086
        __apt_get_install_noinput ${_EXTRA_PACKAGES} || return 1
    fi

    return 0
}

install_debian_git_deps() {
    if [ $_START_DAEMONS -eq $BS_FALSE ]; then
        echowarn "Not starting daemons on Debian based distributions is not working mostly because starting them is the default behaviour."
    fi
    # No user interaction, libc6 restart services for example
    export DEBIAN_FRONTEND=noninteractive

    apt-get update

    # Install Keys
    __apt_get_install_noinput debian-archive-keyring && apt-get update

    if ! __check_command_exists git; then
        __apt_get_install_noinput git || return 1
    fi

    __apt_get_install_noinput lsb-release python python-pkg-resources python-crypto \
        python-jinja2 python-m2crypto python-yaml msgpack-python python-pip || return 1

    __git_clone_and_checkout || return 1

    if [ -f "${_SALT_GIT_CHECKOUT_DIR}/requirements/base.txt" ]; then
        # We're on the develop branch, install whichever tornado is on the requirements file
        __REQUIRED_TORNADO="$(grep tornado "${_SALT_GIT_CHECKOUT_DIR}/requirements/base.txt")"
        if [ "${__REQUIRED_TORNADO}" != "" ]; then
            __check_pip_allowed "You need to allow pip based installations (-P) in order to install the python package '${__REQUIRED_TORNADO}'"
            __apt_get_install_noinput python-dev
            pip install -U "${__REQUIRED_TORNADO}" || return 1
        fi
    fi

    # Let's trigger config_salt()
    if [ "$_TEMP_CONFIG_DIR" = "null" ]; then
        _TEMP_CONFIG_DIR="${_SALT_GIT_CHECKOUT_DIR}/conf/"
        CONFIG_SALT_FUNC="config_salt"
    fi

    if [ "$_INSTALL_CLOUD" -eq $BS_TRUE ]; then
        __check_pip_allowed "You need to allow pip based installations (-P) in order to install apache-libcloud"
        pip install -U "apache-libcloud>=$_LIBCLOUD_MIN_VERSION"
    fi

    if [ "$_UPGRADE_SYS" -eq $BS_TRUE ]; then
        __apt_get_upgrade_noinput || return 1
    fi

    if [ "${_EXTRA_PACKAGES}" != "" ]; then
        echoinfo "Installing the following extra packages as requested: ${_EXTRA_PACKAGES}"
        # shellcheck disable=SC2086
        __apt_get_install_noinput ${_EXTRA_PACKAGES} || return 1
    fi

    return 0
}

install_debian_6_git_deps() {
    install_debian_6_deps || return 1
    if [ "$_PIP_ALLOWED" -eq $BS_TRUE ]; then
        __PACKAGES="build-essential lsb-release python python-dev python-pkg-resources python-crypto"
        __PACKAGES="${__PACKAGES} python-m2crypto python-yaml msgpack-python python-pip python-setuptools"

        if ! __check_command_exists git; then
            __PACKAGES="${__PACKAGES} git"
        fi

        # shellcheck disable=SC2086
        __apt_get_install_noinput ${__PACKAGES} || return 1

        easy_install -U pyzmq Jinja2 || return 1

        __git_clone_and_checkout || return 1

        # Let's trigger config_salt()
        if [ "$_TEMP_CONFIG_DIR" = "null" ]; then
            _TEMP_CONFIG_DIR="${_SALT_GIT_CHECKOUT_DIR}/conf/"
            CONFIG_SALT_FUNC="config_salt"
        fi
    else
        install_debian_git_deps || return 1  # Grab the actual deps
    fi

    if [ "$_UPGRADE_SYS" -eq $BS_TRUE ]; then
        __apt_get_upgrade_noinput || return 1
    fi

    return 0
}

install_debian_7_git_deps() {
    install_debian_7_deps || return 1
    install_debian_git_deps || return 1  # Grab the actual deps
    return 0
}

install_debian_8_git_deps() {
    install_debian_8_deps || return 1
    # No user interaction, libc6 restart services for example
    export DEBIAN_FRONTEND=noninteractive

    if ! __check_command_exists git; then
        __apt_get_install_noinput git || return 1
    fi

    if [ "$(dpkg-query -l 'python-zmq')" = "" ]; then
        __apt_get_install_noinput libzmq3 libzmq3-dev python-zmq || return 1
    fi

    __apt_get_install_noinput lsb-release python python-pkg-resources python-crypto \
        python-jinja2 python-m2crypto python-yaml msgpack-python python-pip || return 1

    __git_clone_and_checkout || return 1

    if [ -f "${_SALT_GIT_CHECKOUT_DIR}/requirements/base.txt" ]; then
        # We're on the develop branch, install tornado
        __REQUIRED_TORNADO="$(grep tornado "${_SALT_GIT_CHECKOUT_DIR}/requirements/base.txt")"
        if [ "${__REQUIRED_TORNADO}" != "" ]; then
            __apt_get_install_noinput python-tornado
        fi
    fi

    # Let's trigger config_salt()
    if [ "$_TEMP_CONFIG_DIR" = "null" ]; then
        _TEMP_CONFIG_DIR="${_SALT_GIT_CHECKOUT_DIR}/conf/"
        CONFIG_SALT_FUNC="config_salt"
    fi

    if [ "$_UPGRADE_SYS" -eq $BS_TRUE ]; then
        __apt_get_upgrade_noinput || return 1
    fi

    if [ "${_EXTRA_PACKAGES}" != "" ]; then
        echoinfo "Installing the following extra packages as requested: ${_EXTRA_PACKAGES}"
        # shellcheck disable=SC2086
        __apt_get_install_noinput ${_EXTRA_PACKAGES} || return 1
    fi

    return 0
}

install_debian_stable() {
    __PACKAGES=""
    if [ "$_INSTALL_MINION" -eq $BS_TRUE ]; then
        __PACKAGES="${__PACKAGES} salt-minion"
    fi
    if [ "$_INSTALL_MASTER" -eq $BS_TRUE ]; then
        __PACKAGES="${__PACKAGES} salt-master"
    fi
    if [ "$_INSTALL_SYNDIC" -eq $BS_TRUE ]; then
        __PACKAGES="${__PACKAGES} salt-syndic"
    fi
    # shellcheck disable=SC2086
    __apt_get_install_noinput ${__PACKAGES} || return 1

    return 0
}

install_debian_6_stable() {
    install_debian_stable || return 1
    return 0
}

install_debian_7_stable() {
    install_debian_stable || return 1
    return 0
}

install_debian_8_stable() {
    install_debian_stable || return 1
    return 0
}

install_debian_git() {
    if [ -f "${_SALT_GIT_CHECKOUT_DIR}/salt/syspaths.py" ]; then
      python setup.py --salt-config-dir="$_SALT_ETC_DIR" --salt-cache-dir="${_SALT_CACHE_DIR}" install --install-layout=deb || return 1
    else
        python setup.py install --install-layout=deb || return 1
    fi
}

install_debian_6_git() {
    install_debian_git || return 1
    return 0
}

install_debian_7_git() {
    install_debian_git || return 1
    return 0
}

install_debian_8_git() {
    install_debian_git || return 1
    return 0
}

install_debian_git_post() {
    for fname in minion master syndic api; do

        # Skip if not meant to be installed
        [ $fname = "minion" ] && [ "$_INSTALL_MINION" -eq $BS_FALSE ] && continue
        [ $fname = "master" ] && [ "$_INSTALL_MASTER" -eq $BS_FALSE ] && continue
        [ $fname = "api" ] && ([ "$_INSTALL_MASTER" -eq $BS_FALSE ] || ! __check_command_exists "salt-${fname}") && continue
        [ $fname = "syndic" ] && [ "$_INSTALL_SYNDIC" -eq $BS_FALSE ] && continue

        if [ -f /bin/systemctl ]; then
            if [ ! -f /etc/systemd/system/salt-${fname}.service ] || ([ -f /etc/systemd/system/salt-${fname}.service ] && [ $_FORCE_OVERWRITE -eq $BS_TRUE ]); then
                __copyfile "${_SALT_GIT_CHECKOUT_DIR}/pkg/salt-${fname}.service" /etc/systemd/system
            fi

            # Skip salt-api since the service should be opt-in and not necessarily started on boot
            [ $fname = "api" ] && continue

            /bin/systemctl enable salt-${fname}.service
            SYSTEMD_RELOAD=$BS_TRUE

        elif [ ! -f /etc/init.d/salt-$fname ] || ([ -f /etc/init.d/salt-$fname ] && [ $_FORCE_OVERWRITE -eq $BS_TRUE ]); then
            if [ -f "${_SALT_GIT_CHECKOUT_DIR}/debian/salt-$fname.init" ]; then
                __copyfile "${_SALT_GIT_CHECKOUT_DIR}/debian/salt-$fname.init" "/etc/init.d/salt-$fname"
            else
                __fetch_url "/etc/init.d/salt-$fname" "${HTTP_VAL}://anonscm.debian.org/cgit/pkg-salt/salt.git/plain/debian/salt-${fname}.init"
            fi
            if [ ! -f "/etc/init.d/salt-$fname" ]; then
                echowarn "The init script for salt-$fname was not found, skipping it..."
                continue
            fi
            chmod +x "/etc/init.d/salt-$fname"

            # Skip salt-api since the service should be opt-in and not necessarily started on boot
            [ $fname = "api" ] && continue

            update-rc.d "salt-$fname" defaults
        fi

    done
}

install_debian_restart_daemons() {
    [ "$_START_DAEMONS" -eq $BS_FALSE ] && return

    for fname in minion master syndic api; do
        # Skip salt-api since the service should be opt-in and not necessarily started on boot
        [ $fname = "api" ] && continue

        # Skip if not meant to be installed
        [ $fname = "minion" ] && [ "$_INSTALL_MINION" -eq $BS_FALSE ] && continue
        [ $fname = "master" ] && [ "$_INSTALL_MASTER" -eq $BS_FALSE ] && continue
        #[ $fname = "api" ] && ([ "$_INSTALL_MASTER" -eq $BS_FALSE ] || [ ! -f "/etc/init.d/salt-$fname" ]) && continue
        [ $fname = "syndic" ] && [ "$_INSTALL_SYNDIC" -eq $BS_FALSE ] && continue
        if [ -f /bin/systemctl ]; then
            # Debian 8 uses systemd
            /bin/systemctl stop salt-$fname > /dev/null 2>&1
            /bin/systemctl start salt-$fname.service
        elif [ -f /etc/init.d/salt-$fname ]; then
            # Still in SysV init
            /etc/init.d/salt-$fname stop > /dev/null 2>&1
            /etc/init.d/salt-$fname start
        fi
    done
}

install_debian_check_services() {
    for fname in minion master syndic api; do
        # Skip salt-api since the service should be opt-in and not necessarily started on boot
        [ $fname = "api" ] && continue

        # Skip if not meant to be installed
        [ $fname = "minion" ] && [ "$_INSTALL_MINION" -eq $BS_FALSE ] && continue
        [ $fname = "master" ] && [ "$_INSTALL_MASTER" -eq $BS_FALSE ] && continue
        #[ $fname = "api" ] && ([ "$_INSTALL_MASTER" -eq $BS_FALSE ] || [ ! -f "/etc/init.d/salt-$fname" ]) && continue
        [ $fname = "syndic" ] && [ "$_INSTALL_SYNDIC" -eq $BS_FALSE ] && continue
        if [ -f /bin/systemctl ]; then
            __check_services_systemd salt-$fname || return 1
        elif [ -f /etc/init.d/salt-$fname ]; then
            __check_services_debian salt-$fname || return 1
        fi
    done
    return 0
}
#
#   Ended Debian Install Functions
#
#######################################################################################################################

#######################################################################################################################
#
#   Fedora Install Functions
#

FEDORA_PACKAGE_MANAGER="yum"

__fedora_get_package_manager() {
  if [ "$DISTRO_MAJOR_VERSION" -ge 22 ] || __check_command_exists dnf; then
    FEDORA_PACKAGE_MANAGER="dnf"
  fi
}

install_fedora_deps() {
    __fedora_get_package_manager
    if [ "$_ENABLE_EXTERNAL_ZMQ_REPOS" -eq $BS_TRUE ]; then
        __install_saltstack_copr_zeromq_repository || return 1
    fi

    __install_saltstack_copr_salt_repository || return 1

    __PACKAGES="yum-utils PyYAML libyaml m2crypto python-crypto python-jinja2 python-msgpack python-zmq python-requests"

    if [ "$_INSTALL_CLOUD" -eq $BS_TRUE ]; then
        __PACKAGES="${__PACKAGES} python-libcloud"
    fi

    # shellcheck disable=SC2086
    $FEDORA_PACKAGE_MANAGER install -y ${__PACKAGES} || return 1

    if [ "$_UPGRADE_SYS" -eq $BS_TRUE ]; then
        $FEDORA_PACKAGE_MANAGER -y update || return 1
    fi

    if [ "${_EXTRA_PACKAGES}" != "" ]; then
        echoinfo "Installing the following extra packages as requested: ${_EXTRA_PACKAGES}"
        # shellcheck disable=SC2086
        $FEDORA_PACKAGE_MANAGER install -y ${_EXTRA_PACKAGES} || return 1
    fi

    return 0
}

install_fedora_stable() {
    __fedora_get_package_manager
    __PACKAGES=""
    if [ "$_INSTALL_MINION" -eq $BS_TRUE ]; then
        __PACKAGES="${__PACKAGES} salt-minion"
    fi
    if [ "$_INSTALL_MASTER" -eq $BS_TRUE ] || [ "$_INSTALL_SYNDIC" -eq $BS_TRUE ]; then
        __PACKAGES="${__PACKAGES} salt-master"
    fi
    # shellcheck disable=SC2086
    $FEDORA_PACKAGE_MANAGER install -y ${__PACKAGES} || return 1
    return 0
}

install_fedora_stable_post() {
    for fname in minion master syndic api; do
        # Skip if not meant to be installed
        [ $fname = "minion" ] && [ "$_INSTALL_MINION" -eq $BS_FALSE ] && continue
        [ $fname = "master" ] && [ "$_INSTALL_MASTER" -eq $BS_FALSE ] && continue
        [ $fname = "api" ] && ([ "$_INSTALL_MASTER" -eq $BS_FALSE ] || ! __check_command_exists "salt-${fname}") && continue
        [ $fname = "syndic" ] && [ "$_INSTALL_SYNDIC" -eq $BS_FALSE ] && continue

        # Skip salt-api since the service should be opt-in and not necessarily started on boot
        [ $fname = "api" ] && continue

        systemctl is-enabled salt-$fname.service || (systemctl preset salt-$fname.service && systemctl enable salt-$fname.service)
        sleep 0.1
        systemctl daemon-reload
    done
}

install_fedora_git_deps() {
    __fedora_get_package_manager
    install_fedora_deps || return 1

    if ! __check_command_exists git; then
        $FEDORA_PACKAGE_MANAGER install -y git || return 1
    fi

    $FEDORA_PACKAGE_MANAGER install -y systemd-python || return 1

    __git_clone_and_checkout || return 1

    if [ -f "${_SALT_GIT_CHECKOUT_DIR}/requirements/base.txt" ]; then
        # We're on the develop branch, install whichever tornado is on the requirements file
        __REQUIRED_TORNADO="$(grep tornado "${_SALT_GIT_CHECKOUT_DIR}/requirements/base.txt")"
        if [ "${__REQUIRED_TORNADO}" != "" ]; then
            __check_pip_allowed "You need to allow pip based installations (-P) in order to install tornado"

            # Install pip and pip dependencies
            if ! __check_command_exists pip; then
                $FEDORA_PACKAGE_MANAGER install -y python-setuptools python-pip gcc python-devel
            fi

            pip install -U tornado

        fi
    fi

    # Let's trigger config_salt()
    if [ "$_TEMP_CONFIG_DIR" = "null" ]; then
        _TEMP_CONFIG_DIR="${_SALT_GIT_CHECKOUT_DIR}/conf/"
        CONFIG_SALT_FUNC="config_salt"
    fi

    return 0
}

install_fedora_git() {
    if [ -f "${_SALT_GIT_CHECKOUT_DIR}/salt/syspaths.py" ]; then
        python setup.py --salt-config-dir="$_SALT_ETC_DIR" --salt-cache-dir="${_SALT_CACHE_DIR}" install || return 1
    else
        python setup.py install || return 1
    fi
    return 0
}

install_fedora_git_post() {
    for fname in minion master syndic api; do

        # Skip if not meant to be installed
        [ $fname = "minion" ] && [ "$_INSTALL_MINION" -eq $BS_FALSE ] && continue
        [ $fname = "master" ] && [ "$_INSTALL_MASTER" -eq $BS_FALSE ] && continue
        [ $fname = "api" ] && ([ "$_INSTALL_MASTER" -eq $BS_FALSE ] || ! __check_command_exists "salt-${fname}") && continue
        [ $fname = "syndic" ] && [ "$_INSTALL_SYNDIC" -eq $BS_FALSE ] && continue

        __copyfile "${_SALT_GIT_CHECKOUT_DIR}/pkg/rpm/salt-${fname}.service" "/lib/systemd/system/salt-${fname}.service"

        # Skip salt-api since the service should be opt-in and not necessarily started on boot
        [ $fname = "api" ] && continue

        systemctl is-enabled salt-$fname.service || (systemctl preset salt-$fname.service && systemctl enable salt-$fname.service)
        sleep 0.1
        systemctl daemon-reload
    done
}

install_fedora_restart_daemons() {
    [ $_START_DAEMONS -eq $BS_FALSE ] && return

    for fname in minion master syndic api; do
        # Skip salt-api since the service should be opt-in and not necessarily started on boot
        [ $fname = "api" ] && continue

        # Skip if not meant to be installed
        [ $fname = "minion" ] && [ "$_INSTALL_MINION" -eq $BS_FALSE ] && continue
        [ $fname = "master" ] && [ "$_INSTALL_MASTER" -eq $BS_FALSE ] && continue
        #[ $fname = "api" ] && ([ "$_INSTALL_MASTER" -eq $BS_FALSE ] || ! __check_command_exists "salt-${fname}") && continue
        [ $fname = "syndic" ] && [ "$_INSTALL_SYNDIC" -eq $BS_FALSE ] && continue

        systemctl stop salt-$fname > /dev/null 2>&1
        systemctl start salt-$fname.service
    done
}

install_fedora_check_services() {
    for fname in minion master syndic api; do
        # Skip salt-api since the service should be opt-in and not necessarily started on boot
        [ $fname = "api" ] && continue

        # Skip if not meant to be installed
        [ $fname = "minion" ] && [ "$_INSTALL_MINION" -eq $BS_FALSE ] && continue
        [ $fname = "master" ] && [ "$_INSTALL_MASTER" -eq $BS_FALSE ] && continue
        #[ $fname = "api" ] && ([ "$_INSTALL_MASTER" -eq $BS_FALSE ] || ! __check_command_exists "salt-${fname}") && continue
        [ $fname = "syndic" ] && [ "$_INSTALL_SYNDIC" -eq $BS_FALSE ] && continue
        __check_services_systemd salt-$fname || return 1
    done
    return 0
}
#
#   Ended Fedora Install Functions
#
#######################################################################################################################

#######################################################################################################################
#
#   CentOS Install Functions
#
__install_epel_repository() {
    if [ ${_EPEL_REPOS_INSTALLED} -eq $BS_TRUE ]; then
        return 0
    fi

    # Check if epel repo is already enabled and flag it accordingly
    yum repolist | grep -q "^[!]${_EPEL_REPO}/"
    if [ $? -eq 0 ]; then
        _EPEL_REPOS_INSTALLED=$BS_TRUE
        return 0
    fi

    # Check if epel-release is already installed and flag it accordingly
    rpm --nodigest --nosignature -q epel-release > /dev/null 2>&1
    if [ $? -eq 0 ]; then
        _EPEL_REPOS_INSTALLED=$BS_TRUE
        return 0
    fi

    if [ "$CPU_ARCH_L" = "i686" ]; then
        EPEL_ARCH="i386"
    else
        EPEL_ARCH=$CPU_ARCH_L
    fi
    if [ "$DISTRO_MAJOR_VERSION" -eq 5 ]; then
        # Install curl which is not included in minimal CentOS 5 images
        rpm -q curl > /dev/null 2>&1 || yum -y install curl
        # rpm from CentOS/RHEL release 5 does not support HTTP downloads
        # properly, especially 3XX code redirects
        __fetch_url /tmp/epel-release.rpm "${HTTP_VAL}://download.fedoraproject.org/pub/epel/5/${EPEL_ARCH}/epel-release-5-4.noarch.rpm" || return 1
        rpm -Uvh --force /tmp/epel-release.rpm || return 1
    elif [ "$DISTRO_MAJOR_VERSION" -eq 6 ]; then
        rpm -Uvh --force "${HTTP_VAL}://download.fedoraproject.org/pub/epel/6/${EPEL_ARCH}/epel-release-6-8.noarch.rpm" || return 1
    elif [ "$DISTRO_MAJOR_VERSION" -eq 7 ]; then
<<<<<<< HEAD
        rpm -Uvh --force "http://download.fedoraproject.org/pub/epel/7/${EPEL_ARCH}/e/epel-release-7-6.noarch.rpm" || return 1
=======
        rpm -Uvh --force "${HTTP_VAL}://download.fedoraproject.org/pub/epel/7/${EPEL_ARCH}/e/epel-release-7-6.noarch.rpm" || return 1
>>>>>>> fe289b7b
    else
        echoerror "Failed add EPEL repository support."
        return 1
    fi
    _EPEL_REPOS_INSTALLED=$BS_TRUE
    return 0
}

__install_saltstack_copr_zeromq_repository() {
    echoinfo "Installing Zeromq >=4 and PyZMQ>=14 from SaltStack's COPR repository"
    if [ ! -s /etc/yum.repos.d/saltstack-zeromq4.repo ]; then
        if [ "${DISTRO_NAME_L}" = "fedora" ]; then
            __REPOTYPE="${DISTRO_NAME_L}"
        else
            __REPOTYPE="epel"
        fi
        __fetch_url /etc/yum.repos.d/saltstack-zeromq4.repo \
            "${HTTP_VAL}://copr.fedorainfracloud.org/coprs/saltstack/zeromq4/repo/${__REPOTYPE}-${DISTRO_MAJOR_VERSION}/saltstack-zeromq4-${__REPOTYPE}-${DISTRO_MAJOR_VERSION}.repo" || return 1
    fi
    return 0
}

__install_saltstack_rhel_repository() {
    if [ "$ITYPE" = "stable" ]; then
        repo_rev="$STABLE_REV"
    else
        repo_rev="latest"
    fi

    base_url="${HTTP_VAL}://repo.saltstack.com/yum/redhat/\$releasever/\$basearch/${repo_rev}/"
    fetch_url="${HTTP_VAL}://repo.saltstack.com/yum/redhat/${DISTRO_MAJOR_VERSION}/${CPU_ARCH_L}/${repo_rev}/"

    if [ "${DISTRO_MAJOR_VERSION}" -eq 5 ]; then
        gpg_key="SALTSTACK-EL5-GPG-KEY.pub"
    else
        gpg_key="SALTSTACK-GPG-KEY.pub"
    fi

    repo_file="/etc/yum.repos.d/saltstack.repo"
    if [ ! -s "$repo_file" ]; then
        cat <<_eof > "$repo_file"
[saltstack]
name=SaltStack ${repo_rev} Release Channel for RHEL/CentOS \$releasever
baseurl=$base_url
skip_if_unavailable=True
gpgcheck=1
gpgkey=${base_url}${gpg_key}
enabled=1
enabled_metadata=1
_eof

        __rpm_import_gpg "${fetch_url}${gpg_key}" || return 1
    fi

    if [ "$DISTRO_MAJOR_VERSION" -eq 7 ] && ([ "$repo_rev" = "latest" ] || [ "$repo_rev" = "2015.8" ]); then
        # Import CentOS 7 GPG key on RHEL for installing base dependencies from
        # Salt corporate repository
        rpm -qa gpg-pubkey\* --qf "%{name}-%{version}\n" | grep -q ^gpg-pubkey-f4a80eb5$ || \
            __rpm_import_gpg "${HTTP_VAL}://repo.saltstack.com/yum/redhat/7/x86_64/${repo_rev}/base/RPM-GPG-KEY-CentOS-7" || return 1
    fi

    return 0
}

__install_saltstack_copr_salt_repository() {
    echoinfo "Adding SaltStack's COPR repository"

    if [ "${DISTRO_NAME_L}" = "fedora" ]; then
        [ "$DISTRO_MAJOR_VERSION" -ge 22 ] && return 0
        __REPOTYPE="${DISTRO_NAME_L}"
    else
        __REPOTYPE="epel"
    fi

    __REPO_FILENAME="saltstack-salt-${__REPOTYPE}-${DISTRO_MAJOR_VERSION}.repo"

    if [ ! -s "/etc/yum.repos.d/${__REPO_FILENAME}" ]; then
        __fetch_url "/etc/yum.repos.d/${__REPO_FILENAME}" \
            "${HTTP_VAL}://copr.fedorainfracloud.org/coprs/saltstack/salt/repo/${__REPOTYPE}-${DISTRO_MAJOR_VERSION}/${__REPO_FILENAME}" || return 1
    fi
    return 0
}

install_centos_stable_deps() {
    __install_epel_repository || return 1
    __install_saltstack_rhel_repository || return 1

    if [ -f "${_SALT_GIT_CHECKOUT_DIR}/requirements/base.txt" ]; then
        # We're on the develop branch, install whichever tornado is on the requirements file
        __REQUIRED_TORNADO="$(grep tornado "${_SALT_GIT_CHECKOUT_DIR}/requirements/base.txt")"
        if [ "${__REQUIRED_TORNADO}" != "" ]; then
            if [ "$DISTRO_MAJOR_VERSION" -eq 5 ]; then
                yum install -y python26-tornado
            else
                yum install -y python-tornado
            fi
        fi
    fi

    if [ "$_UPGRADE_SYS" -eq $BS_TRUE ]; then
        yum -y update || return 1
    fi

    __PACKAGES="yum-utils chkconfig"

    if [ "$DISTRO_MAJOR_VERSION" -eq 5 ]; then
        __PACKAGES="${__PACKAGES} python26-PyYAML python26-m2crypto m2crypto python26 python26-requests"
        __PACKAGES="${__PACKAGES} python26-crypto python26-msgpack python26-zmq python26-jinja2"
        if [ "$_INSTALL_CLOUD" -eq $BS_TRUE ]; then
            __check_pip_allowed "You need to allow pip based installations (-P) in order to install apache-libcloud"
            __PACKAGES="${__PACKAGES} python26-setuptools"
        fi
    else
        __PACKAGES="${__PACKAGES} PyYAML m2crypto python-crypto python-msgpack python-zmq python-jinja2 python-requests"
        if [ "$_INSTALL_CLOUD" -eq $BS_TRUE ]; then
            __check_pip_allowed "You need to allow pip based installations (-P) in order to install apache-libcloud"
            __PACKAGES="${__PACKAGES} python-pip"
        fi
    fi

    if [ "$DISTRO_NAME_L" = "oracle_linux" ]; then
        # We need to install one package at a time because --enablerepo=X disables ALL OTHER REPOS!!!!
        for package in ${__PACKAGES}; do
            # shellcheck disable=SC2086
            yum -y install ${package} || yum -y install ${package} --enablerepo=${_EPEL_REPO} || return 1
        done
    else
        # shellcheck disable=SC2086
        yum -y install ${__PACKAGES} --enablerepo=${_EPEL_REPO} || return 1
    fi

    if [ "$_INSTALL_CLOUD" -eq $BS_TRUE ]; then
        __check_pip_allowed "You need to allow pip based installations (-P) in order to install apache-libcloud"
        if [ "$DISTRO_MAJOR_VERSION" -eq 5 ]; then
            easy_install-2.6 "apache-libcloud>=$_LIBCLOUD_MIN_VERSION"
        else
            pip install "apache-libcloud>=$_LIBCLOUD_MIN_VERSION"
        fi
    fi

    if [ "${_EXTRA_PACKAGES}" != "" ]; then
        echoinfo "Installing the following extra packages as requested: ${_EXTRA_PACKAGES}"
        if [ "$DISTRO_NAME_L" = "oracle_linux" ]; then
            # We need to install one package at a time because --enablerepo=X disables ALL OTHER REPOS!!!!
            for package in ${_EXTRA_PACKAGES}; do
                # shellcheck disable=SC2086
                yum -y install ${package} || yum -y install ${package} --enablerepo=${_EPEL_REPO} || return 1
            done
        else
            # shellcheck disable=SC2086
            yum install -y ${_EXTRA_PACKAGES} --enablerepo=${_EPEL_REPO} || return 1
        fi
    fi

    return 0
}

install_centos_stable() {
    __PACKAGES=""
    if [ "$_INSTALL_MINION" -eq $BS_TRUE ]; then
        __PACKAGES="${__PACKAGES} salt-minion"
    fi
    if [ "$_INSTALL_MASTER" -eq $BS_TRUE ];then
        __PACKAGES="${__PACKAGES} salt-master"
    fi
    if [ "$_INSTALL_SYNDIC" -eq $BS_TRUE ];then
        __PACKAGES="${__PACKAGES} salt-syndic"
    fi

    if [ "$DISTRO_NAME_L" = "oracle_linux" ]; then
        # We need to install one package at a time because --enablerepo=X disables ALL OTHER REPOS!!!!
        for package in ${__PACKAGES}; do
            # shellcheck disable=SC2086
            yum -y install ${package} || yum -y install ${package} --enablerepo=${_EPEL_REPO} || return 1
        done
    else
        # shellcheck disable=SC2086
        yum -y install ${__PACKAGES} --enablerepo=${_EPEL_REPO} || return 1
    fi
    return 0
}

install_centos_stable_post() {
    for fname in minion master syndic api; do
        # Skip if not meant to be installed
        # Skip salt-api since the service should be opt-in and not necessarily started on boot
        [ $fname = "api" ] && continue

        [ $fname = "minion" ] && [ "$_INSTALL_MINION" -eq $BS_FALSE ] && continue
        [ $fname = "master" ] && [ "$_INSTALL_MASTER" -eq $BS_FALSE ] && continue
        #[ $fname = "api" ] && ([ "$_INSTALL_MASTER" -eq $BS_FALSE ] || ! __check_command_exists "salt-${fname}") && continue
        [ $fname = "syndic" ] && [ "$_INSTALL_SYNDIC" -eq $BS_FALSE ] && continue

        if [ -f /etc/init.d/salt-$fname ]; then
            # Still in SysV init!?
            /sbin/chkconfig salt-$fname on
        elif [ -f /usr/bin/systemctl ]; then
            # Using systemd
            /usr/bin/systemctl is-enabled salt-$fname.service > /dev/null 2>&1 || (
                /usr/bin/systemctl preset salt-$fname.service > /dev/null 2>&1 &&
                /usr/bin/systemctl enable salt-$fname.service > /dev/null 2>&1
            )
            sleep 0.1
            /usr/bin/systemctl daemon-reload
        fi
    done
}

install_centos_git_deps() {
    install_centos_stable_deps || return 1
    if ! __check_command_exists git; then
        # git not installed - need to install it
        if [ "$DISTRO_NAME_L" = "oracle_linux" ]; then
            # try both ways --enablerepo=X disables ALL OTHER REPOS!!!!
            yum install -y git || yum install -y git --enablerepo=${_EPEL_REPO} || return 1
        else
            yum install -y git --enablerepo=${_EPEL_REPO} || return 1
        fi
    fi

    if [ "$DISTRO_MAJOR_VERSION" -gt 6 ]; then
        if [ "$DISTRO_NAME_L" != "oracle_linux" ]; then
            yum install -y systemd-python || yum install -y systemd-python --enablerepo=${_EPEL_REPO} || return 1
        else
            yum install -y systemd-python --enablerepo=${_EPEL_REPO} || return 1
        fi
    fi

    __git_clone_and_checkout || return 1

    if [ -f "${_SALT_GIT_CHECKOUT_DIR}/requirements/base.txt" ]; then
        # We're on the develop branch, install whichever tornado is on the requirements file
        __REQUIRED_TORNADO="$(grep tornado "${_SALT_GIT_CHECKOUT_DIR}/requirements/base.txt")"
        if [ "${__REQUIRED_TORNADO}" != "" ]; then
            if [ "$DISTRO_MAJOR_VERSION" -eq 5 ]; then
                yum install -y python26-tornado
            else
                yum install -y python-tornado
            fi
        fi
    fi

    # Let's trigger config_salt()
    if [ "$_TEMP_CONFIG_DIR" = "null" ]; then
        _TEMP_CONFIG_DIR="${_SALT_GIT_CHECKOUT_DIR}/conf/"
        CONFIG_SALT_FUNC="config_salt"
    fi

    return 0
}

install_centos_git() {
    if [ "$DISTRO_MAJOR_VERSION" -eq 5 ]; then
        _PYEXE=python2.6
    else
        _PYEXE=python2
    fi
    if [ -f "${_SALT_GIT_CHECKOUT_DIR}/salt/syspaths.py" ]; then
        $_PYEXE setup.py --salt-config-dir="$_SALT_ETC_DIR" --salt-cache-dir="${_SALT_CACHE_DIR}" install --prefix=/usr || return 1
    else
        $_PYEXE setup.py install --prefix=/usr || return 1
    fi
    return 0
}

install_centos_git_post() {
    SYSTEMD_RELOAD=$BS_FALSE
    for fname in minion master syndic api; do

        # Skip if not meant to be installed
        [ $fname = "minion" ] && [ "$_INSTALL_MINION" -eq $BS_FALSE ] && continue
        [ $fname = "master" ] && [ "$_INSTALL_MASTER" -eq $BS_FALSE ] && continue
        [ $fname = "api" ] && ([ "$_INSTALL_MASTER" -eq $BS_FALSE ] || ! __check_command_exists "salt-${fname}") && continue
        [ $fname = "syndic" ] && [ "$_INSTALL_SYNDIC" -eq $BS_FALSE ] && continue

        if [ -f /bin/systemctl ]; then
            if [ ! -f /usr/lib/systemd/system/salt-${fname}.service ] || ([ -f /usr/lib/systemd/system/salt-${fname}.service ] && [ $_FORCE_OVERWRITE -eq $BS_TRUE ]); then
                __copyfile "${_SALT_GIT_CHECKOUT_DIR}/pkg/rpm/salt-${fname}.service" /usr/lib/systemd/system/
            fi

            # Skip salt-api since the service should be opt-in and not necessarily started on boot
            [ $fname = "api" ] && continue

            /bin/systemctl enable salt-${fname}.service
            SYSTEMD_RELOAD=$BS_TRUE

        elif [ ! -f /etc/init.d/salt-$fname ] || ([ -f /etc/init.d/salt-$fname ] && [ $_FORCE_OVERWRITE -eq $BS_TRUE ]); then
            __copyfile "${_SALT_GIT_CHECKOUT_DIR}/pkg/rpm/salt-${fname}" /etc/init.d/
            chmod +x /etc/init.d/salt-${fname}

            # Skip salt-api since the service should be opt-in and not necessarily started on boot
            [ $fname = "api" ] && continue

            /sbin/chkconfig salt-${fname} on
        fi

    done

    if [ "$SYSTEMD_RELOAD" -eq $BS_TRUE ]; then
        /bin/systemctl daemon-reload
    fi
}

install_centos_restart_daemons() {
    [ $_START_DAEMONS -eq $BS_FALSE ] && return

    for fname in minion master syndic api; do
        # Skip if not meant to be installed
        # Skip salt-api since the service should be opt-in and not necessarily started on boot
        [ $fname = "api" ] && continue

        [ $fname = "minion" ] && [ "$_INSTALL_MINION" -eq $BS_FALSE ] && continue
        [ $fname = "master" ] && [ "$_INSTALL_MASTER" -eq $BS_FALSE ] && continue
        #[ $fname = "api" ] && ([ "$_INSTALL_MASTER" -eq $BS_FALSE ] || ! __check_command_exists "salt-${fname}") && continue
        [ $fname = "syndic" ] && [ "$_INSTALL_SYNDIC" -eq $BS_FALSE ] && continue

        if [ -f /sbin/initctl ] && [ -f /etc/init/salt-${fname}.conf ]; then
            # We have upstart support and upstart knows about our service
            /sbin/initctl status salt-$fname > /dev/null 2>&1
            if [ $? -ne 0 ]; then
                # Everything is in place and upstart gave us an error code? Fail!
                return 1
            fi

            # upstart knows about this service.
            # Let's try to stop it, and then start it
            /sbin/initctl stop salt-$fname > /dev/null 2>&1
            /sbin/initctl start salt-$fname > /dev/null 2>&1
            # Restart service
            if [ $? -ne 0 ]; then
                # Failed the restart?!
                return 1
            fi
        elif [ -f /etc/init.d/salt-$fname ]; then
            # Still in SysV init!?
            /etc/init.d/salt-$fname stop > /dev/null 2>&1
            /etc/init.d/salt-$fname start
        elif [ -f /usr/bin/systemctl ]; then
            # CentOS 7 uses systemd
            /usr/bin/systemctl stop salt-$fname > /dev/null 2>&1
            /usr/bin/systemctl start salt-$fname.service
        fi
    done
}

install_centos_testing_deps() {
    install_centos_stable_deps || return 1
    return 0
}

install_centos_testing() {
    install_centos_stable || return 1
    return 0
}

install_centos_testing_post() {
    install_centos_stable_post || return 1
    return 0
}

install_centos_check_services() {
    for fname in minion master syndic api; do
        # Skip salt-api since the service should be opt-in and not necessarily started on boot
        [ $fname = "api" ] && continue

        # Skip if not meant to be installed
        [ $fname = "minion" ] && [ "$_INSTALL_MINION" -eq $BS_FALSE ] && continue
        [ $fname = "master" ] && [ "$_INSTALL_MASTER" -eq $BS_FALSE ] && continue
        #[ $fname = "api" ] && ([ "$_INSTALL_MASTER" -eq $BS_FALSE ] || ! __check_command_exists "salt-${fname}") && continue
        [ $fname = "syndic" ] && [ "$_INSTALL_SYNDIC" -eq $BS_FALSE ] && continue
        if [ -f /sbin/initctl ] && [ -f /etc/init/salt-${fname}.conf ]; then
            __check_services_upstart salt-$fname || return 1
        elif [ -f /etc/init.d/salt-$fname ]; then
            __check_services_sysvinit salt-$fname || return 1
        elif [ -f /usr/bin/systemctl ]; then
            __check_services_systemd salt-$fname || return 1
        fi
    done
    return 0
}
#
#   Ended CentOS Install Functions
#
#######################################################################################################################

#######################################################################################################################
#
#   RedHat Install Functions
#
install_red_hat_linux_stable_deps() {
    install_centos_stable_deps || return 1
    return 0
}

install_red_hat_linux_git_deps() {
    install_centos_git_deps || return 1
    return 0
}

install_red_hat_enterprise_linux_stable_deps() {
    install_red_hat_linux_stable_deps || return 1
    return 0
}

install_red_hat_enterprise_linux_git_deps() {
    install_red_hat_linux_git_deps || return 1
    return 0
}

install_red_hat_enterprise_server_stable_deps() {
    install_red_hat_linux_stable_deps || return 1
    return 0
}

install_red_hat_enterprise_server_git_deps() {
    install_red_hat_linux_git_deps || return 1
    return 0
}

install_red_hat_enterprise_workstation_stable_deps() {
    install_red_hat_linux_stable_deps || return 1
    return 0
}

install_red_hat_enterprise_workstation_git_deps() {
    install_red_hat_linux_git_deps || return 1
    return 0
}

install_red_hat_linux_stable() {
    install_centos_stable || return 1
    return 0
}

install_red_hat_linux_git() {
    install_centos_git || return 1
    return 0
}

install_red_hat_enterprise_linux_stable() {
    install_red_hat_linux_stable || return 1
    return 0
}

install_red_hat_enterprise_linux_git() {
    install_red_hat_linux_git || return 1
    return 0
}

install_red_hat_enterprise_server_stable() {
    install_red_hat_linux_stable || return 1
    return 0
}

install_red_hat_enterprise_server_git() {
    install_red_hat_linux_git || return 1
    return 0
}

install_red_hat_enterprise_workstation_stable() {
    install_red_hat_linux_stable || return 1
    return 0
}

install_red_hat_enterprise_workstation_git() {
    install_red_hat_linux_git || return 1
    return 0
}

install_red_hat_linux_stable_post() {
    install_centos_stable_post || return 1
    return 0
}

install_red_hat_linux_restart_daemons() {
    install_centos_restart_daemons || return 1
    return 0
}

install_red_hat_linux_git_post() {
    install_centos_git_post || return 1
    return 0
}

install_red_hat_enterprise_linux_stable_post() {
    install_red_hat_linux_stable_post || return 1
    return 0
}

install_red_hat_enterprise_linux_restart_daemons() {
    install_red_hat_linux_restart_daemons || return 1
    return 0
}

install_red_hat_enterprise_linux_git_post() {
    install_red_hat_linux_git_post || return 1
    return 0
}

install_red_hat_enterprise_server_stable_post() {
    install_red_hat_linux_stable_post || return 1
    return 0
}

install_red_hat_enterprise_server_restart_daemons() {
    install_red_hat_linux_restart_daemons || return 1
    return 0
}

install_red_hat_enterprise_server_git_post() {
    install_red_hat_linux_git_post || return 1
    return 0
}

install_red_hat_enterprise_workstation_stable_post() {
    install_red_hat_linux_stable_post || return 1
    return 0
}

install_red_hat_enterprise_workstation_restart_daemons() {
    install_red_hat_linux_restart_daemons || return 1
    return 0
}

install_red_hat_enterprise_workstation_git_post() {
    install_red_hat_linux_git_post || return 1
    return 0
}

install_red_hat_linux_testing_deps() {
    install_centos_testing_deps || return 1
    return 0
}

install_red_hat_linux_testing() {
    install_centos_testing || return 1
    return 0
}

install_red_hat_linux_testing_post() {
    install_centos_testing_post || return 1
    return 0
}

install_red_hat_enterprise_server_testing_deps() {
    install_centos_testing_deps || return 1
    return 0
}

install_red_hat_enterprise_server_testing() {
    install_centos_testing || return 1
    return 0
}

install_red_hat_enterprise_server_testing_post() {
    install_centos_testing_post || return 1
    return 0
}

install_red_hat_enterprise_workstation_testing_deps() {
    install_centos_testing_deps || return 1
    return 0
}

install_red_hat_enterprise_workstation_testing() {
    install_centos_testing || return 1
    return 0
}

install_red_hat_enterprise_workstation_testing_post() {
    install_centos_testing_post || return 1
    return 0
}
#
#   Ended RedHat Install Functions
#
#######################################################################################################################

#######################################################################################################################
#
#   Oracle Linux Install Functions
#
install_oracle_linux_stable_deps() {
    install_centos_stable_deps || return 1
    return 0
}

install_oracle_linux_git_deps() {
    install_centos_git_deps || return 1
    return 0
}

install_oracle_linux_testing_deps() {
    install_centos_testing_deps || return 1
    return 0
}

install_oracle_linux_stable() {
    install_centos_stable || return 1
    return 0
}

install_oracle_linux_git() {
    install_centos_git || return 1
    return 0
}

install_oracle_linux_testing() {
    install_centos_testing || return 1
    return 0
}

install_oracle_linux_stable_post() {
    install_centos_stable_post || return 1
    return 0
}

install_oracle_linux_git_post() {
    install_centos_git_post || return 1
    return 0
}

install_oracle_linux_testing_post() {
    install_centos_testing_post || return 1
    return 0
}

install_oracle_linux_restart_daemons() {
    install_centos_restart_daemons || return 1
    return 0
}

install_oracle_linux_check_services() {
    install_centos_check_services || return 1
    return 0
}
#
#   Ended Oracle Linux Install Functions
#
#######################################################################################################################

#######################################################################################################################
#
#   Scientific Linux Install Functions
#
install_scientific_linux_stable_deps() {
    install_centos_stable_deps || return 1
    return 0
}

install_scientific_linux_git_deps() {
    install_centos_git_deps || return 1
    return 0
}

install_scientific_linux_testing_deps() {
    install_centos_testing_deps || return 1
    return 0
}

install_scientific_linux_stable() {
    install_centos_stable || return 1
    return 0
}

install_scientific_linux_git() {
    install_centos_git || return 1
    return 0
}

install_scientific_linux_testing() {
    install_centos_testing || return 1
    return 0
}

install_scientific_linux_stable_post() {
    install_centos_stable_post || return 1
    return 0
}

install_scientific_linux_git_post() {
    install_centos_git_post || return 1
    return 0
}

install_scientific_linux_testing_post() {
    install_centos_testing_post || return 1
    return 0
}

install_scientific_linux_restart_daemons() {
    install_centos_restart_daemons || return 1
    return 0
}

install_scientific_linux_check_services() {
    install_centos_check_services || return 1
    return 0
}
#
#   Ended Scientific Linux Install Functions
#
#######################################################################################################################

#######################################################################################################################
#
#   Amazon Linux AMI Install Functions
#

# FIXME: 2010.xx releases are no longer avaliable: https://aws.amazon.com/amazon-linux-ami/
#        Need to add amazon case to __check_end_of_life_versions

install_amazon_linux_ami_2010_deps() {
    # Linux Amazon AMI 2010.xx seems to use EPEL5 but the system is based on CentOS6.
    # Supporting this would be quite troublesome and we need to workaround some serious package conflicts
    echoerror "Amazon Linux AMI 2010 is not supported. Please use a more recent image (Amazon Linux AMI >= 2011.xx)"
    exit 1
}

install_amazon_linux_ami_2010_git_deps() {
    # Linux Amazon AMI 2010.xx seems to use EPEL5 but the system is based on CentOS6.
    # Supporting this would be quite troublesome and we need to workaround some serious package conflicts
    echoerror "Amazon Linux AMI 2010 is not supported. Please use a more recent image (Amazon Linux AMI >= 2011.xx)"
    exit 1
}

install_amazon_linux_ami_deps() {
    # enable the EPEL repo
    /usr/bin/yum-config-manager --enable epel || return 1

    # exclude Salt and ZeroMQ packages from EPEL
    /usr/bin/yum-config-manager epel --setopt "epel.exclude=zeromq* salt* python-zmq*" --save || return 1

    __REPO_FILENAME="saltstack-repo.repo"

    if [ ! -s "/etc/yum.repos.d/${__REPO_FILENAME}" ]; then
      cat <<_eof > "/etc/yum.repos.d/${__REPO_FILENAME}"
[saltstack-repo]
disabled=False
name=SaltStack repo for RHEL/CentOS 6
gpgcheck=1
gpgkey=$HTTP_VAL://repo.saltstack.com/yum/redhat/6/\$basearch/$STABLE_REV/SALTSTACK-GPG-KEY.pub
baseurl=$HTTP_VAL://repo.saltstack.com/yum/redhat/6/\$basearch/$STABLE_REV/
humanname=SaltStack repo for RHEL/CentOS 6
_eof
    fi

    if [ "$_UPGRADE_SYS" -eq $BS_TRUE ]; then
        yum -y update || return 1
    fi

    __PACKAGES="PyYAML m2crypto python-crypto python-msgpack python-zmq python26-ordereddict python-jinja2 python-requests"

    if [ "$_INSTALL_CLOUD" -eq $BS_TRUE ]; then
        __check_pip_allowed "You need to allow pip based installations (-P) in order to install apache-libcloud"
        __PACKAGES="${__PACKAGES} python-pip"
    fi

    # shellcheck disable=SC2086
    yum -y install ${__PACKAGES} --enablerepo=${_EPEL_REPO}"" || return 1

    if [ "$_INSTALL_CLOUD" -eq $BS_TRUE ]; then
        __check_pip_allowed "You need to allow pip based installations (-P) in order to install apache-libcloud"
        pip-python install "apache-libcloud>=$_LIBCLOUD_MIN_VERSION"
    fi

    if [ "${_EXTRA_PACKAGES}" != "" ]; then
        echoinfo "Installing the following extra packages as requested: ${_EXTRA_PACKAGES}"
        # shellcheck disable=SC2086
        yum install -y ${_EXTRA_PACKAGES} --enablerepo=${_EPEL_REPO} || return 1
    fi
}

install_amazon_linux_ami_git_deps() {
    install_amazon_linux_ami_deps || return 1

    if ! __check_command_exists git; then
        yum -y install git --enablerepo=${_EPEL_REPO} || return 1
    fi

    __git_clone_and_checkout || return 1

    if [ -f "${_SALT_GIT_CHECKOUT_DIR}/requirements/base.txt" ]; then
        # We're on the develop branch, install whichever tornado is on the requirements file
        __REQUIRED_TORNADO="$(grep tornado "${_SALT_GIT_CHECKOUT_DIR}/requirements/base.txt")"
        if [ "${__REQUIRED_TORNADO}" != "" ]; then
            yum install -y python-tornado
        fi
    fi


    # Let's trigger config_salt()
    if [ "$_TEMP_CONFIG_DIR" = "null" ]; then
        _TEMP_CONFIG_DIR="${_SALT_GIT_CHECKOUT_DIR}/conf/"
        CONFIG_SALT_FUNC="config_salt"
    fi

    return 0
}

install_amazon_linux_ami_stable() {
    install_centos_stable || return 1
    return 0
}

install_amazon_linux_ami_stable_post() {
    install_centos_stable_post || return 1
    return 0
}

install_amazon_linux_ami_restart_daemons() {
    install_centos_restart_daemons || return 1
    return 0
}

install_amazon_linux_ami_git() {
    install_centos_git || return 1
    return 0
}

install_amazon_linux_ami_git_post() {
    install_centos_git_post || return 1
    return 0
}

install_amazon_linux_ami_testing() {
    install_centos_testing || return 1
    return 0
}

install_amazon_linux_ami_testing_post() {
    install_centos_testing_post || return 1
    return 0
}
#
#   Ended Amazon Linux AMI Install Functions
#
#######################################################################################################################

#######################################################################################################################
#
#   Arch Install Functions
#
install_arch_linux_stable_deps() {
    if [ ! -f /etc/pacman.d/gnupg ]; then
        pacman-key --init && pacman-key --populate archlinux || return 1
    fi

    pacman -Sy --noconfirm --needed pacman || return 1

    if __check_command_exists pacman-db-upgrade; then
        pacman-db-upgrade || return 1
    fi

    if [ "$_UPGRADE_SYS" -eq $BS_TRUE ]; then
        pacman -Syyu --noconfirm --needed || return 1
    fi

    if [ "$_INSTALL_CLOUD" -eq $BS_TRUE ]; then
        pacman -Sy --noconfirm --needed apache-libcloud || return 1
    fi

    if [ "${_EXTRA_PACKAGES}" != "" ]; then
        echoinfo "Installing the following extra packages as requested: ${_EXTRA_PACKAGES}"
        # shellcheck disable=SC2086
        pacman -Sy --noconfirm --needed ${_EXTRA_PACKAGES} || return 1
    fi
}

install_arch_linux_git_deps() {
    install_arch_linux_stable_deps

    # Don't fail if un-installing python2-distribute threw an error
    if ! __check_command_exists git; then
        pacman -Sy --noconfirm --needed git  || return 1
    fi
    pacman -R --noconfirm python2-distribute
    pacman -Sy --noconfirm --needed python2-crypto python2-setuptools python2-jinja \
        python2-m2crypto python2-markupsafe python2-msgpack python2-psutil python2-yaml \
        python2-pyzmq zeromq python2-requests python2-systemd || return 1

    __git_clone_and_checkout || return 1

    if [ -f "${_SALT_GIT_CHECKOUT_DIR}/requirements/base.txt" ]; then
        # We're on the develop branch, install whichever tornado is on the requirements file
        __REQUIRED_TORNADO="$(grep tornado "${_SALT_GIT_CHECKOUT_DIR}/requirements/base.txt")"
        if [ "${__REQUIRED_TORNADO}" != "" ]; then
            pacman -Sy --noconfirm --needed python2-tornado
        fi
    fi


    # Let's trigger config_salt()
    if [ "$_TEMP_CONFIG_DIR" = "null" ]; then
        _TEMP_CONFIG_DIR="${_SALT_GIT_CHECKOUT_DIR}/conf/"
        CONFIG_SALT_FUNC="config_salt"
    fi

    return 0
}

install_arch_linux_stable() {
    pacman -Sy --noconfirm --needed pacman || return 1
    # See https://mailman.archlinux.org/pipermail/arch-dev-public/2013-June/025043.html
    # to know why we're ignoring below.
    pacman -Syu --noconfirm --ignore filesystem,bash || return 1
    pacman -S --noconfirm --needed bash || return 1
    pacman -Su --noconfirm || return 1
    # We can now resume regular salt update
    pacman -Syu --noconfirm salt-zmq || return 1
    return 0
}

install_arch_linux_git() {
    if [ -f "${_SALT_GIT_CHECKOUT_DIR}/salt/syspaths.py" ]; then
        python2 setup.py --salt-config-dir="$_SALT_ETC_DIR" --salt-cache-dir="${_SALT_CACHE_DIR}" install || return 1
    else
        python2 setup.py install || return 1
    fi
    return 0
}

install_arch_linux_post() {
    for fname in minion master syndic api; do

        # Skip if not meant to be installed
        [ $fname = "minion" ] && [ "$_INSTALL_MINION" -eq $BS_FALSE ] && continue
        [ $fname = "master" ] && [ "$_INSTALL_MASTER" -eq $BS_FALSE ] && continue
        [ $fname = "api" ] && ([ "$_INSTALL_MASTER" -eq $BS_FALSE ] || ! __check_command_exists "salt-${fname}") && continue
        [ $fname = "syndic" ] && [ "$_INSTALL_SYNDIC" -eq $BS_FALSE ] && continue

        # Since Arch's pacman renames configuration files
        if [ "$_TEMP_CONFIG_DIR" != "null" ] && [ -f "$_SALT_ETC_DIR/$fname.pacorig" ]; then
            # Since a configuration directory was provided, it also means that any
            # configuration file copied was renamed by Arch, see:
            #   https://wiki.archlinux.org/index.php/Pacnew_and_Pacsave_Files#.pacorig
            __copyfile "$_SALT_ETC_DIR/$fname.pacorig" "$_SALT_ETC_DIR/$fname" $BS_TRUE
        fi

        # Skip salt-api since the service should be opt-in and not necessarily started on boot
        [ $fname = "api" ] && continue

        if [ -f /usr/bin/systemctl ]; then
            # Using systemd
            /usr/bin/systemctl is-enabled salt-$fname.service > /dev/null 2>&1 || (
                /usr/bin/systemctl preset salt-$fname.service > /dev/null 2>&1 &&
                /usr/bin/systemctl enable salt-$fname.service > /dev/null 2>&1
            )
            sleep 0.1
            /usr/bin/systemctl daemon-reload
            continue
        fi

        # XXX: How do we enable old Arch init.d scripts?
    done
}

install_arch_linux_git_post() {
    for fname in minion master syndic api; do

        # Skip if not meant to be installed
        [ $fname = "minion" ] && [ "$_INSTALL_MINION" -eq $BS_FALSE ] && continue
        [ $fname = "master" ] && [ "$_INSTALL_MASTER" -eq $BS_FALSE ] && continue
        [ $fname = "api" ] && ([ "$_INSTALL_MASTER" -eq $BS_FALSE ] || ! __check_command_exists "salt-${fname}") && continue
        [ $fname = "syndic" ] && [ "$_INSTALL_SYNDIC" -eq $BS_FALSE ] && continue

        if [ -f /usr/bin/systemctl ]; then
            __copyfile "${_SALT_GIT_CHECKOUT_DIR}/pkg/rpm/salt-${fname}.service" "/lib/systemd/system/salt-${fname}.service"

            # Skip salt-api since the service should be opt-in and not necessarily started on boot
            [ $fname = "api" ] && continue

            /usr/bin/systemctl is-enabled salt-${fname}.service > /dev/null 2>&1 || (
                /usr/bin/systemctl preset salt-${fname}.service > /dev/null 2>&1 &&
                /usr/bin/systemctl enable salt-${fname}.service > /dev/null 2>&1
            )
            sleep 0.1
            /usr/bin/systemctl daemon-reload
            continue
        fi

        # SysV init!?
        __copyfile "${_SALT_GIT_CHECKOUT_DIR}/pkg/rpm/salt-$fname" "/etc/rc.d/init.d/salt-$fname"
        chmod +x /etc/rc.d/init.d/salt-$fname
    done
}

install_arch_linux_restart_daemons() {
    [ $_START_DAEMONS -eq $BS_FALSE ] && return

    for fname in minion master syndic api; do
        # Skip salt-api since the service should be opt-in and not necessarily started on boot
        [ $fname = "api" ] && continue

        # Skip if not meant to be installed
        [ $fname = "minion" ] && [ "$_INSTALL_MINION" -eq $BS_FALSE ] && continue
        [ $fname = "master" ] && [ "$_INSTALL_MASTER" -eq $BS_FALSE ] && continue
        #[ $fname = "api" ] && ([ "$_INSTALL_MASTER" -eq $BS_FALSE ] || ! __check_command_exists "salt-${fname}") && continue
        [ $fname = "syndic" ] && [ "$_INSTALL_SYNDIC" -eq $BS_FALSE ] && continue

        if [ -f /usr/bin/systemctl ]; then
            /usr/bin/systemctl stop salt-$fname.service > /dev/null 2>&1
            /usr/bin/systemctl start salt-$fname.service
            continue
        fi
        /etc/rc.d/salt-$fname stop > /dev/null 2>&1
        /etc/rc.d/salt-$fname start
    done
}

install_arch_check_services() {
    if [ ! -f /usr/bin/systemctl ]; then
        # Not running systemd!? Don't check!
        return 0
    fi

    for fname in minion master syndic api; do
        # Skip salt-api since the service should be opt-in and not necessarily started on boot
        [ $fname = "api" ] && continue

        # Skip if not meant to be installed
        [ $fname = "minion" ] && [ "$_INSTALL_MINION" -eq $BS_FALSE ] && continue
        [ $fname = "master" ] && [ "$_INSTALL_MASTER" -eq $BS_FALSE ] && continue
        #[ $fname = "api" ] && ([ "$_INSTALL_MASTER" -eq $BS_FALSE ] || ! __check_command_exists "salt-${fname}") && continue
        [ $fname = "syndic" ] && [ "$_INSTALL_SYNDIC" -eq $BS_FALSE ] && continue
        __check_services_systemd salt-$fname || return 1
    done
    return 0
}
#
#   Ended Arch Install Functions
#
#######################################################################################################################

#######################################################################################################################
#
#   FreeBSD Install Functions
#
config_freebsd_salt() {
    _SALT_ETC_DIR=${BS_SALT_ETC_DIR:-/usr/local/etc/salt}
    config_salt
}

__freebsd_get_packagesite() {
    if [ "$CPU_ARCH_L" = "amd64" ]; then
        BSD_ARCH="x86:64"
    elif [ "$CPU_ARCH_L" = "x86_64" ]; then
        BSD_ARCH="x86:64"
    elif [ "$CPU_ARCH_L" = "i386" ]; then
        BSD_ARCH="x86:32"
    elif [ "$CPU_ARCH_L" = "i686" ]; then
        BSD_ARCH="x86:32"
    fi

    # Since the variable might not be set, don't, momentarily treat it as a
    # failure
    set +o nounset

    # ABI is a std format for identifying release / architecture combos
    ABI="freebsd:${DISTRO_MAJOR_VERSION}:${BSD_ARCH}"
    _PACKAGESITE="http://pkg.freebsd.org/${ABI}/latest"
    # Awkwardly, we want the `${ABI}` to be in conf file without escaping
    PKGCONFURL="pkg+http://pkg.freebsd.org/\${ABI}/latest"
    SALTPKGCONFURL="http://repo.saltstack.com/freebsd/\${ABI}/"

    # Treat unset variables as errors once more
    set -o nounset
}

# Using a separate conf step to head for idempotent install...
__configure_freebsd_pkg_details() {
    ## pkg.conf is deprecated.
    ## We use conf files in /usr/local or /etc instead
    mkdir -p /usr/local/etc/pkg/repos/
    mkdir -p /etc/pkg/

    ## Use new JSON-like format for pkg repo configs
    ## check if /etc/pkg/FreeBSD.conf is already in place
    if [ ! -f /etc/pkg/FreeBSD.conf ]; then
      conf_file=/usr/local/etc/pkg/repos/freebsd.conf
      {
          echo "FreeBSD:{"
          echo "    url: \"${PKGCONFURL}\","
          echo "    mirror_type: \"srv\","
          echo "    signature_type: \"fingerprints\","
          echo "    fingerprints: \"/usr/share/keys/pkg\","
          echo "    enabled: true"
          echo "}"
      } > $conf_file
      __copyfile $conf_file /etc/pkg/FreeBSD.conf
    fi
    FROM_FREEBSD="-r FreeBSD"

    ## add saltstack freebsd repo
    salt_conf_file=/usr/local/etc/pkg/repos/saltstack.conf
    {
        echo "SaltStack:{"
        echo "    url: \"${SALTPKGCONFURL}\","
        echo "    mirror_type: \"http\","
        echo "    enabled: true"
        echo "    prioroity: 10"
        echo "}"
    } > $salt_conf_file
    FROM_SALTSTACK="-r SaltStack"

    ## ensure future ports builds use pkgng
    echo "WITH_PKGNG=   yes" >> /etc/make.conf
}

install_freebsd_9_stable_deps() {
    #make variables available even if pkg already installed
    __freebsd_get_packagesite

    if [ ! -x /usr/local/sbin/pkg ]; then

        # install new `pkg` code from its own tarball.
        fetch "${_PACKAGESITE}/Latest/pkg.txz" || return 1
        tar xf ./pkg.txz -s ",/.*/,,g" "*/pkg-static" || return 1
        ./pkg-static add ./pkg.txz || return 1
        /usr/local/sbin/pkg2ng || return 1
    fi

    # Configure the pkg repository using new approach
    __configure_freebsd_pkg_details || return 1

    # Now install swig
    # shellcheck disable=SC2086
    /usr/local/sbin/pkg install ${FROM_FREEBSD} -y swig || return 1

    if [ "${_EXTRA_PACKAGES}" != "" ]; then
        echoinfo "Installing the following extra packages as requested: ${_EXTRA_PACKAGES}"
        # shellcheck disable=SC2086
        /usr/local/sbin/pkg install ${FROM_FREEBSD} -y ${_EXTRA_PACKAGES} || return 1
    fi

    if [ "$_UPGRADE_SYS" -eq $BS_TRUE ]; then
        pkg upgrade -y || return 1
    fi

    return 0
}

install_freebsd_10_stable_deps() {
    install_freebsd_9_stable_deps
}

install_freebsd_11_stable_deps() {
    install_freebsd_9_stable_deps
}

install_freebsd_git_deps() {
    install_freebsd_9_stable_deps || return 1

    if ! __check_command_exists git; then
        /usr/local/sbin/pkg install -y git || return 1
    fi

    /usr/local/sbin/pkg install -y www/py-requests || return 1

    __git_clone_and_checkout || return 1

    if [ -f "${_SALT_GIT_CHECKOUT_DIR}/requirements/base.txt" ]; then
        # We're on the develop branch, install whichever tornado is on the requirements file
        __REQUIRED_TORNADO="$(grep tornado "${_SALT_GIT_CHECKOUT_DIR}/requirements/base.txt")"
        if [ "${__REQUIRED_TORNADO}" != "" ]; then
             /usr/local/sbin/pkg install -y www/py-tornado || return 1
        fi
    fi

    echodebug "Adapting paths to FreeBSD"
    # The list of files was taken from Salt's BSD port Makefile
    for file in doc/man/salt-key.1 doc/man/salt-cp.1 doc/man/salt-minion.1 \
                doc/man/salt-syndic.1 doc/man/salt-master.1 doc/man/salt-run.1 \
                doc/man/salt.7 doc/man/salt.1 doc/man/salt-call.1; do
        [ ! -f $file ] && continue
        echodebug "Patching ${file}"
        sed -in -e "s|/etc/salt|${_SALT_ETC_DIR}|" \
                -e "s|/srv/salt|${_SALT_ETC_DIR}/states|" \
                -e "s|/srv/pillar|${_SALT_ETC_DIR}/pillar|" ${file}
    done
    if [ ! -f salt/syspaths.py ]; then
        # We still can't provide the system paths, salt 0.16.x
        # Let's patch salt's source and adapt paths to what's expected on FreeBSD
        echodebug "Replacing occurrences of '/etc/salt' with \'${_SALT_ETC_DIR}\'"
        # The list of files was taken from Salt's BSD port Makefile
        for file in conf/minion conf/master salt/config.py salt/client.py \
                    salt/modules/mysql.py salt/utils/parsers.py salt/modules/tls.py \
                    salt/modules/postgres.py salt/utils/migrations.py; do
            [ ! -f $file ] && continue
            echodebug "Patching ${file}"
            sed -in -e "s|/etc/salt|${_SALT_ETC_DIR}|" \
                    -e "s|/srv/salt|${_SALT_ETC_DIR}/states|" \
                    -e "s|/srv/pillar|${_SALT_ETC_DIR}/pillar|" ${file}
        done
    fi
    echodebug "Finished patching"

    # Let's trigger config_salt()
    if [ "$_TEMP_CONFIG_DIR" = "null" ]; then
        _TEMP_CONFIG_DIR="${_SALT_GIT_CHECKOUT_DIR}/conf/"
        CONFIG_SALT_FUNC="config_salt"

        # Set _SALT_ETC_DIR to ports default
        _SALT_ETC_DIR=${BS_SALT_ETC_DIR:-/usr/local/etc/salt}
        # We also need to redefine the PKI directory
        _PKI_DIR=${_SALT_ETC_DIR}/pki
    fi

    return 0
}

install_freebsd_9_stable() {
    # shellcheck disable=SC2086
    /usr/local/sbin/pkg install ${FROM_SALTSTACK} -y sysutils/py-salt || return 1
    return 0
}

install_freebsd_10_stable() {
    install_freebsd_9_stable
}

install_freebsd_11_stable() {
#
# installing latest version of salt from FreeBSD CURRENT ports repo
#
    # shellcheck disable=SC2086
    /usr/local/sbin/pkg install ${FROM_FREEBSD} -y sysutils/py-salt || return 1

#
# setting _SALT_ETC_DIR to match paths from FreeBSD ports:
#
    _SALT_ETC_DIR=${BS_SALT_ETC_DIR:-/usr/local/etc/salt}
    if [ ! -d /etc/salt ]; then
      ln -sf "${_SALT_ETC_DIR}" /etc/salt
    fi
    return 0
}

install_freebsd_git() {
    # shellcheck disable=SC2086
    /usr/local/sbin/pkg install ${FROM_SALTSTACK} -y sysutils/py-salt || return 1

    # Let's keep the rc.d files before deleting the package
    mkdir /tmp/rc-scripts || return 1
    cp /usr/local/etc/rc.d/salt* /tmp/rc-scripts || return 1

    # Let's delete the package
    /usr/local/sbin/pkg delete -y sysutils/py-salt || return 1

    # Install from git
    if [ ! -f salt/syspaths.py ]; then
        # We still can't provide the system paths, salt 0.16.x
        /usr/local/bin/python2 setup.py install || return 1
    else
        /usr/local/bin/python2 setup.py \
            --salt-root-dir=/usr/local \
            --salt-config-dir="${_SALT_ETC_DIR}" \
            --salt-cache-dir="${_SALT_CACHE_DIR}" \
            --salt-sock-dir=/var/run/salt \
            --salt-srv-root-dir=/srv \
            --salt-base-file-roots-dir="${_SALT_ETC_DIR}/states" \
            --salt-base-pillar-roots-dir="${_SALT_ETC_DIR}/pillar" \
            --salt-base-master-roots-dir="${_SALT_ETC_DIR}/salt-master" \
            --salt-logs-dir=/var/log/salt \
            --salt-pidfile-dir=/var/run install \
            || return 1
    fi

    # Restore the rc.d scripts
    cp /tmp/rc-scripts/salt* /usr/local/etc/rc.d/ || return 1

    # Delete our temporary scripts directory
    rm -rf /tmp/rc-scripts || return 1

    # And we're good to go
    return 0
}

install_freebsd_9_stable_post() {
    for fname in minion master syndic api; do

        # Skip salt-api since the service should be opt-in and not necessarily started on boot
        [ $fname = "api" ] && continue

        # Skip if not meant to be installed
        [ $fname = "minion" ] && [ "$_INSTALL_MINION" -eq $BS_FALSE ] && continue
        [ $fname = "master" ] && [ "$_INSTALL_MASTER" -eq $BS_FALSE ] && continue
        [ $fname = "api" ] && ([ "$_INSTALL_MASTER" -eq $BS_FALSE ] || ! __check_command_exists "salt-${fname}") && continue
        [ $fname = "syndic" ] && [ "$_INSTALL_SYNDIC" -eq $BS_FALSE ] && continue

        enable_string="salt_${fname}_enable=\"YES\""
        grep "$enable_string" /etc/rc.conf >/dev/null 2>&1
        [ $? -eq 1 ] && echo "$enable_string" >> /etc/rc.conf

        if [ $fname = "minion" ] ; then
            grep "salt_minion_paths" /etc/rc.conf >/dev/null 2>&1
            [ $? -eq 1 ] && echo "salt_minion_paths=\"/bin:/sbin:/usr/bin:/usr/sbin:/usr/local/bin:/usr/local/sbin\"" >> /etc/rc.conf
        fi

    done
}

install_freebsd_10_stable_post() {
    install_freebsd_9_stable_post
}

install_freebsd_11_stable_post() {
    install_freebsd_9_stable_post
}

install_freebsd_git_post() {
    install_freebsd_9_stable_post || return 1
    return 0
}

install_freebsd_restart_daemons() {
    [ $_START_DAEMONS -eq $BS_FALSE ] && return

    for fname in minion master syndic api; do
        # Skip salt-api since the service should be opt-in and not necessarily started on boot
        [ $fname = "api" ] && continue

        # Skip if not meant to be installed
        [ $fname = "minion" ] && [ "$_INSTALL_MINION" -eq $BS_FALSE ] && continue
        [ $fname = "master" ] && [ "$_INSTALL_MASTER" -eq $BS_FALSE ] && continue
        #[ $fname = "api" ] && ([ "$_INSTALL_MASTER" -eq $BS_FALSE ] || ! __check_command_exists "salt-${fname}") && continue
        [ $fname = "syndic" ] && [ "$_INSTALL_SYNDIC" -eq $BS_FALSE ] && continue

        service salt_$fname stop > /dev/null 2>&1
        service salt_$fname start
    done
}
#
#   Ended FreeBSD Install Functions
#
#######################################################################################################################

#######################################################################################################################
#
#   OpenBSD Install Functions
#

__choose_openbsd_mirror() {
    # FIXME: cleartext download over unsecure protocol (HTTP)
    MIRRORS_LIST_URL=http://www.openbsd.org/ftp.html
    MIRROR_LIST_FILE=/tmp/openbsd-mirrors.html
    OPENBSD_REPO=''
    MINTIME=''

    __fetch_url "$MIRROR_LIST_FILE" "$MIRRORS_LIST_URL" || return 1
    MIRRORS_LIST=$(grep href "$MIRROR_LIST_FILE" | grep http | grep pub | awk -F \" '{ print $2 }')
    [ -n "$MIRRORS_LIST" ] && rm -f "$MIRROR_LIST_FILE"

    echoinfo "Getting list of mirrors from $MIRRORS_LIST_URL"
    for MIRROR in $MIRRORS_LIST; do
        MIRROR_HOST=$(echo "$MIRROR" | awk -F / '{ print $3 }')
        TIME=$(ping -c 1 -q "$MIRROR_HOST" | grep round-trip | awk -F / '{ print $5 }')
        [ -z "$TIME" ] && continue

        echodebug "ping time for $MIRROR is $TIME"
        [ -z "$MINTIME" ] && MINTIME=$TIME

        FASTER_MIRROR=$(echo "$TIME < $MINTIME" | bc)
        if [ "$FASTER_MIRROR" -eq 1 ]; then
            MINTIME=$TIME
            OPENBSD_REPO=$MIRROR
        else
            continue
        fi
    done
}


install_openbsd_deps() {
    __choose_openbsd_mirror || return 1
    [ -n "$OPENBSD_REPO" ] || return 1
    echoinfo "setting package repository to $OPENBSD_REPO with ping time of $MINTIME"
    echo "installpath = ${OPENBSD_REPO}${OS_VERSION}/packages/${CPU_ARCH_L}/" >/etc/pkg.conf || return 1
    pkg_add -I -v lsof || return 1
    pkg_add -I -v py-pip || return 1
    __linkfile /usr/local/bin/pip2.* /usr/local/bin/pip $BS_TRUE || return 1
    __linkfile /usr/local/bin/pydoc2* /usr/local/bin/pydoc $BS_TRUE || return 1
    __linkfile /usr/local/bin/python2.[0-9] /usr/local/bin/python $BS_TRUE || return 1
    __linkfile /usr/local/bin/python2.[0-9]*to3 /usr/local/bin/2to3 $BS_TRUE || return 1
    __linkfile /usr/local/bin/python2.[0-9]*-config /usr/local/bin/python-config $BS_TRUE || return 1
    pkg_add -I -v swig || return 1
    pkg_add -I -v py-zmq || return 1
    pkg_add -I -v py-requests || return 1
    pkg_add -I -v py-M2Crypto || return 1
    pkg_add -I -v py-raet || return 1
    pkg_add -I -v py-libnacl || return 1
    if [ "$_UPGRADE_SYS" -eq $BS_TRUE ]; then
        /usr/local/bin/pip install --upgrade pip || return 1
    fi
    #
    # PIP based installs need to copy configuration files "by hand".
    # Let's trigger config_salt()
    #
    if [ "$_TEMP_CONFIG_DIR" = "null" ]; then
        # Let's set the configuration directory to /tmp
        _TEMP_CONFIG_DIR="/tmp"
         CONFIG_SALT_FUNC="config_salt"

        for fname in minion master syndic api; do
            # Skip if not meant to be installed
            [ $fname = "minion" ] && [ "$_INSTALL_MINION" -eq $BS_FALSE ] && continue
            [ $fname = "master" ] && [ "$_INSTALL_MASTER" -eq $BS_FALSE ] && continue
            [ $fname = "api" ] && \
                ([ "$_INSTALL_MASTER" -eq $BS_FALSE ] || __check_command_exists "salt-${fname}") && \
                    continue
            [ $fname = "syndic" ] && [ "$_INSTALL_SYNDIC" -eq $BS_FALSE ] && continue

            # Let's download, since they were not provided, the default configuration files
            if [ ! -f "$_SALT_ETC_DIR/$fname" ] && [ ! -f "$_TEMP_CONFIG_DIR/$fname" ]; then
                ftp -o "$_TEMP_CONFIG_DIR/$fname" \
                    "https://raw.githubusercontent.com/saltstack/salt/develop/conf/$fname" || return 1
            fi
        done
    fi
    if [ "${_EXTRA_PACKAGES}" != "" ]; then
        echoinfo "Installing the following extra packages as requested: ${_EXTRA_PACKAGES}"
        # shellcheck disable=SC2086
        pkg_add -I -v ${_EXTRA_PACKAGES} || return 1
    fi
    return 0
}

install_openbsd_git_deps() {
    install_openbsd_deps || return 1
    pkg_add -I -v git || return 1
    __git_clone_and_checkout || return 1
    #
    # Let's trigger config_salt()
    #
    if [ "$_TEMP_CONFIG_DIR" = "null" ]; then
        _TEMP_CONFIG_DIR="${_SALT_GIT_CHECKOUT_DIR}/conf/"
        CONFIG_SALT_FUNC="config_salt"
    fi
    return 0
}

install_openbsd_stable() {

#    pkg_add -r -I -v salt || return 1
    __check_pip_allowed || return 1
    /usr/local/bin/pip install salt || return 1
    if [ "$_UPGRADE_SYS" -eq $BS_TRUE ]; then
         /usr/local/bin/pip install --upgrade salt || return 1
    fi
    return 0
}

install_openbsd_git() {
    #
    # Install from git
    #
    if [ ! -f salt/syspaths.py ]; then
        # We still can't provide the system paths, salt 0.16.x
        /usr/local/bin/python2.7 setup.py install || return 1
    fi
    return 0
}


install_openbsd_post() {
    #
    # Install rc.d files.
    #
    ## below workaround for /etc/rc.d/rc.subr in OpenBSD >= 5.8
    ## is needed for salt services to start/stop properly from /etc/rc.d
    ## reference: http://cvsweb.openbsd.org/cgi-bin/cvsweb/src/etc/rc.d/rc.subr.diff?r1=1.98&r2=1.99
    ##
    if grep -q '\-xf' /etc/rc.d/rc.subr; then
        cp -p /etc/rc.d/rc.subr /etc/rc.d/rc.subr
        sed -i."$(date +%F)".saltinstall -e 's:-xf:-f:g' /etc/rc.d/rc.subr
    fi
    _TEMP_CONFIG_DIR="/tmp"
    for fname in minion master syndic api; do
        # Skip if not meant to be installed
        [ $fname = "minion" ] && [ "$_INSTALL_MINION" -eq $BS_FALSE ] && continue
        [ $fname = "master" ] && [ "$_INSTALL_MASTER" -eq $BS_FALSE ] && continue
        [ $fname = "api" ] || ! __check_command_exists "salt-${fname}" && continue
        [ $fname = "syndic" ] && continue

        if [ $? -eq 1 ]; then
            if [ ! -f "$_TEMP_CONFIG_DIR/salt-$fname" ]; then
                ftp -o "$_TEMP_CONFIG_DIR/salt-$fname" \
                    "https://raw.githubusercontent.com/saltstack/salt/develop/pkg/openbsd/salt-${fname}.rc-d"
                if [ ! -f "/etc/rc.d/salt_${fname}" ] && [ "$(grep salt_${fname} /etc/rc.conf.local)" -eq "" ]; then
                    __copyfile "$_TEMP_CONFIG_DIR/salt-$fname" "/etc/rc.d/salt_${fname}" && chmod +x "/etc/rc.d/salt_${fname}" || return 1
                    echo salt_${fname}_enable="YES" >> /etc/rc.conf.local
                    echo salt_${fname}_paths=\"/bin:/sbin:/usr/bin:/usr/sbin:/usr/local/bin:/usr/local/sbin\" >>/etc/rc.conf.local
                fi
            fi
        fi
    done
}

install_openbsd_check_services() {
    for fname in minion master syndic api; do
        # Skip salt-api since the service should be opt-in and not necessarily started on boot
        [ $fname = "api" ] && continue

        # Skip if not meant to be installed
        [ $fname = "minion" ] && [ "$_INSTALL_MINION" -eq $BS_FALSE ] && continue
        [ $fname = "master" ] && [ "$_INSTALL_MASTER" -eq $BS_FALSE ] && continue
        [ $fname = "api" ] && continue
        [ $fname = "syndic" ] && continue
        if [ -f /etc/rc.d/salt_${fname} ]; then
            __check_services_openbsd salt_${fname} || return 1
        fi
    done
    return 0
}


install_openbsd_restart_daemons() {
    [ $_START_DAEMONS -eq $BS_FALSE ] && return
    for fname in minion master syndic api; do
        # Skip salt-api since the service should be opt-in and not necessarily started on boot
        [ $fname = "api" ] && continue
        # Skip if not meant to be installed
        [ $fname = "minion" ] && [ "$_INSTALL_MINION" -eq $BS_FALSE ] && continue
        [ $fname = "master" ] && [ "$_INSTALL_MASTER" -eq $BS_FALSE ] && continue
        [ $fname = "syndic" ] && [ "$_INSTALL_SYNDIC" -eq $BS_FALSE ] && continue
        if [ -f "/etc/rc.d/salt_${fname}" ]; then
            /etc/rc.d/salt_${fname} stop > /dev/null 2>&1
            /etc/rc.d/salt_${fname} start
        fi
    done
}


#
#   Ended OpenBSD Install Functions
#
#######################################################################################################################

#######################################################################################################################
#
#   SmartOS Install Functions
#
install_smartos_deps() {
    pkgin -y install zeromq py27-m2crypto py27-crypto py27-msgpack py27-yaml py27-jinja2 py27-zmq py27-requests || return 1

    # Set _SALT_ETC_DIR to SmartOS default if they didn't specify
    _SALT_ETC_DIR=${BS_SALT_ETC_DIR:-/opt/local/etc/salt}
    # We also need to redefine the PKI directory
    _PKI_DIR=${_SALT_ETC_DIR}/pki

    # Let's trigger config_salt()
    if [ "$_TEMP_CONFIG_DIR" = "null" ]; then
        # Let's set the configuration directory to /tmp
        _TEMP_CONFIG_DIR="/tmp"
        CONFIG_SALT_FUNC="config_salt"

        # Let's download, since they were not provided, the default configuration files
        if [ ! -f "$_SALT_ETC_DIR/minion" ] && [ ! -f "$_TEMP_CONFIG_DIR/minion" ]; then
            # shellcheck disable=SC2086
            curl $_CURL_ARGS -s -o "$_TEMP_CONFIG_DIR/minion" -L \
                https://raw.githubusercontent.com/saltstack/salt/develop/conf/minion || return 1
        fi
        if [ ! -f "$_SALT_ETC_DIR/master" ] && [ ! -f $_TEMP_CONFIG_DIR/master ]; then
            # shellcheck disable=SC2086
            curl $_CURL_ARGS -s -o "$_TEMP_CONFIG_DIR/master" -L \
                https://raw.githubusercontent.com/saltstack/salt/develop/conf/master || return 1
        fi
    fi

    if [ "$_INSTALL_CLOUD" -eq $BS_TRUE  ]; then
        pkgin -y install py27-apache-libcloud || return 1
    fi

    if [ "${_EXTRA_PACKAGES}" != "" ]; then
        echoinfo "Installing the following extra packages as requested: ${_EXTRA_PACKAGES}"
        # shellcheck disable=SC2086
        pkgin -y install ${_EXTRA_PACKAGES} || return 1
    fi

    return 0
}

install_smartos_git_deps() {
    install_smartos_deps || return 1

    if ! __check_command_exists git; then
        pkgin -y install git || return 1
    fi

    if [ -f "${_SALT_GIT_CHECKOUT_DIR}/requirements/base.txt" ]; then
        # We're on the develop branch, install whichever tornado is on the requirements file
        __REQUIRED_TORNADO="$(grep tornado "${_SALT_GIT_CHECKOUT_DIR}/requirements/base.txt")"
        __check_pip_allowed "You need to allow pip based installations (-P) in order to install the python package '${__REQUIRED_TORNADO}'"
        if [ "${__REQUIRED_TORNADO}" != "" ]; then
            if ! __check_command_exists pip; then
                pkgin -y install py27-pip
            fi
            pip install -U "${__REQUIRED_TORNADO}"
        fi
    fi

    __git_clone_and_checkout || return 1
    # Let's trigger config_salt()
    if [ "$_TEMP_CONFIG_DIR" = "null" ]; then
        _TEMP_CONFIG_DIR="${_SALT_GIT_CHECKOUT_DIR}/conf/"
        CONFIG_SALT_FUNC="config_salt"
    fi

    return 0
}

install_smartos_stable() {
    pkgin -y install salt || return 1
    return 0
}

install_smartos_git() {
    # Use setuptools in order to also install dependencies
    # lets force our config path on the setup for now, since salt/syspaths.py only  got fixed in 2015.5.0
    USE_SETUPTOOLS=1 /opt/local/bin/python setup.py --salt-config-dir="$_SALT_ETC_DIR" --salt-cache-dir="${_SALT_CACHE_DIR}" install || return 1
    return 0
}

install_smartos_post() {
    smf_dir="/opt/custom/smf"
    # Install manifest files if needed.
    for fname in minion master syndic api; do

        # Skip if not meant to be installed
        [ $fname = "minion" ] && [ "$_INSTALL_MINION" -eq $BS_FALSE ] && continue
        [ $fname = "master" ] && [ "$_INSTALL_MASTER" -eq $BS_FALSE ] && continue
        [ $fname = "api" ] && ([ "$_INSTALL_MASTER" -eq $BS_FALSE ] || ! __check_command_exists "salt-${fname}") && continue
        [ $fname = "syndic" ] && [ "$_INSTALL_SYNDIC" -eq $BS_FALSE ] && continue

        svcs network/salt-$fname > /dev/null 2>&1
        if [ $? -eq 1 ]; then
            if [ ! -f "$_TEMP_CONFIG_DIR/salt-$fname.xml" ]; then
                # shellcheck disable=SC2086
                curl $_CURL_ARGS -s -o "$_TEMP_CONFIG_DIR/salt-$fname.xml" -L \
                    "https://raw.githubusercontent.com/saltstack/salt/develop/pkg/smartos/salt-$fname.xml"
            fi
            svccfg import "$_TEMP_CONFIG_DIR/salt-$fname.xml"
            if [ "${VIRTUAL_TYPE}" = "global" ]; then
                if [ ! -d "$smf_dir" ]; then
                    mkdir -p "$smf_dir" || return 1
                fi
                if [ ! -f "$smf_dir/salt-$fname.xml" ]; then
                    __copyfile "$_TEMP_CONFIG_DIR/salt-$fname.xml" "$smf_dir/" || return 1
                fi
            fi
        fi
    done
}

install_smartos_git_post() {
    smf_dir="/opt/custom/smf"
    # Install manifest files if needed.
    for fname in minion master syndic api; do

        # Skip if not meant to be installed
        [ $fname = "minion" ] && [ "$_INSTALL_MINION" -eq $BS_FALSE ] && continue
        [ $fname = "master" ] && [ "$_INSTALL_MASTER" -eq $BS_FALSE ] && continue
        [ $fname = "api" ] && ([ "$_INSTALL_MASTER" -eq $BS_FALSE ] || ! __check_command_exists "salt-${fname}") && continue
        [ $fname = "syndic" ] && [ "$_INSTALL_SYNDIC" -eq $BS_FALSE ] && continue

        svcs "network/salt-$fname" > /dev/null 2>&1
        if [ $? -eq 1 ]; then
            svccfg import "${_SALT_GIT_CHECKOUT_DIR}/pkg/smartos/salt-$fname.xml"
            if [ "${VIRTUAL_TYPE}" = "global" ]; then
                if [ ! -d $smf_dir ]; then
                    mkdir -p "$smf_dir"
                fi
                if [ ! -f "$smf_dir/salt-$fname.xml" ]; then
                    __copyfile "${_SALT_GIT_CHECKOUT_DIR}/pkg/smartos/salt-$fname.xml" "$smf_dir/"
                fi
            fi
        fi
    done
}

install_smartos_restart_daemons() {
    [ $_START_DAEMONS -eq $BS_FALSE ] && return

    for fname in minion master syndic api; do
        # Skip salt-api since the service should be opt-in and not necessarily started on boot
        [ $fname = "api" ] && continue

        # Skip if not meant to be installed
        [ $fname = "minion" ] && [ "$_INSTALL_MINION" -eq $BS_FALSE ] && continue
        [ $fname = "master" ] && [ "$_INSTALL_MASTER" -eq $BS_FALSE ] && continue
        #[ $fname = "api" ] && ([ "$_INSTALL_MASTER" -eq $BS_FALSE ] || ! __check_command_exists "salt-${fname}") && continue
        [ $fname = "syndic" ] && [ "$_INSTALL_SYNDIC" -eq $BS_FALSE ] && continue

        # Stop if running && Start service
        svcadm disable salt-$fname > /dev/null 2>&1
        svcadm enable salt-$fname
    done
}
#
#   Ended SmartOS Install Functions
#
#######################################################################################################################

#######################################################################################################################
#
#    openSUSE Install Functions.
#
__ZYPPER_REQUIRES_REPLACE_FILES=-1

__version_lte() {
    if ! __check_command_exists python; then
        zypper zypper --non-interactive install --replacefiles --auto-agree-with-licenses python || \
             zypper zypper --non-interactive install --auto-agree-with-licenses python || return 1
    fi

    if [ "$(python -c 'import sys; V1=tuple([int(i) for i in sys.argv[1].split(".")]); V2=tuple([int(i) for i in sys.argv[2].split(".")]); print V1<=V2' "$1" "$2")" = "True" ]; then
        __ZYPPER_REQUIRES_REPLACE_FILES=${BS_TRUE}
    else
        __ZYPPER_REQUIRES_REPLACE_FILES=${BS_FALSE}
    fi
}

__zypper() {
    zypper --non-interactive "${@}"; return $?
}

__zypper_install() {
    if [ "${__ZYPPER_REQUIRES_REPLACE_FILES}" = "-1" ]; then
        __version_lte "1.10.4" "$(zypper --version | awk '{ print $2 }')"
    fi
    if [ "${__ZYPPER_REQUIRES_REPLACE_FILES}" = "${BS_TRUE}" ]; then
        # In case of file conflicts replace old files.
        # Option present in zypper 1.10.4 and newer:
        # https://github.com/openSUSE/zypper/blob/95655728d26d6d5aef7796b675f4cc69bc0c05c0/package/zypper.changes#L253
        __zypper install --auto-agree-with-licenses --replacefiles "${@}"; return $?
    else
        __zypper install --auto-agree-with-licenses "${@}"; return $?
    fi
}

install_opensuse_stable_deps() {
    if [ "${DISTRO_MAJOR_VERSION}" -gt 2015 ]; then
        DISTRO_REPO="openSUSE_Tumbleweed"
    elif [ "${DISTRO_MAJOR_VERSION}" -ge 42 ]; then
        DISTRO_REPO="openSUSE_Leap_${DISTRO_MAJOR_VERSION}.${DISTRO_MINOR_VERSION}"
    elif [ "${DISTRO_MAJOR_VERSION}" -lt 42 ]; then
        DISTRO_REPO="openSUSE_${DISTRO_MAJOR_VERSION}.${DISTRO_MINOR_VERSION}"
    fi

    # Is the repository already known
    __set_suse_pkg_repo
    __zypper repos --details | grep "${SUSE_PKG_URL}" >/dev/null 2>&1
    if [ $? -eq 1 ]; then
        # zypper does not yet know nothing about systemsmanagement_saltstack
        __zypper addrepo --refresh "${SUSE_PKG_URL}" || return 1
    fi

    __zypper --gpg-auto-import-keys refresh
    if [ $? -ne 0 ] && [ $? -ne 4 ]; then
        # If the exit code is not 0, and it's not 4 (failed to update a
        # repository) return a failure. Otherwise continue.
        return 1
    fi

    if [ "$DISTRO_MAJOR_VERSION" -eq 12 ] && [ "$DISTRO_MINOR_VERSION" -eq 3 ]; then
        # Because patterns-openSUSE-minimal_base-conflicts conflicts with python, lets remove the first one
        __zypper remove patterns-openSUSE-minimal_base-conflicts
    fi

    if [ "$_UPGRADE_SYS" -eq $BS_TRUE ]; then
        __zypper --gpg-auto-import-keys update || return 1
    fi

    # Salt needs python-zypp installed in order to use the zypper module
    __PACKAGES="python-zypp"
    __PACKAGES="${__PACKAGES} python python-Jinja2 python-M2Crypto python-PyYAML python-requests"
    __PACKAGES="${__PACKAGES} python-msgpack-python python-pycrypto python-pyzmq python-xml"

    if [ "$DISTRO_MAJOR_VERSION" -lt 13 ]; then
        __PACKAGES="${__PACKAGES} libzmq3"
    elif [ "$DISTRO_MAJOR_VERSION" -eq 13 ]; then
        __PACKAGES="${__PACKAGES} libzmq4"
    elif [ "$DISTRO_MAJOR_VERSION" -gt 13 ]; then
        __PACKAGES="${__PACKAGES} libzmq5"
    fi

    if [ "$_INSTALL_CLOUD" -eq $BS_TRUE ]; then
        __PACKAGES="${__PACKAGES} python-apache-libcloud"
    fi

    # shellcheck disable=SC2086
    __zypper_install ${__PACKAGES} || return 1

    # Fix for OpenSUSE 13.2 and 2015.8 - gcc should not be required. Work around until package is fixed by SuSE
    _EXTRA_PACKAGES="${_EXTRA_PACKAGES} gcc python-devel libgit2-devel"

    if [ "${_EXTRA_PACKAGES}" != "" ]; then
        echoinfo "Installing the following extra packages as requested: ${_EXTRA_PACKAGES}"
        # shellcheck disable=SC2086
        __zypper_install ${_EXTRA_PACKAGES} || return 1
    fi

    return 0
}

install_opensuse_git_deps() {
    install_opensuse_stable_deps || return 1

    if ! __check_command_exists git; then
        __zypper_install git  || return 1
    fi

    __zypper_install patch || return 1

    __git_clone_and_checkout || return 1

    if [ -f "${_SALT_GIT_CHECKOUT_DIR}/pkg/suse/use-forking-daemon.patch" ]; then
        # shellcheck disable=SC2164
        cd "${_SALT_GIT_CHECKOUT_DIR}"
        echowarn "Applying patch to systemd service unit file"
        patch -p1 < pkg/suse/use-forking-daemon.patch || return 1
    fi

    if [ -f "${_SALT_GIT_CHECKOUT_DIR}/requirements/base.txt" ]; then
        # We're on the develop branch, install whichever tornado is on the requirements file
        __REQUIRED_TORNADO="$(grep tornado "${_SALT_GIT_CHECKOUT_DIR}/requirements/base.txt")"
        if [ "${__REQUIRED_TORNADO}" != "" ]; then
            __zypper_install python-tornado
        fi

    fi

    # Let's trigger config_salt()
    if [ "$_TEMP_CONFIG_DIR" = "null" ]; then
        _TEMP_CONFIG_DIR="${_SALT_GIT_CHECKOUT_DIR}/conf/"
        CONFIG_SALT_FUNC="config_salt"
    fi

    return 0
}

install_opensuse_stable() {
    __PACKAGES=""
    if [ "$_INSTALL_MINION" -eq $BS_TRUE ]; then
        __PACKAGES="${__PACKAGES} salt-minion"
    fi
    if [ "$_INSTALL_MASTER" -eq $BS_TRUE ]; then
        __PACKAGES="${__PACKAGES} salt-master"
    fi
    if [ "$_INSTALL_SYNDIC" -eq $BS_TRUE ]; then
        __PACKAGES="${__PACKAGES} salt-syndic"
    fi
    # shellcheck disable=SC2086
    __zypper_install $__PACKAGES || return 1
    return 0
}

install_opensuse_git() {
    python setup.py install --prefix=/usr || return 1
    return 0
}

install_opensuse_stable_post() {
    for fname in minion master syndic api; do
        # Skip salt-api since the service should be opt-in and not necessarily started on boot
        [ $fname = "api" ] && continue

        # Skip if not meant to be installed
        [ $fname = "minion" ] && [ "$_INSTALL_MINION" -eq $BS_FALSE ] && continue
        [ $fname = "master" ] && [ "$_INSTALL_MASTER" -eq $BS_FALSE ] && continue
        #[ $fname = "api" ] && ([ "$_INSTALL_MASTER" -eq $BS_FALSE ] || ! __check_command_exists "salt-${fname}") && continue
        [ $fname = "syndic" ] && [ "$_INSTALL_SYNDIC" -eq $BS_FALSE ] && continue

        if [ -f /bin/systemctl ]; then
            systemctl is-enabled salt-$fname.service || (systemctl preset salt-$fname.service && systemctl enable salt-$fname.service)
            sleep 0.1
            systemctl daemon-reload
            continue
        fi

        /sbin/chkconfig --add salt-$fname
        /sbin/chkconfig salt-$fname on

    done
}

install_opensuse_git_post() {
    for fname in minion master syndic api; do

        # Skip if not meant to be installed
        [ $fname = "minion" ] && [ "$_INSTALL_MINION" -eq $BS_FALSE ] && continue
        [ $fname = "master" ] && [ "$_INSTALL_MASTER" -eq $BS_FALSE ] && continue
        [ $fname = "api" ] && ([ "$_INSTALL_MASTER" -eq $BS_FALSE ] || ! __check_command_exists "salt-${fname}") && continue
        [ $fname = "syndic" ] && [ "$_INSTALL_SYNDIC" -eq $BS_FALSE ] && continue

        if [ -f /bin/systemctl ]; then
            if [ "${DISTRO_MAJOR_VERSION}" -gt 13 ] || ([ "${DISTRO_MAJOR_VERSION}" -eq 13 ] && [ "${DISTRO_MINOR_VERSION}" -ge 2 ]); then
                __copyfile "${_SALT_GIT_CHECKOUT_DIR}/pkg/salt-${fname}.service" "/usr/lib/systemd/system/salt-${fname}.service"
            else
                __copyfile "${_SALT_GIT_CHECKOUT_DIR}/pkg/salt-${fname}.service" "/lib/systemd/system/salt-${fname}.service"
            fi
            continue
        fi

        __copyfile "${_SALT_GIT_CHECKOUT_DIR}/pkg/rpm/salt-$fname" "/etc/init.d/salt-$fname"
        chmod +x /etc/init.d/salt-$fname

    done

    install_opensuse_stable_post
}

install_opensuse_restart_daemons() {
    [ $_START_DAEMONS -eq $BS_FALSE ] && return

    for fname in minion master syndic api; do
        # Skip salt-api since the service should be opt-in and not necessarily started on boot
        [ $fname = "api" ] && continue

        # Skip if not meant to be installed
        [ $fname = "minion" ] && [ "$_INSTALL_MINION" -eq $BS_FALSE ] && continue
        [ $fname = "master" ] && [ "$_INSTALL_MASTER" -eq $BS_FALSE ] && continue
        #[ $fname = "api" ] && ([ "$_INSTALL_MASTER" -eq $BS_FALSE ] || ! __check_command_exists "salt-${fname}") && continue
        [ $fname = "syndic" ] && [ "$_INSTALL_SYNDIC" -eq $BS_FALSE ] && continue

        if [ -f /bin/systemctl ]; then
            systemctl stop salt-$fname > /dev/null 2>&1
            systemctl start salt-$fname.service
            continue
        fi

        service salt-$fname stop > /dev/null 2>&1
        service salt-$fname start

    done
}

install_opensuse_check_services() {
    if [ ! -f /bin/systemctl ]; then
        # Not running systemd!? Don't check!
        return 0
    fi

    for fname in minion master syndic api; do
        # Skip salt-api since the service should be opt-in and not necessarily started on boot
        [ $fname = "api" ] && continue

        # Skip if not meant to be installed
        [ $fname = "minion" ] && [ "$_INSTALL_MINION" -eq $BS_FALSE ] && continue
        [ $fname = "master" ] && [ "$_INSTALL_MASTER" -eq $BS_FALSE ] && continue
        #[ $fname = "api" ] && ([ "$_INSTALL_MASTER" -eq $BS_FALSE ] || ! __check_command_exists "salt-${fname}") && continue
        [ $fname = "syndic" ] && [ "$_INSTALL_SYNDIC" -eq $BS_FALSE ] && continue
        __check_services_systemd salt-$fname > /dev/null 2>&1 || __check_services_systemd salt-$fname.service > /dev/null 2>&1 || return 1
    done
    return 0
}
#
#   End of openSUSE Install Functions.
#
#######################################################################################################################

#######################################################################################################################
#
#   SUSE Enterprise 12
#

install_suse_12_stable_deps() {
    SUSE_PATCHLEVEL=$(awk '/PATCHLEVEL/ {print $3}' /etc/SuSE-release )

    if [ "${SUSE_PATCHLEVEL}" != "" ]; then
        DISTRO_PATCHLEVEL="_SP${SUSE_PATCHLEVEL}"
    fi
    DISTRO_REPO="SLE_${DISTRO_MAJOR_VERSION}${DISTRO_PATCHLEVEL}"

    # SLES 12 repo name does not use a patch level so PATCHLEVEL will need to be updated with SP1
    #DISTRO_REPO="SLE_${DISTRO_MAJOR_VERSION}${DISTRO_PATCHLEVEL}"

    DISTRO_REPO="SLE_${DISTRO_MAJOR_VERSION}"

    # Is the repository already known
    __set_suse_pkg_repo
    __zypper repos | grep "${SUSE_PKG_URL}" >/dev/null 2>&1
    if [ $? -eq 1 ]; then
        # zypper does not yet know nothing about systemsmanagement_saltstack
        __zypper addrepo --refresh "${SUSE_PKG_URL}" || return 1
    fi

    __zypper --gpg-auto-import-keys refresh || return 1

    if [ "$_UPGRADE_SYS" -eq $BS_TRUE ]; then
        __zypper --gpg-auto-import-keys update || return 1
    fi

    # Salt needs python-zypp installed in order to use the zypper module
    __PACKAGES="python-zypp"
    # shellcheck disable=SC2089
    __PACKAGES="${__PACKAGES} libzmq5 python python-Jinja2 python-msgpack-python"
    __PACKAGES="${__PACKAGES} python-pycrypto python-pyzmq python-pip python-xml python-requests"

    if [ "$SUSE_PATCHLEVEL" -eq 1 ]; then
        __check_pip_allowed
        echowarn "PyYaml will be installed using pip"
    else
        __PACKAGES="${__PACKAGES} python-PyYAML"
    fi

    if [ "$_INSTALL_CLOUD" -eq $BS_TRUE ]; then
        __PACKAGES="${__PACKAGES} python-apache-libcloud"
    fi

    # SLES 11 SP3 ships with both python-M2Crypto-0.22.* and python-m2crypto-0.21 and we will be asked which
    # we want to install, even with --non-interactive.
    # Let's try to install the higher version first and then the lower one in case of failure
    __zypper_install 'python-M2Crypto>=0.22' || __zypper_install 'python-M2Crypto>=0.21' || return 1
    # shellcheck disable=SC2086,SC2090
    __zypper_install ${__PACKAGES} || return 1

    if [ "$SUSE_PATCHLEVEL" -eq 1 ]; then
        # There's no python-PyYaml in SP1, let's install it using pip
        pip install PyYaml || return 1
    fi

    # PIP based installs need to copy configuration files "by hand".
    if [ "$SUSE_PATCHLEVEL" -eq 1 ]; then
        # Let's trigger config_salt()
        if [ "$_TEMP_CONFIG_DIR" = "null" ]; then
            # Let's set the configuration directory to /tmp
            _TEMP_CONFIG_DIR="/tmp"
            CONFIG_SALT_FUNC="config_salt"

            for fname in minion master syndic api; do

                # Skip if not meant to be installed
                [ $fname = "minion" ] && [ "$_INSTALL_MINION" -eq $BS_FALSE ] && continue
                [ $fname = "master" ] && [ "$_INSTALL_MASTER" -eq $BS_FALSE ] && continue
                [ $fname = "api" ] && ([ "$_INSTALL_MASTER" -eq $BS_FALSE ] || ! __check_command_exists "salt-${fname}") && continue
                [ $fname = "syndic" ] && [ "$_INSTALL_SYNDIC" -eq $BS_FALSE ] && continue

                # Syndic uses the same configuration file as the master
                [ $fname = "syndic" ] && fname=master

                # Let's download, since they were not provided, the default configuration files
                if [ ! -f "$_SALT_ETC_DIR/$fname" ] && [ ! -f "$_TEMP_CONFIG_DIR/$fname" ]; then
                    # shellcheck disable=SC2086
                    curl $_CURL_ARGS -s -o "$_TEMP_CONFIG_DIR/$fname" -L \
                        "https://raw.githubusercontent.com/saltstack/salt/develop/conf/$fname" || return 1
                fi
            done
        fi
    fi

    if [ "${_EXTRA_PACKAGES}" != "" ]; then
        echoinfo "Installing the following extra packages as requested: ${_EXTRA_PACKAGES}"
        # shellcheck disable=SC2086
        __zypper_install ${_EXTRA_PACKAGES} || return 1
    fi

    return 0
}

install_suse_12_git_deps() {
    install_suse_11_stable_deps || return 1

    if ! __check_command_exists git; then
        __zypper_install git  || return 1
    fi

    __git_clone_and_checkout || return 1

    if [ -f "${_SALT_GIT_CHECKOUT_DIR}/requirements/base.txt" ]; then
        # We're on the develop branch, install whichever tornado is on the requirements file
        __REQUIRED_TORNADO="$(grep tornado "${_SALT_GIT_CHECKOUT_DIR}/requirements/base.txt")"
        if [ "${__REQUIRED_TORNADO}" != "" ]; then
            __zypper_install python-tornado
        fi
    fi

    # Let's trigger config_salt()
    if [ "$_TEMP_CONFIG_DIR" = "null" ]; then
        _TEMP_CONFIG_DIR="${_SALT_GIT_CHECKOUT_DIR}/conf/"
        CONFIG_SALT_FUNC="config_salt"
    fi

    return 0
}

install_suse_12_stable() {
    if [ "$SUSE_PATCHLEVEL" -gt 1 ]; then
        install_opensuse_stable || return 1
    else
        # USE_SETUPTOOLS=1 To work around
        # error: option --single-version-externally-managed not recognized
        USE_SETUPTOOLS=1 pip install salt || return 1
    fi
    return 0
}

install_suse_12_git() {
    install_opensuse_git || return 1
    return 0
}

install_suse_12_stable_post() {
    if [ "$SUSE_PATCHLEVEL" -gt 1 ]; then
        install_opensuse_stable_post || return 1
    else
        for fname in minion master syndic api; do

            # Skip if not meant to be installed
            [ $fname = "minion" ] && [ "$_INSTALL_MINION" -eq $BS_FALSE ] && continue
            [ $fname = "master" ] && [ "$_INSTALL_MASTER" -eq $BS_FALSE ] && continue
            [ $fname = "api" ] && ([ "$_INSTALL_MASTER" -eq $BS_FALSE ] || ! __check_command_exists "salt-${fname}") && continue
            [ $fname = "syndic" ] && [ "$_INSTALL_SYNDIC" -eq $BS_FALSE ] && continue

            if [ -f /bin/systemctl ]; then
                # shellcheck disable=SC2086
                curl $_CURL_ARGS -L "https://github.com/saltstack/salt/raw/develop/pkg/salt-$fname.service" \
                    -o "/usr/lib/systemd/system/salt-$fname.service" || return 1
                continue
            fi

            ## shellcheck disable=SC2086
            #curl $_CURL_ARGS -L "https://github.com/saltstack/salt/raw/develop/pkg/rpm/salt-$fname" \
            #    -o "/etc/init.d/salt-$fname" || return 1
            #chmod +x "/etc/init.d/salt-$fname"

            if [ -f /bin/systemctl ]; then
                systemctl is-enabled salt-$fname.service || (systemctl preset salt-$fname.service && systemctl enable salt-$fname.service)
                sleep 0.1
                systemctl daemon-reload
                continue
            fi

        done
    fi
    return 0
}

install_suse_12_git_post() {
    install_opensuse_git_post || return 1
    return 0
}

install_suse_12_restart_daemons() {
    install_opensuse_restart_daemons || return 1
    return 0
}

#
#   End of SUSE Enterprise 12
#
#######################################################################################################################

#######################################################################################################################
#
#   SUSE Enterprise 11
#

install_suse_11_stable_deps() {
    SUSE_PATCHLEVEL=$(awk '/PATCHLEVEL/ {print $3}' /etc/SuSE-release )
    if [ "${SUSE_PATCHLEVEL}" != "" ]; then
        DISTRO_PATCHLEVEL="_SP${SUSE_PATCHLEVEL}"
    fi
    DISTRO_REPO="SLE_${DISTRO_MAJOR_VERSION}${DISTRO_PATCHLEVEL}"

    # Is the repository already known
    __set_suse_pkg_repo
    __zypper repos | grep "${SUSE_PKG_URL}" >/dev/null 2>&1
    if [ $? -eq 1 ]; then
        # zypper does not yet know nothing about systemsmanagement_saltstack
        __zypper addrepo --refresh "${SUSE_PKG_URL}" || return 1
    fi

    __zypper --gpg-auto-import-keys refresh || return 1

    if [ "$_UPGRADE_SYS" -eq $BS_TRUE ]; then
        __zypper --gpg-auto-import-keys update || return 1
    fi

    # Salt needs python-zypp installed in order to use the zypper module
    __PACKAGES="python-zypp"
    # shellcheck disable=SC2089
    __PACKAGES="${__PACKAGES} libzmq5 python python-Jinja2 python-msgpack-python"
    __PACKAGES="${__PACKAGES} python-pycrypto python-pyzmq python-pip python-xml python-requests"

    if [ "$SUSE_PATCHLEVEL" -eq 1 ]; then
        __check_pip_allowed
        echowarn "PyYaml will be installed using pip"
    else
        __PACKAGES="${__PACKAGES} python-PyYAML"
    fi

    if [ "$_INSTALL_CLOUD" -eq $BS_TRUE ]; then
        __PACKAGES="${__PACKAGES} python-apache-libcloud"
    fi

    # SLES 11 SP3 ships with both python-M2Crypto-0.22.* and python-m2crypto-0.21 and we will be asked which
    # we want to install, even with --non-interactive.
    # Let's try to install the higher version first and then the lower one in case of failure
    __zypper_install 'python-M2Crypto>=0.22' || __zypper_install 'python-M2Crypto>=0.21' || return 1
    # shellcheck disable=SC2086,SC2090
    __zypper_install ${__PACKAGES} || return 1

    if [ "$SUSE_PATCHLEVEL" -eq 1 ]; then
        # There's no python-PyYaml in SP1, let's install it using pip
        pip install PyYaml || return 1
    fi

    # PIP based installs need to copy configuration files "by hand".
    if [ "$SUSE_PATCHLEVEL" -eq 1 ]; then
        # Let's trigger config_salt()
        if [ "$_TEMP_CONFIG_DIR" = "null" ]; then
            # Let's set the configuration directory to /tmp
            _TEMP_CONFIG_DIR="/tmp"
            CONFIG_SALT_FUNC="config_salt"

            for fname in minion master syndic api; do

                # Skip if not meant to be installed
                [ $fname = "minion" ] && [ "$_INSTALL_MINION" -eq $BS_FALSE ] && continue
                [ $fname = "master" ] && [ "$_INSTALL_MASTER" -eq $BS_FALSE ] && continue
                [ $fname = "api" ] && ([ "$_INSTALL_MASTER" -eq $BS_FALSE ] || ! __check_command_exists "salt-${fname}") && continue
                [ $fname = "syndic" ] && [ "$_INSTALL_SYNDIC" -eq $BS_FALSE ] && continue

                # Syndic uses the same configuration file as the master
                [ $fname = "syndic" ] && fname=master

                # Let's download, since they were not provided, the default configuration files
                if [ ! -f "$_SALT_ETC_DIR/$fname" ] && [ ! -f "$_TEMP_CONFIG_DIR/$fname" ]; then
                    # shellcheck disable=SC2086
                    curl $_CURL_ARGS -s -o "$_TEMP_CONFIG_DIR/$fname" -L \
                        "https://raw.githubusercontent.com/saltstack/salt/develop/conf/$fname" || return 1
                fi
            done
        fi
    fi

    if [ "${_EXTRA_PACKAGES}" != "" ]; then
        echoinfo "Installing the following extra packages as requested: ${_EXTRA_PACKAGES}"
        # shellcheck disable=SC2086
        __zypper_install ${_EXTRA_PACKAGES} || return 1
    fi

    return 0
}

install_suse_11_git_deps() {
    install_suse_11_stable_deps || return 1

    if ! __check_command_exists git; then
        __zypper_install git  || return 1
    fi

    __git_clone_and_checkout || return 1

    if [ -f "${_SALT_GIT_CHECKOUT_DIR}/requirements/base.txt" ]; then
        # We're on the develop branch, install whichever tornado is on the requirements file
        __REQUIRED_TORNADO="$(grep tornado "${_SALT_GIT_CHECKOUT_DIR}/requirements/base.txt")"
        if [ "${__REQUIRED_TORNADO}" != "" ]; then
            __zypper_install python-tornado
        fi
    fi

    # Let's trigger config_salt()
    if [ "$_TEMP_CONFIG_DIR" = "null" ]; then
        _TEMP_CONFIG_DIR="${_SALT_GIT_CHECKOUT_DIR}/conf/"
        CONFIG_SALT_FUNC="config_salt"
    fi

    return 0
}

install_suse_11_stable() {
    if [ "$SUSE_PATCHLEVEL" -gt 1 ]; then
        install_opensuse_stable || return 1
    else
        # USE_SETUPTOOLS=1 To work around
        # error: option --single-version-externally-managed not recognized
        USE_SETUPTOOLS=1 pip install salt || return 1
    fi
    return 0
}

install_suse_11_git() {
    install_opensuse_git || return 1
    return 0
}

install_suse_11_stable_post() {
    if [ "$SUSE_PATCHLEVEL" -gt 1 ]; then
        install_opensuse_stable_post || return 1
    else
        for fname in minion master syndic api; do

            # Skip if not meant to be installed
            [ $fname = "minion" ] && [ "$_INSTALL_MINION" -eq $BS_FALSE ] && continue
            [ $fname = "master" ] && [ "$_INSTALL_MASTER" -eq $BS_FALSE ] && continue
            [ $fname = "api" ] && ([ "$_INSTALL_MASTER" -eq $BS_FALSE ] || ! __check_command_exists "salt-${fname}") && continue
            [ $fname = "syndic" ] && [ "$_INSTALL_SYNDIC" -eq $BS_FALSE ] && continue

            if [ -f /bin/systemctl ]; then
                # shellcheck disable=SC2086
                curl $_CURL_ARGS -L "https://github.com/saltstack/salt/raw/develop/pkg/salt-$fname.service" \
                    -o "/lib/systemd/system/salt-$fname.service" || return 1
                continue
            fi

            # shellcheck disable=SC2086
            curl $_CURL_ARGS -L "https://github.com/saltstack/salt/raw/develop/pkg/rpm/salt-$fname" \
                -o "/etc/init.d/salt-$fname" || return 1
            chmod +x "/etc/init.d/salt-$fname"

        done
    fi
    return 0
}

install_suse_11_git_post() {
    install_opensuse_git_post || return 1
    return 0
}

install_suse_11_restart_daemons() {
    install_opensuse_restart_daemons || return 1
    return 0
}


#
#   End of SUSE Enterprise 11
#
#######################################################################################################################
#
# SUSE Enterprise General Functions
#

# Used for both SLE 11 and 12
install_suse_check_services() {
    if [ ! -f /bin/systemctl ]; then
        # Not running systemd!? Don't check!
        return 0
    fi

    for fname in minion master syndic api; do
        # Skip salt-api since the service should be opt-in and not necessarily started on boot
        [ $fname = "api" ] && continue

        # Skip if not meant to be installed
        [ $fname = "minion" ] && [ "$_INSTALL_MINION" -eq $BS_FALSE ] && continue
        [ $fname = "master" ] && [ "$_INSTALL_MASTER" -eq $BS_FALSE ] && continue
        #[ $fname = "api" ] && ([ "$_INSTALL_MASTER" -eq $BS_FALSE ] || ! __check_command_exists "salt-${fname}") && continue
        [ $fname = "syndic" ] && [ "$_INSTALL_SYNDIC" -eq $BS_FALSE ] && continue
        __check_services_systemd salt-$fname || return 1
    done
    return 0
}

#
# SUSE Enterprise General Functions
#
#######################################################################################################################

#######################################################################################################################
#
#    Gentoo Install Functions.
#
__emerge() {
    if [ "$_GENTOO_USE_BINHOST" -eq $BS_TRUE ]; then
        emerge --autounmask-write --getbinpkg "${@}"; return $?
    fi
    emerge --autounmask-write "${@}"; return $?
}

__gentoo_config_protection() {
    # usually it's a good thing to have config files protected by portage, but
    # in this case this would require to interrupt the bootstrapping script at
    # this point, manually merge the changes using etc-update/dispatch-conf/
    # cfg-update and then restart the bootstrapping script, so instead we allow
    # at this point to modify certain config files directly
    export CONFIG_PROTECT_MASK="${CONFIG_PROTECT_MASK:-} /etc/portage/package.keywords /etc/portage/package.unmask /etc/portage/package.use /etc/portage/package.license"
}

__gentoo_pre_dep() {
    if [ "$_ECHO_DEBUG" -eq $BS_TRUE ]; then
        if __check_command_exists eix; then
            eix-sync
        else
            emerge --sync
        fi
    else
        if __check_command_exists eix; then
            eix-sync -q
        else
            emerge --sync --quiet
        fi
    fi
    if [ ! -d /etc/portage ]; then
        mkdir /etc/portage
    fi
}

__gentoo_post_dep() {
    # ensures dev-lib/crypto++ compiles happily
    __emerge --oneshot 'sys-devel/libtool'
    # the -o option asks it to emerge the deps but not the package.
    __gentoo_config_protection

    if [ "$_INSTALL_CLOUD" -eq $BS_TRUE ]; then
        __check_pip_allowed "You need to allow pip based installations (-P) in order to install apache-libcloud"
        __emerge -v 'dev-python/pip'
        pip install -U "apache-libcloud>=$_LIBCLOUD_MIN_VERSION"
    fi

    __emerge -vo 'dev-python/requests'
    __emerge -vo 'app-admin/salt'

    if [ "${_EXTRA_PACKAGES}" != "" ]; then
        echoinfo "Installing the following extra packages as requested: ${_EXTRA_PACKAGES}"
        # shellcheck disable=SC2086
        __emerge -v ${_EXTRA_PACKAGES} || return 1
    fi
}

install_gentoo_deps() {
    __gentoo_pre_dep || return 1
    __gentoo_post_dep || return 1
}

install_gentoo_git_deps() {
    __gentoo_pre_dep || return 1
    __gentoo_post_dep || return 1
}

install_gentoo_stable() {
    __gentoo_config_protection
    __emerge -v 'app-admin/salt' || return 1
}

install_gentoo_git() {
    __gentoo_config_protection
    __emerge -v '=app-admin/salt-9999' || return 1
}

install_gentoo_post() {
    for fname in minion master syndic api; do
        # Skip salt-api since the service should be opt-in and not necessarily started on boot
        [ $fname = "api" ] && continue

        # Skip if not meant to be installed
        [ $fname = "minion" ] && [ "$_INSTALL_MINION" -eq $BS_FALSE ] && continue
        [ $fname = "master" ] && [ "$_INSTALL_MASTER" -eq $BS_FALSE ] && continue
        #[ $fname = "api" ] && ([ "$_INSTALL_MASTER" -eq $BS_FALSE ] || ! __check_command_exists "salt-${fname}") && continue
        [ $fname = "syndic" ] && [ "$_INSTALL_SYNDIC" -eq $BS_FALSE ] && continue

        if [ -d "/run/systemd/system" ]; then
            systemctl enable salt-$fname.service
            systemctl start salt-$fname.service
        else
            rc-update add salt-$fname default
            /etc/init.d/salt-$fname start
        fi
    done
}

install_gentoo_restart_daemons() {
    [ $_START_DAEMONS -eq $BS_FALSE ] && return

    for fname in minion master syndic api; do
        # Skip salt-api since the service should be opt-in and not necessarily started on boot
        [ $fname = "api" ] && continue

        # Skip if not meant to be installed
        [ $fname = "minion" ] && [ "$_INSTALL_MINION" -eq $BS_FALSE ] && continue
        [ $fname = "master" ] && [ "$_INSTALL_MASTER" -eq $BS_FALSE ] && continue
        #[ $fname = "api" ] && ([ "$_INSTALL_MASTER" -eq $BS_FALSE ] || ! __check_command_exists "salt-${fname}") && continue
        [ $fname = "syndic" ] && [ "$_INSTALL_SYNDIC" -eq $BS_FALSE ] && continue

        if [ -d "/run/systemd/system" ]; then
            systemctl stop salt-$fname > /dev/null 2>&1
            systemctl start salt-$fname.service
        else
            /etc/init.d/salt-$fname stop > /dev/null 2>&1
            /etc/init.d/salt-$fname start
        fi
    done
}

install_gentoo_check_services() {
    if [ ! -d "/run/systemd/system" ]; then
        # Not running systemd!? Don't check!
        return 0
    fi

    for fname in minion master syndic api; do
        # Skip salt-api since the service should be opt-in and not necessarily started on boot
        [ $fname = "api" ] && continue

        # Skip if not meant to be installed
        [ $fname = "minion" ] && [ "$_INSTALL_MINION" -eq $BS_FALSE ] && continue
        [ $fname = "master" ] && [ "$_INSTALL_MASTER" -eq $BS_FALSE ] && continue
        #[ $fname = "api" ] && ([ "$_INSTALL_MASTER" -eq $BS_FALSE ] || ! __check_command_exists "salt-${fname}") && continue
        [ $fname = "syndic" ] && [ "$_INSTALL_SYNDIC" -eq $BS_FALSE ] && continue
        __check_services_systemd salt-$fname || return 1
    done
    return 0
}
#
#   End of Gentoo Install Functions.
#
#######################################################################################################################

#######################################################################################################################
#
#   Default minion configuration function. Matches ANY distribution as long as
#   the -c options is passed.
#
config_salt() {
    # If the configuration directory is not passed, return
    [ "$_TEMP_CONFIG_DIR" = "null" ] && return

    CONFIGURED_ANYTHING=$BS_FALSE

    # Let's create the necessary directories
    [ -d "$_SALT_ETC_DIR" ] || mkdir "$_SALT_ETC_DIR" || return 1
    [ -d "$_PKI_DIR" ] || (mkdir -p "$_PKI_DIR" && chmod 700 "$_PKI_DIR") || return 1

    # Copy the grains file if found
    if [ -f "$_TEMP_CONFIG_DIR/grains" ]; then
        echodebug "Moving provided grains file from $_TEMP_CONFIG_DIR/grains to $_SALT_ETC_DIR/grains"
        __movefile "$_TEMP_CONFIG_DIR/grains" "$_SALT_ETC_DIR/grains" || return 1
        CONFIGURED_ANYTHING=$BS_TRUE
    fi

    if [ "$_CONFIG_ONLY" -eq "$BS_TRUE" ]; then
        echowarn "Passing -C (config only) option implies -F (forced overwrite)."
        echowarn "Overwriting configs in 11 seconds!"
        sleep 11
    fi

    if [ "$_INSTALL_MINION" -eq "$BS_TRUE" ] || [ "$_CONFIG_ONLY" -eq "$BS_TRUE" ]; then
        # Create the PKI directory
        [ -d "$_PKI_DIR/minion" ] || (mkdir -p "$_PKI_DIR/minion" && chmod 700 "$_PKI_DIR/minion") || return 1

        # Copy the minions configuration if found
        if [ -f "$_TEMP_CONFIG_DIR/minion" ]; then
            __movefile "$_TEMP_CONFIG_DIR/minion" "$_SALT_ETC_DIR" "$BS_TRUE" || return 1
            CONFIGURED_ANYTHING=$BS_TRUE
        fi

        # Copy the minion's keys if found
        if [ -f "$_TEMP_CONFIG_DIR/minion.pem" ]; then
            __movefile "$_TEMP_CONFIG_DIR/minion.pem" "$_PKI_DIR/minion/" "$BS_TRUE" || return 1
            chmod 400 "$_PKI_DIR/minion/minion.pem" || return 1
            CONFIGURED_ANYTHING=$BS_TRUE
        fi
        if [ -f "$_TEMP_CONFIG_DIR/minion.pub" ]; then
            __movefile "$_TEMP_CONFIG_DIR/minion.pub" "$_PKI_DIR/minion/" "$BS_TRUE" || return 1
            chmod 664 "$_PKI_DIR/minion/minion.pub" || return 1
            CONFIGURED_ANYTHING=$BS_TRUE
        fi
        # For multi-master-pki, copy the master_sign public key if found
        if [ -f "$_TEMP_CONFIG_DIR/master_sign.pub" ]; then
            __movefile "$_TEMP_CONFIG_DIR/master_sign.pub" "$_PKI_DIR/minion/" || return 1
            chmod 664 "$_PKI_DIR/minion/master_sign.pub" || return 1
            CONFIGURED_ANYTHING=$BS_TRUE
        fi
    fi

    # only (re)place master or syndic configs if -M (install master) or -S
    # (install syndic) specified
    OVERWRITE_MASTER_CONFIGS=$BS_FALSE
    if [ "$_INSTALL_MASTER" -eq $BS_TRUE ] && [ "$_CONFIG_ONLY" -eq $BS_TRUE ]; then
        OVERWRITE_MASTER_CONFIGS=$BS_TRUE
    fi
    if [ "$_INSTALL_SYNDIC" -eq $BS_TRUE ] && [ "$_CONFIG_ONLY" -eq $BS_TRUE ]; then
        OVERWRITE_MASTER_CONFIGS=$BS_TRUE
    fi

    if [ "$_INSTALL_MASTER" -eq $BS_TRUE ] || [ "$_INSTALL_SYNDIC" -eq $BS_TRUE ] || [ "$OVERWRITE_MASTER_CONFIGS" -eq $BS_TRUE ]; then
        # Create the PKI directory
        [ -d "$_PKI_DIR/master" ] || (mkdir -p "$_PKI_DIR/master" && chmod 700 "$_PKI_DIR/master") || return 1

        # Copy the masters configuration if found
        if [ -f "$_TEMP_CONFIG_DIR/master" ]; then
            __movefile "$_TEMP_CONFIG_DIR/master" "$_SALT_ETC_DIR" || return 1
            CONFIGURED_ANYTHING=$BS_TRUE
        fi

        # Copy the master's keys if found
        if [ -f "$_TEMP_CONFIG_DIR/master.pem" ]; then
            __movefile "$_TEMP_CONFIG_DIR/master.pem" "$_PKI_DIR/master/" || return 1
            chmod 400 "$_PKI_DIR/master/master.pem" || return 1
            CONFIGURED_ANYTHING=$BS_TRUE
        fi
        if [ -f "$_TEMP_CONFIG_DIR/master.pub" ]; then
            __movefile "$_TEMP_CONFIG_DIR/master.pub" "$_PKI_DIR/master/" || return 1
            chmod 664 "$_PKI_DIR/master/master.pub" || return 1
            CONFIGURED_ANYTHING=$BS_TRUE
        fi
    fi

    if [ "$_CONFIG_ONLY" -eq $BS_TRUE ] && [ $CONFIGURED_ANYTHING -eq $BS_FALSE ]; then
        echowarn "No configuration or keys were copied over. No configuration was done!"
        exit 0
    fi
    return 0
}
#
#  Ended Default Configuration function
#
#######################################################################################################################

#######################################################################################################################
#
#   Default salt master minion keys pre-seed function. Matches ANY distribution
#   as long as the -k option is passed.
#
preseed_master() {
    # Create the PKI directory

    if [ "$(find "$_TEMP_KEYS_DIR" -maxdepth 1 -type f | wc -l)" -lt 1 ]; then
        echoerror "No minion keys were uploaded. Unable to pre-seed master"
        return 1
    fi

    SEED_DEST="$_PKI_DIR/master/minions"
    [ -d "$SEED_DEST" ] || (mkdir -p "$SEED_DEST" && chmod 700 "$SEED_DEST") || return 1

    for keyfile in $_TEMP_KEYS_DIR/*; do
        keyfile=$(basename "${keyfile}")
        src_keyfile="${_TEMP_KEYS_DIR}/${keyfile}"
        dst_keyfile="${SEED_DEST}/${keyfile}"

        # If it's not a file, skip to the next
        [ ! -f "$src_keyfile" ] && continue

        __movefile "$src_keyfile" "$dst_keyfile" || return 1
        chmod 664 "$dst_keyfile" || return 1
    done

    return 0
}
#
#  Ended Default Salt Master Pre-Seed minion keys function
#
#######################################################################################################################

#######################################################################################################################
#
#   This function checks if all of the installed daemons are running or not.
#
daemons_running() {
    [ "$_START_DAEMONS" -eq $BS_FALSE ] && return

    FAILED_DAEMONS=0
    for fname in minion master syndic api; do
        # Skip salt-api since the service should be opt-in and not necessarily started on boot
        [ $fname = "api" ] && continue

        # Skip if not meant to be installed
        [ $fname = "minion" ] && [ "$_INSTALL_MINION" -eq $BS_FALSE ] && continue
        [ $fname = "master" ] && [ "$_INSTALL_MASTER" -eq $BS_FALSE ] && continue
        #[ $fname = "api" ] && ([ "$_INSTALL_MASTER" -eq $BS_FALSE ] || ! __check_command_exists "salt-${fname}") && continue
        [ $fname = "syndic" ] && [ "$_INSTALL_SYNDIC" -eq $BS_FALSE ] && continue

        # shellcheck disable=SC2009
        if [ "${DISTRO_NAME}" = "SmartOS" ]; then
            if [ "$(svcs -Ho STA salt-$fname)" != "ON" ]; then
                echoerror "salt-$fname was not found running"
                FAILED_DAEMONS=$((FAILED_DAEMONS + 1))
            fi
        elif [ "$(ps wwwaux | grep -v grep | grep salt-$fname)" = "" ]; then
            echoerror "salt-$fname was not found running"
            FAILED_DAEMONS=$((FAILED_DAEMONS + 1))
        fi
    done
    return $FAILED_DAEMONS
}
#
#  Ended daemons running check function
#
#######################################################################################################################

#======================================================================================================================
# LET'S PROCEED WITH OUR INSTALLATION
#======================================================================================================================
# Let's get the dependencies install function

if [ "$_NO_DEPS" -eq $BS_FALSE ]; then
    DEP_FUNC_NAMES="install_${DISTRO_NAME_L}${PREFIXED_DISTRO_MAJOR_VERSION}_${ITYPE}_deps"
    DEP_FUNC_NAMES="$DEP_FUNC_NAMES install_${DISTRO_NAME_L}${PREFIXED_DISTRO_MAJOR_VERSION}${PREFIXED_DISTRO_MINOR_VERSION}_${ITYPE}_deps"
    DEP_FUNC_NAMES="$DEP_FUNC_NAMES install_${DISTRO_NAME_L}${PREFIXED_DISTRO_MAJOR_VERSION}_deps"
    DEP_FUNC_NAMES="$DEP_FUNC_NAMES install_${DISTRO_NAME_L}${PREFIXED_DISTRO_MAJOR_VERSION}${PREFIXED_DISTRO_MINOR_VERSION}_deps"
    DEP_FUNC_NAMES="$DEP_FUNC_NAMES install_${DISTRO_NAME_L}_${ITYPE}_deps"
    DEP_FUNC_NAMES="$DEP_FUNC_NAMES install_${DISTRO_NAME_L}_deps"
elif [ "${ITYPE}" = "git" ]; then
    DEP_FUNC_NAMES="__git_clone_and_checkout"
else
    DEP_FUNC_NAMES=""
fi

DEPS_INSTALL_FUNC="null"
for FUNC_NAME in $(__strip_duplicates "$DEP_FUNC_NAMES"); do
    if __function_defined "$FUNC_NAME"; then
        DEPS_INSTALL_FUNC="$FUNC_NAME"
        break
    fi
done
echodebug "DEPS_INSTALL_FUNC=${DEPS_INSTALL_FUNC}"

# Let's get the minion config function
CONFIG_SALT_FUNC="null"
if [ "$_TEMP_CONFIG_DIR" != "null" ]; then

    CONFIG_FUNC_NAMES="config_${DISTRO_NAME_L}${PREFIXED_DISTRO_MAJOR_VERSION}_${ITYPE}_salt"
    CONFIG_FUNC_NAMES="$CONFIG_FUNC_NAMES config_${DISTRO_NAME_L}${PREFIXED_DISTRO_MAJOR_VERSION}${PREFIXED_DISTRO_MINOR_VERSION}_${ITYPE}_salt"
    CONFIG_FUNC_NAMES="$CONFIG_FUNC_NAMES config_${DISTRO_NAME_L}${PREFIXED_DISTRO_MAJOR_VERSION}_salt"
    CONFIG_FUNC_NAMES="$CONFIG_FUNC_NAMES config_${DISTRO_NAME_L}${PREFIXED_DISTRO_MAJOR_VERSION}${PREFIXED_DISTRO_MINOR_VERSION}_salt"
    CONFIG_FUNC_NAMES="$CONFIG_FUNC_NAMES config_${DISTRO_NAME_L}_${ITYPE}_salt"
    CONFIG_FUNC_NAMES="$CONFIG_FUNC_NAMES config_${DISTRO_NAME_L}_salt"
    CONFIG_FUNC_NAMES="$CONFIG_FUNC_NAMES config_salt"

    for FUNC_NAME in $(__strip_duplicates "$CONFIG_FUNC_NAMES"); do
        if __function_defined "$FUNC_NAME"; then
            CONFIG_SALT_FUNC="$FUNC_NAME"
            break
        fi
    done
fi
echodebug "CONFIG_SALT_FUNC=${CONFIG_SALT_FUNC}"

# Let's get the pre-seed master function
PRESEED_MASTER_FUNC="null"
if [ "$_TEMP_KEYS_DIR" != "null" ]; then

    PRESEED_FUNC_NAMES="preseed_${DISTRO_NAME_L}${PREFIXED_DISTRO_MAJOR_VERSION}_${ITYPE}_master"
    PRESEED_FUNC_NAMES="$PRESEED_FUNC_NAMES preseed_${DISTRO_NAME_L}${PREFIXED_DISTRO_MAJOR_VERSION}${PREFIXED_DISTRO_MINOR_VERSION}_${ITYPE}_master"
    PRESEED_FUNC_NAMES="$PRESEED_FUNC_NAMES preseed_${DISTRO_NAME_L}${PREFIXED_DISTRO_MAJOR_VERSION}_master"
    PRESEED_FUNC_NAMES="$PRESEED_FUNC_NAMES preseed_${DISTRO_NAME_L}${PREFIXED_DISTRO_MAJOR_VERSION}${PREFIXED_DISTRO_MINOR_VERSION}_master"
    PRESEED_FUNC_NAMES="$PRESEED_FUNC_NAMES preseed_${DISTRO_NAME_L}_${ITYPE}_master"
    PRESEED_FUNC_NAMES="$PRESEED_FUNC_NAMES preseed_${DISTRO_NAME_L}_master"
    PRESEED_FUNC_NAMES="$PRESEED_FUNC_NAMES preseed_master"

    for FUNC_NAME in $(__strip_duplicates "$PRESEED_FUNC_NAMES"); do
        if __function_defined "$FUNC_NAME"; then
            PRESEED_MASTER_FUNC="$FUNC_NAME"
            break
        fi
    done
fi
echodebug "PRESEED_MASTER_FUNC=${PRESEED_MASTER_FUNC}"

# Let's get the install function
INSTALL_FUNC_NAMES="install_${DISTRO_NAME_L}${PREFIXED_DISTRO_MAJOR_VERSION}_${ITYPE}"
INSTALL_FUNC_NAMES="$INSTALL_FUNC_NAMES install_${DISTRO_NAME_L}${PREFIXED_DISTRO_MAJOR_VERSION}${PREFIXED_DISTRO_MINOR_VERSION}_${ITYPE}"
INSTALL_FUNC_NAMES="$INSTALL_FUNC_NAMES install_${DISTRO_NAME_L}_${ITYPE}"

INSTALL_FUNC="null"
for FUNC_NAME in $(__strip_duplicates "$INSTALL_FUNC_NAMES"); do
    if __function_defined "$FUNC_NAME"; then
        INSTALL_FUNC="$FUNC_NAME"
        break
    fi
done
echodebug "INSTALL_FUNC=${INSTALL_FUNC}"

# Let's get the post install function
POST_FUNC_NAMES="install_${DISTRO_NAME_L}${PREFIXED_DISTRO_MAJOR_VERSION}_${ITYPE}_post"
POST_FUNC_NAMES="$POST_FUNC_NAMES install_${DISTRO_NAME_L}${PREFIXED_DISTRO_MAJOR_VERSION}${PREFIXED_DISTRO_MINOR_VERSION}_${ITYPE}_post"
POST_FUNC_NAMES="$POST_FUNC_NAMES install_${DISTRO_NAME_L}${PREFIXED_DISTRO_MAJOR_VERSION}_post"
POST_FUNC_NAMES="$POST_FUNC_NAMES install_${DISTRO_NAME_L}${PREFIXED_DISTRO_MAJOR_VERSION}${PREFIXED_DISTRO_MINOR_VERSION}_post"
POST_FUNC_NAMES="$POST_FUNC_NAMES install_${DISTRO_NAME_L}_${ITYPE}_post"
POST_FUNC_NAMES="$POST_FUNC_NAMES install_${DISTRO_NAME_L}_post"

POST_INSTALL_FUNC="null"
for FUNC_NAME in $(__strip_duplicates "$POST_FUNC_NAMES"); do
    if __function_defined "$FUNC_NAME"; then
        POST_INSTALL_FUNC="$FUNC_NAME"
        break
    fi
done
echodebug "POST_INSTALL_FUNC=${POST_INSTALL_FUNC}"


# Let's get the start daemons install function
STARTDAEMONS_FUNC_NAMES="install_${DISTRO_NAME_L}${PREFIXED_DISTRO_MAJOR_VERSION}_${ITYPE}_restart_daemons"
STARTDAEMONS_FUNC_NAMES="$STARTDAEMONS_FUNC_NAMES install_${DISTRO_NAME_L}${PREFIXED_DISTRO_MAJOR_VERSION}${PREFIXED_DISTRO_MINOR_VERSION}_${ITYPE}_restart_daemons"
STARTDAEMONS_FUNC_NAMES="$STARTDAEMONS_FUNC_NAMES install_${DISTRO_NAME_L}${PREFIXED_DISTRO_MAJOR_VERSION}_restart_daemons"
STARTDAEMONS_FUNC_NAMES="$STARTDAEMONS_FUNC_NAMES install_${DISTRO_NAME_L}${PREFIXED_DISTRO_MAJOR_VERSION}${PREFIXED_DISTRO_MINOR_VERSION}_restart_daemons"
STARTDAEMONS_FUNC_NAMES="$STARTDAEMONS_FUNC_NAMES install_${DISTRO_NAME_L}_${ITYPE}_restart_daemons"
STARTDAEMONS_FUNC_NAMES="$STARTDAEMONS_FUNC_NAMES install_${DISTRO_NAME_L}_restart_daemons"

STARTDAEMONS_INSTALL_FUNC="null"
for FUNC_NAME in $(__strip_duplicates "$STARTDAEMONS_FUNC_NAMES"); do
    if __function_defined "$FUNC_NAME"; then
        STARTDAEMONS_INSTALL_FUNC="$FUNC_NAME"
        break
    fi
done
echodebug "STARTDAEMONS_INSTALL_FUNC=${STARTDAEMONS_INSTALL_FUNC}"


# Let's get the daemons running check function.
DAEMONS_RUNNING_FUNC="null"
DAEMONS_RUNNING_FUNC_NAMES="daemons_running_${DISTRO_NAME_L}${PREFIXED_DISTRO_MAJOR_VERSION}_${ITYPE}"
DAEMONS_RUNNING_FUNC_NAMES="$DAEMONS_RUNNING_FUNC_NAMES daemons_running_${DISTRO_NAME_L}${PREFIXED_DISTRO_MAJOR_VERSION}${PREFIXED_DISTRO_MINOR_VERSION}_${ITYPE}"
DAEMONS_RUNNING_FUNC_NAMES="$DAEMONS_RUNNING_FUNC_NAMES daemons_running_${DISTRO_NAME_L}${PREFIXED_DISTRO_MAJOR_VERSION}"
DAEMONS_RUNNING_FUNC_NAMES="$DAEMONS_RUNNING_FUNC_NAMES daemons_running_${DISTRO_NAME_L}${PREFIXED_DISTRO_MAJOR_VERSION}${PREFIXED_DISTRO_MINOR_VERSION}"
DAEMONS_RUNNING_FUNC_NAMES="$DAEMONS_RUNNING_FUNC_NAMES daemons_running_${DISTRO_NAME_L}_${ITYPE}"
DAEMONS_RUNNING_FUNC_NAMES="$DAEMONS_RUNNING_FUNC_NAMES daemons_running_${DISTRO_NAME_L}"
DAEMONS_RUNNING_FUNC_NAMES="$DAEMONS_RUNNING_FUNC_NAMES daemons_running"

for FUNC_NAME in $(__strip_duplicates "$DAEMONS_RUNNING_FUNC_NAMES"); do
    if __function_defined "$FUNC_NAME"; then
        DAEMONS_RUNNING_FUNC="$FUNC_NAME"
        break
    fi
done
echodebug "DAEMONS_RUNNING_FUNC=${DAEMONS_RUNNING_FUNC}"

# Let's get the check services function
if [ ${_DISABLE_SALT_CHECKS} -eq $BS_FALSE ]; then
    CHECK_SERVICES_FUNC_NAMES="install_${DISTRO_NAME_L}${PREFIXED_DISTRO_MAJOR_VERSION}_${ITYPE}_check_services"
    CHECK_SERVICES_FUNC_NAMES="$CHECK_SERVICES_FUNC_NAMES install_${DISTRO_NAME_L}${PREFIXED_DISTRO_MAJOR_VERSION}${PREFIXED_DISTRO_MINOR_VERSION}_${ITYPE}_check_services"
    CHECK_SERVICES_FUNC_NAMES="$CHECK_SERVICES_FUNC_NAMES install_${DISTRO_NAME_L}${PREFIXED_DISTRO_MAJOR_VERSION}_check_services"
    CHECK_SERVICES_FUNC_NAMES="$CHECK_SERVICES_FUNC_NAMES install_${DISTRO_NAME_L}${PREFIXED_DISTRO_MAJOR_VERSION}${PREFIXED_DISTRO_MINOR_VERSION}_check_services"
    CHECK_SERVICES_FUNC_NAMES="$CHECK_SERVICES_FUNC_NAMES install_${DISTRO_NAME_L}_${ITYPE}_check_services"
    CHECK_SERVICES_FUNC_NAMES="$CHECK_SERVICES_FUNC_NAMES install_${DISTRO_NAME_L}_check_services"
else
    CHECK_SERVICES_FUNC_NAMES=False
    echowarn "DISABLE_SALT_CHECKS set, not setting \$CHECK_SERVICES_FUNC_NAMES"
fi

CHECK_SERVICES_FUNC="null"
for FUNC_NAME in $(__strip_duplicates "$CHECK_SERVICES_FUNC_NAMES"); do
    if __function_defined "$FUNC_NAME"; then
        CHECK_SERVICES_FUNC="$FUNC_NAME"
        break
    fi
done
echodebug "CHECK_SERVICES_FUNC=${CHECK_SERVICES_FUNC}"


if [ "$DEPS_INSTALL_FUNC" = "null" ]; then
    echoerror "No dependencies installation function found. Exiting..."
    exit 1
fi

if [ "$INSTALL_FUNC" = "null" ]; then
    echoerror "No installation function found. Exiting..."
    exit 1
fi


# Install dependencies
if [ "$_CONFIG_ONLY" -eq $BS_FALSE ]; then
    # Only execute function is not in config mode only
    echoinfo "Running ${DEPS_INSTALL_FUNC}()"
    $DEPS_INSTALL_FUNC
    if [ $? -ne 0 ]; then
        echoerror "Failed to run ${DEPS_INSTALL_FUNC}()!!!"
        exit 1
    fi
fi


# Configure Salt
if [ "$_TEMP_CONFIG_DIR" != "null" ] && [ "$CONFIG_SALT_FUNC" != "null" ]; then
    echoinfo "Running ${CONFIG_SALT_FUNC}()"
    $CONFIG_SALT_FUNC
    if [ $? -ne 0 ]; then
        echoerror "Failed to run ${CONFIG_SALT_FUNC}()!!!"
        exit 1
    fi
fi


# Pre-Seed master keys
if [ "$_TEMP_KEYS_DIR" != "null" ] && [ "$PRESEED_MASTER_FUNC" != "null" ]; then
    echoinfo "Running ${PRESEED_MASTER_FUNC}()"
    $PRESEED_MASTER_FUNC
    if [ $? -ne 0 ]; then
        echoerror "Failed to run ${PRESEED_MASTER_FUNC}()!!!"
        exit 1
    fi
fi


# Install Salt
if [ "$_CONFIG_ONLY" -eq $BS_FALSE ]; then
    # Only execute function is not in config mode only
    echoinfo "Running ${INSTALL_FUNC}()"
    $INSTALL_FUNC
    if [ $? -ne 0 ]; then
        echoerror "Failed to run ${INSTALL_FUNC}()!!!"
        exit 1
    fi
fi

# Ensure that the cachedir exists
# (Workaround for https://github.com/saltstack/salt/issues/6502)
if [ "$_INSTALL_MINION" -eq $BS_TRUE ]; then
    if [ ! -d "${_SALT_CACHE_DIR}/minion/proc" ]; then
        echodebug "Creating salt's cachedir"
        mkdir -p "${_SALT_CACHE_DIR}/minion/proc"
    fi
fi

# Drop the master address if passed
if [ "$_SALT_MASTER_ADDRESS" != "null" ]; then
    [ ! -d "$_SALT_ETC_DIR/minion.d" ] && mkdir -p "$_SALT_ETC_DIR/minion.d"
    cat <<_eof > $_SALT_ETC_DIR/minion.d/99-master-address.conf
master: $_SALT_MASTER_ADDRESS
_eof
fi

# Drop the minion id if passed
if [ "$_SALT_MINION_ID" != "null" ]; then
    [ ! -d "$_SALT_ETC_DIR" ] && mkdir -p "$_SALT_ETC_DIR"
    echo "$_SALT_MINION_ID" > "$_SALT_ETC_DIR/minion_id"
fi

# Run any post install function. Only execute function if not in config mode only
if [ "$_CONFIG_ONLY" -eq $BS_FALSE ] && [ "$POST_INSTALL_FUNC" != "null" ]; then
    echoinfo "Running ${POST_INSTALL_FUNC}()"
    $POST_INSTALL_FUNC
    if [ $? -ne 0 ]; then
        echoerror "Failed to run ${POST_INSTALL_FUNC}()!!!"
        exit 1
    fi
fi

# Run any check services function, Only execute function if not in config mode only
if [ "$_CONFIG_ONLY" -eq $BS_FALSE ] && [ "$CHECK_SERVICES_FUNC" != "null" ]; then
    echoinfo "Running ${CHECK_SERVICES_FUNC}()"
    $CHECK_SERVICES_FUNC
    if [ $? -ne 0 ]; then
        echoerror "Failed to run ${CHECK_SERVICES_FUNC}()!!!"
        exit 1
    fi
fi


# Run any start daemons function
if [ "$STARTDAEMONS_INSTALL_FUNC" != "null" ]; then
    echoinfo "Running ${STARTDAEMONS_INSTALL_FUNC}()"
    echodebug "Waiting ${_SLEEP} seconds for processes to settle before checking for them"
    sleep ${_SLEEP}
    $STARTDAEMONS_INSTALL_FUNC
    if [ $? -ne 0 ]; then
        echoerror "Failed to run ${STARTDAEMONS_INSTALL_FUNC}()!!!"
        exit 1
    fi
fi

# Check if the installed daemons are running or not
if [ "$DAEMONS_RUNNING_FUNC" != "null" ] && [ $_START_DAEMONS -eq $BS_TRUE ]; then
    echoinfo "Running ${DAEMONS_RUNNING_FUNC}()"
    echodebug "Waiting ${_SLEEP} seconds for processes to settle before checking for them"
    sleep ${_SLEEP}  # Sleep a little bit to let daemons start
    $DAEMONS_RUNNING_FUNC
    if [ $? -ne 0 ]; then
        echoerror "Failed to run ${DAEMONS_RUNNING_FUNC}()!!!"

        for fname in minion master syndic api; do
            # Skip salt-api since the service should be opt-in and not necessarily started on boot
            [ $fname = "api" ] && continue

            # Skip if not meant to be installed
            [ $fname = "minion" ] && [ "$_INSTALL_MINION" -eq $BS_FALSE ] && continue
            [ $fname = "master" ] && [ "$_INSTALL_MASTER" -eq $BS_FALSE ] && continue
            #[ $fname = "api" ] && ([ "$_INSTALL_MASTER" -eq $BS_FALSE ] || ! __check_command_exists "salt-${fname}") && continue
            [ $fname = "syndic" ] && [ "$_INSTALL_SYNDIC" -eq $BS_FALSE ] && continue

            if [ "$_ECHO_DEBUG" -eq $BS_FALSE ]; then
                echoerror "salt-$fname was not found running. Pass '-D' to $__ScriptName when bootstrapping for additional debugging information..."
                continue
            fi


            [ ! -f "$_SALT_ETC_DIR/$fname" ] && [ $fname != "syndic" ] && echodebug "$_SALT_ETC_DIR/$fname does not exist"

            echodebug "Running salt-$fname by hand outputs: $(nohup salt-$fname -l debug)"

            [ ! -f /var/log/salt/$fname ] && echodebug "/var/log/salt/$fname does not exist. Can't cat its contents!" && continue

            echodebug "DAEMON LOGS for $fname:"
            echodebug "$(cat /var/log/salt/$fname)"
            echo
        done

        echodebug "Running Processes:"
        echodebug "$(ps auxwww)"

        exit 1
    fi
fi


# Done!
if [ "$_CONFIG_ONLY" -eq $BS_FALSE ]; then
    echoinfo "Salt installed!"
else
    echoinfo "Salt configured"
fi
exit 0<|MERGE_RESOLUTION|>--- conflicted
+++ resolved
@@ -3281,11 +3281,7 @@
     elif [ "$DISTRO_MAJOR_VERSION" -eq 6 ]; then
         rpm -Uvh --force "${HTTP_VAL}://download.fedoraproject.org/pub/epel/6/${EPEL_ARCH}/epel-release-6-8.noarch.rpm" || return 1
     elif [ "$DISTRO_MAJOR_VERSION" -eq 7 ]; then
-<<<<<<< HEAD
-        rpm -Uvh --force "http://download.fedoraproject.org/pub/epel/7/${EPEL_ARCH}/e/epel-release-7-6.noarch.rpm" || return 1
-=======
         rpm -Uvh --force "${HTTP_VAL}://download.fedoraproject.org/pub/epel/7/${EPEL_ARCH}/e/epel-release-7-6.noarch.rpm" || return 1
->>>>>>> fe289b7b
     else
         echoerror "Failed add EPEL repository support."
         return 1
