import os
import pprint
import pytest
import testinfra
import logging

log = logging.getLogger(__name__)


@pytest.fixture(scope="session")
def host():
<<<<<<< HEAD
    if os.environ.get("KITCHEN_USERNAME") == "vagrant":
=======
    if os.environ.get("KITCHEN_USERNAME") == "vagrant" or "windows" in os.environ.get(
        "KITCHEN_INSTANCE"
    ):
>>>>>>> e40c093c
        if "windows" in os.environ.get("KITCHEN_INSTANCE"):
            return testinfra.get_host(
                "winrm://{KITCHEN_USERNAME}:{KITCHEN_PASSWORD}@{KITCHEN_HOSTNAME}:{KITCHEN_PORT}".format(
                    **os.environ
                ),
                no_ssl=True,
            )
        return testinfra.get_host(
            "paramiko://{KITCHEN_USERNAME}@{KITCHEN_HOSTNAME}:{KITCHEN_PORT}".format(
                **os.environ
            ),
            ssh_identity_file=os.environ.get("KITCHEN_SSH_KEY"),
        )
    return testinfra.get_host(
        "docker://{KITCHEN_USERNAME}@{KITCHEN_CONTAINER_ID}".format(**os.environ)
    )


@pytest.fixture(scope="session")
def target_python_version():
    target_python = os.environ["KITCHEN_SUITE"].split("-", 1)[0]
    if target_python == "latest":
        pytest.skip(
            "Unable to get target python from {}".format(os.environ["KITCHEN_SUITE"])
        )
    return int(target_python.replace("py", ""))


@pytest.fixture(scope="session")
def target_salt_version():
    target_salt = os.environ["KITCHEN_SUITE"].split("-", 2)[-1].replace("-", ".")
    if target_salt in ("latest", "master"):
        pytest.skip("Don't have a specific salt version to test against")
    return target_salt<|MERGE_RESOLUTION|>--- conflicted
+++ resolved
@@ -9,13 +9,9 @@
 
 @pytest.fixture(scope="session")
 def host():
-<<<<<<< HEAD
-    if os.environ.get("KITCHEN_USERNAME") == "vagrant":
-=======
     if os.environ.get("KITCHEN_USERNAME") == "vagrant" or "windows" in os.environ.get(
         "KITCHEN_INSTANCE"
     ):
->>>>>>> e40c093c
         if "windows" in os.environ.get("KITCHEN_INSTANCE"):
             return testinfra.get_host(
                 "winrm://{KITCHEN_USERNAME}:{KITCHEN_PASSWORD}@{KITCHEN_HOSTNAME}:{KITCHEN_PORT}".format(
