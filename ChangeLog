Version TBD (In Progress on the Develop Branch):

<<<<<<< HEAD
=======
Version 2021.06.23:
	* Use salt.list instead of saltstack.list (bryceml) #1563
	* Use fetch_url function for curl (xeacott) #1562
	* Add Ubuntu 21.04 support (krionbsd) #1559
	* Remove python2-futures package for ArchLinux (myii) #1546

>>>>>>> e40c093c
Version 2020.03.02:
	* Debian 11 (bullseye/testing) support using Debian 10 packages (jpacura, bryceml) #1514
	* Fix bootstrap on Gentoo (ijansky) #1516 #1518
	* Fix project URLs (bryceml) #1526
	* FreeBSD also needs the _PKI_DIR reset (krionbsd) #1523
	* Fix openSUSE Tumbleweed support. (myii) #1525
	* Fix Debian and Ubuntu version support. (jpacura) #1529
	* Powershell: Implement configure only option (for Vagrant). (dafyddj) #1530
	* Powershell: Handle Vagrant's `grains_config` option. (dafyddj) #1520
	* apt-key is deprecated on Debian 10+ and Ubuntu 20+ (bryceml) #1533
	* Fix python Tornado on FreeBSD. (krionbsd) #1522

Version 2020.10.20:
	* Add support to allow bootstrapping Salt 3002 (s0undt3ch) #1506

Version 2020.10.19:
	* Fix v3000+ with git install on FreeBSD (krionbsd) #1487
	* Update README giving ONE example of WINDOWS bootstrapping. Default to python3 instead of
	python2. (noelmcloughlin) #1496
	* Support git and stable salt-bootstrap on Gentoo. (ijansky) #1500
	* Add support for Linux Mint 20. (taigrr) #1502
	* Adding missing functions for Red Hat 8. (mbochenk) #1489
	* Allow pinning minor 3xxx versions. (max-arnold) #1491

Version 2020.06.23:
	* Fix for Cumulus Linux 4.1 (darylturner) #1474
	* Fix file download exit code, improve error message on failed download (bryceml) #1478
	* Add support for Ubuntu 20.04 (bryceml) #1479
	* Default Ubuntu 20.04 to Py3 since there isn't a Py2 release for it (bryceml) #1480
	* Warn instead of exit when using -R and -x python3 on centos to allow installing python3
	versions of salt on centos from other repos.  Old unsupported releases probably need to
	manually install epel-release before running the bootstrap script for versions before 2018.3.5
	and before 2019.2.1 (bryceml) #1482
	* Start maintaining .sha256 files for the bootstrap script

Version 2020.05.28:
	* Fix Opensuse Tumbleweed (noelmcloughlin) #1441
	* Remove Debian 8 from Python 3 supported list (jay1648) #1448
	* Fixed deps parsing for FreeBSD git installs (cedwards) #1462
	* Added support for the upcoming Sodium release (s0undt3ch) #1466
	* Fixed KDE Neon detection (ender8282) #1466
	* Updated README python 2 and 3 installations (gdebunne) #1466
	* Updated README and CONTRIBUTING to prefer Salt's master branch (DmitryKuzmenko) #1466
	* Fixed IUS repo addresses (oeuftete) #1469
	* Updated tests to assert target Python and Salt versions (s0undt3ch) #1470
	* Fixed Amazon 2 -x support (s0undt3ch) #1470
	* Fix Fedora stable installs for older releases (s0undt3ch) #1470
	* Fix CentOS 8 installations (s0undt3ch) #1470
	* Default Debian 10 to Py3 (s0undt3ch) #1470
	* Fix Arch Linux installs (s0undt3ch) #1470

Version 2020.02.24:
	* Fix SLES 15 install (max298) #1431
	* Fix 3000(Neon) stable install (sblaisot) #1433
	* Fix Amazon Linux Py3 install (s0undt3ch) #1434

Version 2020.02.04:
	* Add support for the Salt Neon(3000) release (s0undt3ch) #1424
	* Drop support for Fedora < 30 (s0undt3ch) #1424
	* Drop support for Debian < 8 (s0undt3ch) #1424

Version 2020.01.29:
	* FreeBSD fixes (cedwards) #1413
	* Support the upcoming Neon release (s0undt3ch) #1420

Version 2020.01.21:
    * FreeBSD fixes (kgbsd) #1376
    * Fix macOS support (s0undt3ch) #1397

Version 2019.11.04:
    * Fix busybox mktemp compatibility (stanzgy) #1369
    * Install debian 10 packages on debian 10 instead of 9 (kiemlicz) #1375
    * move centos to python36, use python specified by -x (Ch3LL,bryceml) #1380
    * Add debian 10 git install support (Ch3LL) #1378

Version 2019.10.03:
    * Fix possible typo with `gnupg-curl` vs `gnupg curl` (zahiar)
    * Install only python3 packges if requested on ubuntu (noelmcloughlin) #1356
    * Fixing debian wheezy (bryceml) #1359
    * Fixed Amazon Linux 2 detection when lsb_release is installed (jars99) #1361
    * Mac OS Support (felippeb) #1363 #1364 #1365 #1366

Version 2019.05.20:
    * Allow stable version selection for amazon linux (puluanau) #1328
    * FreeBSD 12 support (sticky-note) #1329
    * Apt wait for lock modification (ripesensor) #1335
    * Opensuse 15 Git installation fixes (s0undt3ch) #1340 #1341
    * Amazon Linux Image fixes (nshenry03) #1343
    * apt_key_fetch fixes (greut) #1344
    * CentOS Git and PIP installation m2crypto fixes (s0undt3ch) #1347
    * CI process enhancements/fixes (s0undt3ch) #1347

Version 2019.02.27:
    * Add support for bunsenlabs devian derivative (kevinquinnyo) #1300
    * Add support for TurnKey devian derivative (dafyddj) #1313
    * Fix BSD develop install (hackacad) #1316
    * Ensure python-concurrent.futures is installed for Ubuntu (garethgreenaway) #1321

Version 2019.01.08:
    * use official amazon linux 2 repo for amazon linux 2 (mchugh19) #1287
    * Add release info to applicable docs (rallytime) #1292
    * Modify wait_for_apt function (ripesensor) #1291
    * Add support for LinuxMint 19 (darkocerdic) #1289
    * FIX #1237 SmartOS should use pkgin show-deps (sjorge) #1283
    * Fedora: Reduce DNF calls to 2 during install_dep phase (The-Loeki) #1278

Version 2018.08.15:
    * Add tests using kitchen-salt (gtmanfred) #1279
    * Add python-futures to Py2 installs (gtmanfred) #1279

Version 2018.08.13:
    * Fedora Py3 fixes (The-Loeki) #1273
    * Handle commented lines in the requirements files for pip pkgs (rallytime) #1271
    * Remove typo: extra 'c' was accidentally added in #1269 (rallytime) #1270
    * [Arch] Add python2-futures to list of pkgs on git install (rallytime) #1269
    * Fix undefined variable warn_msg on amd64 (alexandruavadanii) #1268
    * SLES12SP changed packages git to git-core and libzmq3 to libzmq4 (mfapouw) #1266
    * Add opensuse 15 specific installation functions (rallytime) #1263
    * Remove support for openSUSE Leap 42.2 (rallytime) #1262
    * Remove support for Fedora 26 (rallytime) #1261
    * Remove support for Ubuntu 17.10 (rallytime) #1260
    * Ensure pipe is absent before mkfifo/mknod (noelmcloughlin) #1256
    * fix for opensuse15 if no lsb_release pkg (noelmcloughlin) #1255
    * Fix Up ShellCheck errors/warnings for latest version of shellcheck (rallytime) #1253
    * Remove daily install option on Ubuntu system (icy) #1250
    * Add python 3 support for Ubuntu 18 (rallytime) #1248
    * Return immediately if apt-get fails (icy) #1247
    * Disable shell error about unbound variable during daily install (icy) #1246
    * OpenSuse_Leap_15.0 saltstack repo support (noelmcloughlin) #1244
    * Add Python3 package support for Debian 9 (rallytime) #1243
    * Add Python3 package support for CentOS 7 (rallytime) #1242
    * Shellcheck fixes found when running latest version (rallytime) #1239
    * Add Python3 package support for Ubuntu 16.04 (rallytime) #1238
    * Fix the variable ref from #803 (rallytime) #1229
    * Add Ubuntu 18.04 support (rallytime) #1228
    * Call __git_clone_and_checkout directly (jheidbrink) #1226
    * Fix for silently ignored version argument on CentOS/RHEL (pjcreath) #1210

Version 2018.04.25:
    * Install py-tornado4 for FreeBSD. (abednarik) #1219
    * Remove COPR repos configuration for Fedora (vutny ) #1211
    * Fix for silently ignored version argument on CentOS/RHEL (pjcreath) #1210
    * Use integer parameter for sleep command (bdrung) #1205
    * Add 2018.3 branch to list of stable options (rallytime) #1204
    * If installing with -P, install tornado<5.0. (rallytime) #1203
    * Add M2Crypto to python27 centos 6 bootstrap install (Ch3LL) #1201
    * Update README to include mention of bootstrap-salt.ps1 for Windows (rallytime) #1200
    * Port spelling fixes from change in Salt to Bootstrap (rallytime) #1199
    * Add M2Crypto package back to git install functions (rallytime) #1198
    * OpenBSD has a cdn which handles selecting the best mirror (jasperla) #1197
    * Change gnupg2 pacakge to gnupg for non-LTS versions of Ubuntu (rallytime) #1196
    * Install swig30 as freebsd dep instead of swig. (abednarik) #1191
    * make salt-syndic optional on salt bootstrap (sybix) #1190
    * Add __wait_for_apt function: avoid locking on the apt-get process (rallytime) #1186
    * Update the README.rst file with some grammatical changes (rallytime) #1185
    * Update Fedora support: 25 is EOL, 27 is supported (rallytime) #1184
    * Add a note about the use of sudo when running commands to README (rallytime) #1183
    * Adding support for minor release pinning on AWS Linux (cmclaughlin) #1182
    * Wait for zypper processes to finish before calling zypper again (rallytime) #1181
    * only install ca-certificates on opensuse if it isn't already installed (gtmanfred) #1179

Version 2017.12.13:
    * Use HTTPS URL for OpenSuse's saltstack repo (gdm85) #1174
    * Respect disable repos (-r) option on OpenBSD (eradman) #1171
    * Fix #1168 : -b option causes error (vutny) #1170
    * Fix fatal error with using the -b option. (arizvisa) #1169
    * Devuan support (ymasson) #1165
    * Fix yum repo on AWS Linux (cmclaughlin) #1164
    * Use suse repo to install packages, rather than defining them (rallytime) #1157
    * Remove patch-level-1 specific code for SLES installs (rallytime) #1156
    * priority sort fedora-release (toanju) #1153
    * Declare EOL for SUSE Linux Enterprise Server releases (vutny) #1150
    * Fix #1142: allow git install on Raspbian 9 (vutny) #1146
    * Follow symlinks when parsing distro release files (vutny) #1145
    * fedora: use dnf-utils for F26 and above (toanju) #1144
    * Declare EOL for openSUSE LEAP 42.1 (vutny) #1143
    * Fix #1137: import GPG key through an HTTP(S) proxy (vutny) #1139
    * Fix #1138: git install on Debian/Ubuntu various arches (vutny) #1141
    * Declare EOL for openSUSE releases earlier and including 13.X (vutny) #1136
    * Update Fedora support: 24 is EOL (rallytime) #1134

Version 2017.08.17:
    * Add new authors (rallytime) #1130
    * README: Fix typo and Table of Contents for Debian section (vutny) #1129
    * Reduce the # of days an issue is stale to 6 months (rallytime) #1125
    * Only install Python version if "-y" is defined (rallytime) #1124
    * Allow powershell bootstrap script to specify PY2 or 3 (rallytime) #1123
    * Remove the test that checks if the EPEL RPM was installed (amendlik) #1122
    * added latest version string of nitrogen release 2017.7 (sourceindex) #1120
    * use versions specified in base.txt when doing pip installs (aflat) #1116
    * Remove pip install requirement on Fedora git installs (rallytime) #1114
    * Introductory support for Debian 10 (Buster) (rallytime) #1113
    * Add Debian 9 support using official repo.saltstack.com packages (rallytime) #1111
    * Fix 1105 (vernondcole) #1110
    * Move SUSE specific function closer to related code (vutny) #1107
    * Update Authors file (rallytime) #1103
    * Fix ubuntu 16.04 LTS installation (BlaineAtAffirm) #1102
    * Add debian_codename_translation function, similar to Ubuntu (rallytime) #1101
    * Add the CODE_OF_CONDUCT.md file (rallytime) #1100
    * Update Debian and Ubuntu service file paths to be consistent with salt (rallytime) #1099
    * Add hash verification information to installation instructions (rallytime) #1098
    * Fix installing salt-cloud package on Arch Linux (rallytime) #1097
    * Support bootstrapping on upcoming Debian GNU/Linux 9.0 (vutny) #1096
    * Removes faulty explicit version ordering (absolutejam) #1095
    * Remove configuring EPEL repo for Amazon Linux (vutny) #1093
    * Fix -j/-J (JSON configs) options for Debian 8 (vutny) #1092
    * Fix #1035: detect and log errors earlier (vutny) #1091
    * Update AUTHORS file (rallytime) #1089
    * Autounmask as separate step (decomposite) #1088
    * Ensure presence of CONFIG_PROTECT_MASK files (decomposite) #1087
    * Update Fedora support: 23 is EOL now. (rallytime) #1084
    * Fix the -R option on Debian/Ubuntu (rallytime) #1082
    * Declare End-Of-Life for Ubuntu 12.04 LTS (vutny) #1080

Version 2017.05.24:
    * Use freebsd repo to query for salt dependencies (Ch3LL) #1076
    * Allow amazon to work with python2.7 on installs over 2016.11 (Ch3LL) #1073
    * ensure sles12 enables services with stable installs (Ch3LL) #1075
    * Declare End-of-Life for RHEL 5 and its variants (vutny) #1070
    * Fix configuring SaltStack's repo URL for RHEL variants (vutny) #1068
    * Add Manjaro as Arch derivative (luthes) #1063
    * Add "unmarkComment" option to probot-stale config (rallytime) #1064
    * Properly detect all supported Debian GNU/Linux derivatives (vutny) #1062
    * Archlinux must always update (gtmanfred) #1060
    * Alpine: fix adding, checking and running Salt Syndic in stable mode (vutny) #1059
    * Add KDE neon... (EHJ-52n) #1058
    * Update probot-stale message formatting. (rallytime) #1057
    * Fix `git` bootstrap mode for CentOS (vutny) #1054
    * update install_freebsd_10_stable to use FreeBSD repo (bytesatwork-xx) #1053
    * Support OpenBSD 6.1 (eradman) #1048
    * Update daysUntilStale value in probot-stale config (rallytime) #1055
    * Add ability to install and use a different python version when installing salt (Ch3LL) #1049
    * Add non-LTS type support for Ubuntu 17.04 (rallytime) #1051
    * Allow -R option to work for Debian/Ubuntu (rallytime) #1045
    * Adjust "daysUntilStale" variable to 190 days. #1047
    * Reduce the number of days an issue is considered "stale" (rallytime) #1046
    * Alpine: fix bootstrapping from Git -- install OpenRC initscripts (vutny) #1044
    * Add probot-stale config file (rallytime) #1042
    * Shallow cloning and Python setup fix for BSD (amontalban) #1040
    * Fix not needed quoting for salt/salt-bootstrap#1026 (amontalban) #1039
    * Update README file with supported release documentation (rallytime) #1034
    * Remove <<< bashism (The-Loeki) #1032
    * [-R option] Fix logic error where we trying to enable epel with -R (rallytime) #1033
    * Alpine: check Salt services have been enabled to start on boot (vutny) #1031
    * AWS Linux Native Support (bkruger99) #1022
    * Correct package name for FreeBSD installation (amontalban) #1030
    * README: describe architectures support for Salt deps on Linux distros (vutny) #1029
    * This commit addresses some of the issues in salt/salt-bootstrap#996 (amontalban) #1026
    * Add support for stable installation on Alpine Linux release 3.5 (vutny) #1028
    * Alpine Linux: fix installation of multiple pkgs ("stable" bootstrap) (vutny) #1027
    * Add Void Linux support (ndrwdn) #1025
    * RHEL6: disable stdin to fix shell session hang on killing tee pipe (vutny) #1018
    * Adding 2016.11 to stable version (ashokrajar) #1017
    * Update bootstrap-salt.sh (caelor) #1015
    * Alpine Linux support #1009 (ek9) #1010
    * Add Table of Contents in README (vutny) #1014

Version 2017.01.10:
    * Update AUTHORS.rst with new contributors (rallytime) #1011
    * fix bootstrap in Arch Linux by updating package name from salt-zmq to salt (ek9) #1007
    * Add python-systemd package to debian 8 git install (rallytime) #1003
    * Updated supported versions for Ubuntu: 12.04, 14.04, 16.04, and 16.10 (best effort) (rallytime) #1002
    * Add "yakkety" to ubuntu_codename_translation function (rallytime) #1001
    * Update supported versions for Fedora: 23, 24, and 25. (rallytime) #1000
    * Handle renaming of gnupg-curl to gnupg1-curl for Ubuntu 16.10 (marco-m) #998
    * fix systemctl path (dmitrievav) #997
    * Drop unnecessary workarounds (creating directories) for early releases (vutny) #995
    * Let's detect newly released Salt 2016.11 stable release (vutny) #994
    * Adjust code examples to use the actual bootstrap-salt.sh file name (rallytime) #993
    * Install TLS certs before cloning git repo via https (vutny) #991
    * Remove fix me comment and fix systemsmanagement link (rallytime) #990
    * Correct usage description about "config only" mode (vutny) #989
    * Fix overwriting Minion config from temporarily directory (vutny) #988
    * Configure Salt components after the dependencies installation (vutny) #987
    * Add CloudLinux support (rallytime) #986
    * Apply the insecure flag to git as well (cachedout) #981

Version 2016.10.25:
    * Update AUTHORS.rst with new contributors (rallytime) #978
    * Let's start detecting the upcoming Debian 9 (Stretch) (lhost) #975
    * FreeBSD: set _SALT_ETC_DIR directory to match ports (eradman) #970
    * Update OpenBSD 6.0+ provisioning (eradman) #969
    * adds supports for Cumulus Linux (plumbis) #967
    * Run "pip install -U futures" for SmartOS git install (rallytime) #966
    * Change /pkg/rpm/ to /pkg/deb/ in install_ubuntu_git_post func (rallytime) #965
    * SUSE: Refactor systemsmanagement_saltstack repo checks to be DRY (rallytime) #964
    * Fix detection of EPEL repository with not-expired metadata (sp1r) #963
    * Display warning message about deprecating the `-G` option (vutny) #958
    * Allow correct salt paths to be used when -c is passed (justinta) #955
    * Fix issues with replacing configs when python3 is default in os. (fizmat) #954
    * Remove m2crypto package installs (rallytime) #951
    * Try to install SP4 packages on SLE 11 when SP version is older (rallytime) #950
    * Add python-futures package to install_centos_git_deps (rallytime) #948
    * Add /etc/portage/package.accept_keywords to CONFIG_PROTECT_MASK (rallytime) #947
    * Deprecate `-G` option: use `https` scheme for GitHub by default (vutny) #945
    * [SECURITY] Properly handle GnuPG keys for APT repositories (vutny) #940

Version 2016.08.16:
    * Ubuntu git mode: install all deps from SaltStack corp repo by default. (vutny) #936

Version 2016.08.15:
    * Remove chris-lea python-zmq repo. (rallytime) #929
    * Disable the '--enablerepo=${_EPEL_REPO}' part of yum install cmds when passing -R/-r. (rallytime) #928
    * Fix grep pattern in `__check_services_sysvinit`. (vutny) #927
    * Missing python dependency for salt-cloud added. (toanju) #925
    * Fix git install mode when using commit hash with `-g` option. (vutny) #922
    * Install `salt-cloud` package with `-L` option in `stable` mode. (vutny) #919
    * Fix bootstrapping from Git on CentOS7 when `systemd` is not running. (vutny) #915

Version 2016.07.07:
    * Add new contributors to authors list. (rallytime) #910
    * Split up python-requests and python-msgpack packages for newer Fedora. (rallytime) #909
    * Fix typo in repository configuration for FreeBSD. (ekollof) #907
    * Make sure $STABLE_REV is set before setting up SaltStack repo. (rallytime) #906
    * Remove tests written question from template. (rallytime) #904
    * Adding support for Linux Mint 18 (based on Ubuntu 16.04). (eliezerlp) #902
    * Allow git installation for SLES 12. (rallytime) #903
    * Set repo_arch for raspberry pi installs. (mrichar1) #899
    * Change temporary directory for storing executable to C:\Windows\Temp. (themalkolm) #897
    * add apt-transport-https for ubuntu. (epcim) #896
    * Fix expanding shell script position parameters with nounset enabled. (vutny) #895
    * RFC: Add tests for bootstrap-salt.ps1. (themalkolm) #893
    * Keep original name of salt executable executable. (themalkolm) #857

Version 2016.06.27:
    * Fix race condition when doing one-liner bootstrap. (vutny) #889
    * Add space back in between 'install' and '--install'. (rallytime) #890

Version 2016.06.24:
    * Save invocation command and arguments into variables. (jfindlay) #885
    * Update the authors list with new contributors. (rallytime) #884
    * Add option to make setup.py install quiet. (nasenbaer13) #865
    * Fix lint. (jfindlay) #881
    * Add -R option to allow a custom repo URL. (rallytime) #877
    * Exclude path of script when called from another dir. (l2ol33rt) #871
    * Print invocation info. (jfindlay) #869
    * Always refresh the Arch Linux keyring if needed. (cachedout) #868
    * Ubuntu 16.04 LTS Xenial Support. (notpeter) #852
    * Install Salt packages from repo.saltstack.com on Debian 7 "Wheezy". (vutny) #864
    * Drop support for Debian 6 old-old-stable "squeeze": reached end-of-life. (vutny) #860
    * Removed ubuntu version restriction for apt-get update. (marccardinal) #859
    * Fix bootstrapping from git on Debian 8 by installing latest `tornado` via pip. (vutny) #828
    * Add the ability to override master and/or minion configs from CLI. (rallytime) #841
    * Don't sleep 11 seconds if the user allowed overwrite of config files. (poelzi) #832

Version 2016.05.11:
    * Only overwrite the minion config file if '-C' is passed. Otherwise, preserve it. (rallytime) #848

Version 2016.05.10:
    * Removed libzmq4 and forking-deamon-patch for Opensuse13. (jtand) #840
    * Ubuntu 12.04 needs to be updated before installing packages. (jtand) #829
    * Always download and install *latest* `epel-release` package on RHEL systems. (vutny) #825
    * Fix Amazon Linux EOL check. (vutny) #818

Version 2016.04.18:
    * Add support for openSUSE Leap. Thanks Roman Inflianskas(rominf). #693
    * Fix missing deps installation on Debian. Thanks  Steve Groesz(wolfpackmars2). #699
    * Update SaltStack repo location and latest version for Windows. (brandon099) #711
    * Better EPEL repository detection on RHEL and CentOS. (vutny) #717
    * Fix git invocation fail when `man` command is not available. (vutny) #718
    * Fix `epel-release` package installation on CentOS/RHEL 5. (vutny) #719
    * Removed deprecated cli option. (abednarik) #705
    * Remove RHEL optional repo check and enable. (vutny) #720
    * Remove SaltStack COPR repository configuration for CentOS/RHEL5. (vutny) #721
    * Add opensuse_Tumbleweed support. (aboe76) #725
    * Sometimes bootstrap doesn't install zmq. (jtand) #726
    * Process -s (default sleep for service restarts) in bootstrap-salt.sh. (hipikat) #692
    * Minion keys and /etc/salt/minion should be overwritten on -C. (cro) #541
    * Fix for -C (_CONFIG_ONLY). (beaucephus) #544
    * Fix when using upstream tags. (The-Loeki) #564
    * COPR project moved. (rmohr) #738
    * Update license year range. (pra85) #743
    * Use POSIX-Compliant Command-Exists Test. (kojiromike) #741
    * Add -f option to force shallow cloning. (eyj) #660
    * add SLE 12 support, fix OpenSUSE support. (grep4linux) #748
    * Fix CentOS git setup.py syntax error upon installation. (The-Loeki) #746
    * Enable shallow cloning for version branches by default, not only tags. (vutny) #750
    * do not install copr repo on fedora 22+. (toanju) #751
    * Add support for pegged versions on YUM based OS'ses through repo.saltstack.com. (The-Loeki) #685
    * fix for FreeBSD 11 CURRENT install functions. (serge-p) #723
    * Don't add zypp repo if it already exists. (furlongm) #731
    * switch repositories for suse and sles fixes `#706`_. (aboe76) #734
    * Reformat and correct usage instructions. (vutny) #755
    * fixed missing repo for suse 12. (aboe76) #756
    * fix for Amazon Linux. (shawnbutts) #700
    * adding support for OpenBSD distribution. (serge-p) #722
    * fixing syntax errors. (beardedeagle) #760
    * Import CentOS 7 GPG key on RHEL for installing base dependencies from Salt corp repo. (vutny) #765
    * Fix multiple lint errors (shellcheck) and make some refactoring. (vutny) #768
    * Fix sleep time option to recognize a numeric argument. (vutny) #771
    * Update README. (vutny) #787
    * get tornado from pip on a fedora git install. (jfindlay) #785
    * Remove the Saltstack repo's alias. (cro) #794
    * Ability to change cache dir. (clarkperkins) #761
    * Add config_freebsd_salt func so freebsd puts cfgs in the right place. (ryanwalder) #779
    * Allow archive versions. (clarkperkins) #769
    * Lack of HTTPS for RPM packages. (jaredestroud) #783
    * Ability to change cache dir. (clarkperkins) #761
    * Bootstrap on Docker. (vutny) #793
    * add downstream pkg repo for SUSE. (jfindlay) #791
    * Fixed use of HTTP over HTTPS for anonscm.debian.org. (gdm85) #788
    * Bump Salt version to latest stable in PS bootstrap script for Windows. (vutny) #801
    * Add an -l option to switch https to http links. (rallytime) #795
    * Virtualenv support for Ubuntu. (l2ol33rt) #666
    * Lint. (jfindlay) #805
    * use portable command check. (jfindlay) #806
    * Update epel-release version number (RuriRyan) #809


Version 2015.11.09
    * Make sure that wget is installed. #868


Version 2015.11.04:
    * Allow bypassing dependencies installation. Thanks EYJ. #656.
    * Add FreeBSD 11 support. Thanks Chris Buechler(cbuechler). #653
    * Move RHEL installations to use repo.saltstack.com #674
    * Move Debian 8 installation to use repo.saltstack.com #674
    * Fix error finding python-jinja2 in RHEL 7. Thanks Rob Eden(hedinfaok). #654
    * Move Ubuntu 12 and 14 installations to use repo.saltstack.com #674
    * Move FreeBSD installations to use repo.saltstack.com #674
    * Use dnf on Fedora 22 and later. Thanks Michele Bologna (mbologna). #665


Version 2015.08.06:
    * Fix python-requests installations for Ubuntu >= 14.04 LTS. #631, #632, #633
    * Install python-crypto from Chris Lea's PPA for Ubuntu < 14.04
    * Exit the git checkout directory before deleting it. Thanks Bret Fisher. #634
    * Use prefix /usr for centos git install. Thanks Stanislav B. #638
    * Drop Ubuntu EOL versions. All Ubuntu version before 12.04.
    * Make sure python-dev is installed wheb trying to install tornado from PyPi. #640


Version 2015.07.22:
    * Fix tornado installation in Ubuntu. Thanks Yushi Nakai. #627
    * Install tornado using pip on Ubuntu for Salt's v2015.8.xx onward stable releases.
    * Install requests on Ubuntu from Chris Lea's PPA. #630

Version 2015.07.17:
    * Make sure setuptools is installed before using it. #598.
    * `systemd` is only fully supported from 15.04 onwards. #602
    * Fix debian mirrors issue. Thanks Wolodja Wentland(babilen). #606
    * Fix python-jinja2 repo move on RHEL6. Thanks lomeroe. #621
    * Allow skipping services. Thanks denmat. #455
    * Fix missing Debian init script. #607 saltstack/salt#25270 and saltstack/salt#25456
    * Fix SmartOS etc path. Thanks Bret Fisher. #624
    * Fix possible unbound variable in Gentoo. #625
    * Properly detect the git binary in SmartOS. #611

Version 2015.05.07:
    * Lower required requests version dependency. Use system requests package where possible.
    * Allow Ubuntu alternate ppas. Thanks Peter Tripp(notpeter). #563

Version 2015.05.04:
    * Fix the configuration path for FreeBSD. #567/#552. Thanks Ronald van Zantvoort(The-Loeki).
    + Fix non grouping support in POSIX sed. Thanks Ronald van Zantvoort(The-Loeki).
    * Add Debian 8 support. Thanks Matt Black(mafrosis)
    * Improve Debian version parsing. Thanks Mark Lee(malept)
    * Make sure we update packages list one Chris Lea's PPA repository is added.
    * Hard code the Debian Squeeze backports to the DE mirror since the main repository is down.
    Thanks @panticz. #589.
    * Only install git if not already installed. #560
    * Fix openSUSE 13.2 where we need to pass --replaceflags. Thanks Roman Inflianskas(rominf).
    #504.
    * Make sure that a recent enough requests package is installed in Debian/Ubuntu.
    * Install tornado on git installs for the develop branch if necessary. #580
    * Add support for Ubuntu 15.04

Version 2015.03.15:
    * Add multi-master support. Thanks Fred Reimer(freimer). #555

Version 2015.03.04:
    * Fix the salt package selection on Arch stable installs.

Version 2015.02.28:
    * Fix Debian backports repository.

Version 2015.02.27:
    * Try other tools besides wget when downloading the COPR repo file. Thanks Ronald van
    Zantvoort(The-Loeki)
    * No need to install packages from the Unstable repository for debian, use backports. Thanks
    Ari Aosved(devaos)
    * Fix an issue in CentOS where the syndic package wasn't being installed(since it's now a
    separate package). Thanks Ronald van Zantvoort(The-Loeki)
    * Enable the server-optionals repository for RHEL >= 7
    * RHEL/CentOS 5 now uses the COPR repository. #533

Version 2015.01.12:
    * Add package upgrades support to FreeBSD. Thanks William Eshagh(eshagl).
    * Make sure wget is installed on debian bare systems.
    * Make sure the Arch pacman database is up to date
    * Install `python-hashlib` in CentOS 5 in order to use the COPR repository

Version 2014.12.11:
    * Enable binary installations on CentOS 7. Thanks ggillies
    * Updated the URL for EPEL 7

Version 2014.10.30:
    * Apply the forking patch to openSUSE git installations.

Version 2014.10.28:
    * Install the python systemd bindings for Arch and Fedora git installations
    * Allow cloning from Salt's git repository using HTTPS. #475

Version 2014.10.21:
    * Fix path to python on FreeBSD. Thanks Pavel Snagovsky(paha)
    * Fix syndic installation on RHEL based installations. Thanks markgaylard
    * Properly detect the git checkout `basename` directory instead of hard coding it. Thanks
      Howard Mei(HowardMei).
    * Allow installing ZMQ for SaltStack's COPR repository.
    * Allow installing ZMQ4/PyZMQ14 from Chris Lea's PPA repository.

Version 2014.10.14:
    * Fixed a regex issue with matching Salt's tags. Match v2014.7 but not 2014.7 as a valid tag
    * Distro Support Added:
        * Added Linux Mint 17 support(Thanks Skyler Berg)
    * Disrto Suuport Fixed:
        * Init pacman keys if not done so previously

Version 2014.09.25:
    * Properly detect Amazon AMI's >= 2014.9. #468

Version 2014.09.09:
    * Distro Support Fixes:
        * Updated the URL for EPEL 7
        * PIP based installations on Ubuntu 10.04 need setuptools installed
        * Arch stopped providing the version information on `/etc/arch-release`
        * Complete `salt-api` services checking. #450

Version 2014.08.30:
    * Skip service checks for `salt-api`, since this should be an opt-in service not necessarily
    meant to start at boot time.
    * Distro Support Fixes:
        * Also install the salt-api service on RHEL based distributions for git based
        installations.
        * Properly detect Arch Linux when lsb-release is available
        * Updated the URL for EPEL 7

Version 2014.08.23:
    * Avoid redirect breakage when installing EPEL with rpm on RHEL 5
    * Ensure python-apt is installed by the bootstrap script for Debian & Ubuntu minions. Thanks
    @garethgreenaway.
    * Don't shallow clone on git versions lower than 1.7.10
    * Only shallow clone on git tag based installations
    * Configurable Salt repository clone directory for git based installations
    * Distro Support Fixed:
        * Fixed the URL to download EPEL for Cent 5
        * Use the full path to the `chkconfig` binary when checking for services in SysV init
        systems.
        * Fixed an issue where the default sleep period(3 secs) on Ubuntu would cause a race
        condition with upstart wherein the package installation would call an upstart start and
        before it could complete, bootstrap would call another. The result was *two* copies of salt
        running which ended up causing a most stubborn bug that's documented in
        https://github.com/saltstack/salt/issues/12248

Version 2014.07.29:
    * Shallow clone Salt's repository for speed improvements. In case of failure, resume old
    behaviour.
    * Fixed bug introduced in 0577622 when salt-api service install and checks were added
    * Distro Support Fixed:
        * Fixed infinite loop when handling RHEL dependencies. Thanks Dan Mick(@dmick).

Version 2014.07.27:
    * Amazon Linux AMI 2010.xx is not explicitly not supported.
    * Install the `salt-api` scripts if available when the `salt-master` is also installed.
    * Added support for a configurable sleep time when starting, restarting and checking for
    enabled services.
    * Drop the `tsflags` requirement for RHEL and RHEL based distributions.
    * When sorting release files, oracle-release has higher priority than redhat-release.
    * Distro Support Fixed:
        * Debian >= 7 uses system's python-requests package, not PIP
        * Install 'python-zypp' in SuSE and openSUSE(required by Salt's zypper module)
        * Only install EPEL on requiring distributions if not already installed
        * CentOS 7 now uses systemd and the script now properly handles it
        * systemd in openSUSE 12.2 complains if service does not contain `.service``
        * Properly detect openSUSE using `lsb_release
        * SLES 11 SP3 ships with both python-M2Crypto-0.22.* and python-m2crypto-0.21 and we will
        be asked which we want to install, even with --non-interactive. Let's try to install the
        higher version first and then the lower one in case of failure.
        * Allow some extra time on RHEL for the optionals repo check in case the repository
        subscription is being managed externally.

Version 2014.06.30:
    * Distro Support Fixed:
        * Bump build/maintenance version for epel-release package. Thanks Gregory Meno(GregMeno)
        * Properly detect Amazon Linux AMI when using `lsb_release`
        * Fix `tsflags` installation.

Version 2014.06.28:
    * Fixed `tsflags` packages detection for RHEL and Oracle Linux 6.5

Version 2014.06.21:
    * Also export the HTTPS proxy environment variable. Thanks Giuseppe Iannello(gianello).
    * Distro Support Fixed:
        * Improve Oracle Linux Server detection
        * Overcome the Oracle Linux awkwardness. `--enablerepo=XYX` disables ALL OTHER REPOS!!!!
        * Oracle Linux also support testing repositories installation

Version 2014.06.19:
    * Allow passing the master address as an environment variable, `BS_SALT_MASTER_ADDRESS`
    * Fixed an issue with the keys pre-seed. We were passing absolute paths where we only needed
    basenames.
    * Added HTTP proxy configuration support. Thanks Giuseppe Iannello(gianello),
    * Distro Support Added:
        * Elementary OS
        * RHEL 7 Beta/RC
        * Kali Linux. Thanks Valentin Bud(valentinbud)
    * Distro Support Fixed:
        * Improved RHEL optionals repository detection

Version 2014.04.16:
    * Fixed a bug for RHEL 6 based distributions where yum-utils was not getting installed.
    * Added minor version check for RHEL 6 optional channel.
    * Added quotes around "apache-libcloud>=$_LIBCLOUD_MIN_VERSION" for proper version requirements
    handling.
    * Install the python 'requests' package which is now a hard dependency in Salt.
    * When installing from a user defined repository add the official one as a remote and fetch
    its tags for proper versioning.
    * Distro Support Fixed:
        * CentOS netinstall ISO's don't install `chkconfig`
        * Improved RHEL optional repository detection. This allows user repository usage, which
        don't need the optional repository support since they usually provide their packages.
    * Distro Support Added:
        * Oracle Linux
        * Scientific Linux

Version 2014.03.10-1:
    * Distro Support Fixed:
        * Fix the Debian services running function

Version 2014.03.10:
    * Debian based distributions which don't use upstart now also check if the salt services are
    enabled.
    * Distro Support Fixed:
        * RedHat based distributions now have a proper services enabled checker.

Version 2014.02.27:
    * Fixed a bug on the services enabled function searching logic.
    * Arch, Fedora, openSUSE and SuSE now check for services enabled, if using systemd
    * CentOS(and any RedHat based) and Ubuntu now check for services enabled is using upstart
    * Distro Support Added:
        * Debian 8. Thank You Boris Feld(Lothiraldan).

Version 2014.02.19:
    * Fixed a problem with the quotes of an error message
    * Arch installations now uses the community repository
    * Distro Support Fixed:
        * Fixed Fedora Git based installations(git was not being installed)

Version 2014.02.18:
    * Debian based distribution now get a warning stating that NOT starting daemons does not work
    as supposed, mainly because that's the Debian policy.
    * Fix bug introduced when implementing the master ip flag. The default minion includes
    directory is `minion.d`, not `minion.conf.d`

Version 2014.02.16:
    * The script now allows setting up the salt-master address as a separate configuration file by
    passing `-A` to the script.
    * Add support to install apache-libcloud by passing the `-L` flag. In some distribution it's
    also needed to pass `-P` because the minimal apache-libcloud version is `0.14.0`. This support
    is still missing for FreeBSD and SmartOS.
    * Fixed an issue when copying or moving files. We now test to see if the destination is a
    directory and create a full path from that so that the "do not override" logic works as
    supposed. #294.
    * Allow passing additional package names to install while installing Salt's dependencies. #262
    * Pass the salt configuration directory, default or from environment variable to the setup.py
    script for git based installations. #305
    * Distro Support Fixed:
        * FreeBSD `fetch` now has a notion of insecure certificates. Handle this properly. Thank
        You Mike Carlson(m87carlson).
        * Arch, openSUSE and SuSE are now upgradable when the `-U` flag is passed.
        * Force overwrites now works for existing init.d scripts on CentOS git installations. #259
    * Distro Support Added:
        * FreeBSD 10 is now also supported. Thank You Mike Carlson(m87carlson).
        * Red Had Enterprise Workstation is now supported.

Version 1.5.11:
    * Fixed an out of scope variable missed when moving functions around.

Version 1.5.10:
    * Salt no longer has the master branch in git, install from develop as default.
    * Installing from Git on Red Hat based distributions now also needs `yum-utils` installed.
    * Allow the script to use a different git repository to install from.
    * Fixed a bug where a branch name with dashes would be wrongly detected as an option to the
    script.
    * Default to secure file downloads(if any).
    * Distro Support Fixed:
        * Minimal Ubuntu installation might not have upstart installed, fixed.
        * FreeBSD now uses the official FreeBSD repository. Thank You Paul Brian(lifeisstillgood)!

Version 1.5.9:
    * Allow to not start the daemons after bootstrapping salt. This will allow `vagrant-lxc`
    installations,  `debootstrap*`, etc, to finish properly. Thanks Henrik Holmboe (holmboe).
    * Distro Support Fixed:
        * Salt >= 0.17 requires ElementTree which is on the python standard library after python
        2.6 but openSUSE split that into a separate package.
        * Fixed a logic preventing proper Ubuntu bootstrapping on some situations.

Version 1.5.8:
    * Fixed an Ubuntu regression. `add-apt-repository` is only available on
    `software-properties-common` after 12.10, inclusive. Thanks Diego Woitasen(diegows)

Version 1.5.7:
    * For RedHat based distributions which rely on `epel`, the user can now pass `testing` to the
    script and `epel-testing` shall be used to bootstrap salt and it's dependencies.
    * No full system upgrades, if optional by the distribution, shall be done unless `-U` is passed
    to the bootstrap script(required upgrade procedures must exist on the script, currently Debian
    and RedHat based distributions support system upgrades).
    * Fixed an issue where passing BS_KEEP_TEMP_FILES=1 to the script was causing an error. #206.
    * Switched FreeBSD default packages repository to PCBSD(http://www.pcbsd.org) and added
    multiple repository support to install salt from the SaltStack's FreeBSD repository.  Thanks
    Christer Edwards(cedwards).
    * Improved Gentoo Support. Thanks Elias Probst(eliasp).
    * Stop execution soon for end of life distributions or non supported distribution versions.
    * Distro Support Fixed:
        * Fixed an unbound variable while bootstraping Gentoo.
        * Fixed CentOS/RHEL 5.
        * Fixed crypto++ compilation. Thanks Kenneth Wilke(KennethWilke)!
        * Fixed FreeBSD git installations not pointing to the proper salt configuration directory,
        which on FreeBSD is '/usr/local/etc/salt'.
        * Fixed testing installation for Red Hat based distributions. Thanks Jeff Strunk(jstrunk)
        * Fixed wrong package name on Arch. Thanks Niels Abspoel(aboe76)
        * Make sure the Ubuntu universe repository is enabled. Thanks Karl Grzeszczak(karlgrz).
        * Fixed SmartOS installation. Thanks Matthieu Guegan(mguegan).

Version 1.5.6:
    * If there's a `grains` file on the provided temporary configuration directory, move it to the
    proper place while moving the minion configuration file.
    * Gentoo bootstraps can now use a bin host to provide binary packages, just set the
    `BS_GENTOO_USE_BINHOST` environment variable.
    * If `BS_KEEP_TEMP_FILES=1` is found on the environment, the script will copy the files instead
    of moving them.
    * There were still some `mv` and `cp` occurrences which were not using their `{move,copy}file`
    replacements which ended up on now respecting the "Do not override existing configuration"
    feature.
    * Distro Support Fixed:
        * Arch now upgrades it's system package properly as suggested on their mailing list.
        * Arch now moves back any configuration files provided by the user renamed by pacman on the
        installation process.
        * Fixed SmartOS detection(was being detected as Solaris) and bootstrapping. Fixed SmartOS
        different gcc package names for different package sets.
        * Fixed FreeBSD git based installations(no rc.d scripts were available).
        * Fixed FreeBSD not re-evaluating the `PKI_DIR` variable since the `SALT_ETC_DIR` was
        redefined.
    * Distro Support Added:
        * Linux Mint. Thanks Alex Van't Hof(alexvh)!
        * Linaro.


Version 1.5.5:
    * Fixed a variable error in the new pre-seed feature.
    * Fixed the destination path to where the pre-seed minions keys should be copied.
    * Debian installations now use SaltStack's repository.
    * Configuration files can now be passed as an URL to a compressed file. Thanks Geoff Garside!
    * Distro Support Fixed:
        * Debian's optional ZMQ3 support was fixed (libzmq3 has moved from experimental to
        unstable).
        * Ubuntu Lucid Daily PPA
        * SmartOS no longer ignores $SALT_ETC_DIR. Matthieu Guegan!
        * FreeBSD no longer ignores $SALT_ETC_DIR. Thanks Geoff Garside!
        * FreeBSD does not try to install pkgng if pkg is installed. Thanks Geoff Garside!
        * SunOS (Make use of XPG4 binaries on SunOS). Thanks Matthieu Guegan!
        * openSUSE (Don't fail if only one of the repositories failed to update)
        * Arch (Fixed the GPG issues for git installations)
    * Distro Support Added:
        * Gentoo. Thanks kaithar!


Version 1.5.4:
    * Fixed an issue we had when /proc/cpuinfo had more than one CPU. Detected on AMD CPUs.
    * OpenSUSE 12.3 uses lsb_release. Fix the returned distro name "openSUSE project" to "openSUSE"
    which the script handles.
    * Added an custom move function which will only override if required and if we permit it.
    * Implemented the necessary function to pre-seed minion keys on a salt master as an optional
    argument.
    * Distro Support Fixed:
        * FreeBSD (Don't let the script fail if PACKAGESITE is not set)
        * Debian Stable installations (the function search was not working as supposed)
    * Distro Support Added:
        * Ubuntu 13.04 (Was disabled because of a bad beta1. Fixed in beta2)


Version 1.5.3:
    * Return 0 or 1 from functions
    * Convert several pipes into a single awk call
    * Fixed `/etc/os-release` parsing
    * Fixed `config_salt()`
    * Distro Support Fixed:
        * EPEL-based installations (CentOS, Amazon Linux, RedHat)
        * SuSE/OpenSUSE (problem running the script twice, ie, existing `devel_languages_python`
        repository)
        * SuSE 11 SP1 (pip based install and config trigger)
    * Distro Support Added:
        * Debian 7 (Only git installations at the moment)


Version 1.5.2:
    * Fix issue with Travis testing (it installs it's own ZeroMQ3 lib
    * Allow setting the debug output from an environment variable
    * Fix an escape issue in the `printf` calls used in our echo calls
    * Don't overwrite files (`config`, `init.d`, etc). Use a specific flag to force overwrites.
    * Distro Support Fixed:
        * Ubuntu daily installs.
    * Distro Support Added:
        * Trisquel 6.0 (Ubuntu 12.04)


Version 1.5.1:
    * Improved unittesting.
    * Starting daemons.
    * Make sure that daemons are really running.
    * For the users to make the choice if installing from PIP (if required since there aren't system
    pacakges).
    * Fixed salt's git cloning when the salt git tree is already present on the system.
    * Distro Support Fixed:
        * Debian 6
        * Ubuntu 12.10
        * CentOS
    * Distro Support Added:
        * SuSE 11 SP1/11 SP2
        * OpenSUSE 12.x


Version 1.5:
    * First stable version of the script
    * Support for:
        * Ubuntu 10.x/11.x/12.x
        * Debian 6.x
        * CentOS 5/6
        * Red Hat 5/6
        * Red Hat Enterprise 5/6
        * Fedora
        * Arch
        * SmartOS
        * FreeBSD 9.0


# Don't remove the line below.
# vim: fenc=utf-8 spell spl=en cc=100 tw=99 fo=want ts=4<|MERGE_RESOLUTION|>--- conflicted
+++ resolved
@@ -1,14 +1,11 @@
 Version TBD (In Progress on the Develop Branch):
 
-<<<<<<< HEAD
-=======
 Version 2021.06.23:
 	* Use salt.list instead of saltstack.list (bryceml) #1563
 	* Use fetch_url function for curl (xeacott) #1562
 	* Add Ubuntu 21.04 support (krionbsd) #1559
 	* Remove python2-futures package for ArchLinux (myii) #1546
 
->>>>>>> e40c093c
 Version 2020.03.02:
 	* Debian 11 (bullseye/testing) support using Debian 10 packages (jpacura, bryceml) #1514
 	* Fix bootstrap on Gentoo (ijansky) #1516 #1518
