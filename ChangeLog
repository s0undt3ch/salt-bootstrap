--- conflicted
+++ resolved
@@ -1,10 +1,7 @@
-<<<<<<< HEAD
-=======
 Version 2014.12.11:
 	* Enable binary installations on CentOS 7. Thanks ggillies
 	* Updated the URL for EPEL 7
 
->>>>>>> 3da4552b
 Version 2014.10.30:
 	* Apply the forking patch to openSUSE git installations.
 
