--- conflicted
+++ resolved
@@ -16,30 +16,18 @@
 
 
 def test_ping(host):
-<<<<<<< HEAD
-    with host.sudo():
-=======
     with selected_context_manager(host):
->>>>>>> e40c093c
         assert host.salt("test.ping", "--timeout=120")
 
 
 def test_target_python_version(host, target_python_version):
-<<<<<<< HEAD
-    with host.sudo():
-=======
     with selected_context_manager(host):
->>>>>>> e40c093c
         ret = host.salt("grains.item", "pythonversion", "--timeout=120")
         assert ret["pythonversion"][0] == target_python_version
 
 
 def test_target_salt_version(host, target_salt_version):
-<<<<<<< HEAD
-    with host.sudo():
-=======
     with selected_context_manager(host):
->>>>>>> e40c093c
         ret = host.salt("grains.item", "saltversion", "--timeout=120")
         if target_salt_version.endswith(".0"):
             assert ret["saltversion"] == ".".join(target_salt_version.split(".")[:-1])
