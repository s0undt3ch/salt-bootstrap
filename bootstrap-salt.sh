#!/bin/sh -
#===============================================================================
# vim: softtabstop=4 shiftwidth=4 expandtab fenc=utf-8 spell spelllang=en cc=81
#===============================================================================
#
#          FILE: bootstrap-salt.sh
#
#   DESCRIPTION: Bootstrap salt installation for various systems/distributions
#
#          BUGS: https://github.com/saltstack/salt-boostrap/issues
#
#     COPYRIGHT: (c) 2012-2013 by the SaltStack Team, see AUTHORS.rst for more
#                details.
#
#       LICENSE: Apache 2.0
#  ORGANIZATION: Salt Stack (saltstack.org)
#       CREATED: 10/15/2012 09:49:37 PM WEST
#===============================================================================
set -o nounset                              # Treat unset variables as an error
<<<<<<< HEAD
__ScriptVersion="1.5.8"
=======
__ScriptVersion="1.5.9"
>>>>>>> b152795a
__ScriptName="bootstrap-salt.sh"

#===============================================================================
#  Environment variables taken into account.
#-------------------------------------------------------------------------------
#   * BS_COLORS:          If 0 disables colour support
#   * BS_PIP_ALLOWED:     If 1 enable pip based installations(if needed)
#   * BS_ECHO_DEBUG:      If 1 enable debug echo which can also be set by -D
#   * BS_SALT_ETC_DIR:    Defaults to /etc/salt
#   * BS_KEEP_TEMP_FILES: If 1, don't move temporary files, instead copy them
#   * BS_FORCE_OVERWRITE: Force overriding copied files(config, init.d, etc)
#   * BS_UPGRADE_SYS:     If 1 and an option, upgrade system. Default 0.
#   * BS_GENTOO_USE_BINHOST: If 1 add `--getbinpkg` to gentoo's emerge
#===============================================================================


#===============================================================================
#  LET THE BLACK MAGIC BEGIN!!!!
#===============================================================================


# Bootstrap script truth values
BS_TRUE=1
BS_FALSE=0

#---  FUNCTION  ----------------------------------------------------------------
#          NAME:  __detect_color_support
#   DESCRIPTION:  Try to detect color support.
#-------------------------------------------------------------------------------
_COLORS=${BS_COLORS:-$(tput colors 2>/dev/null || echo 0)}
__detect_color_support() {
    if [ $? -eq 0 ] && [ "$_COLORS" -gt 2 ]; then
        RC="\033[1;31m"
        GC="\033[1;32m"
        BC="\033[1;34m"
        YC="\033[1;33m"
        EC="\033[0m"
    else
        RC=""
        GC=""
        BC=""
        YC=""
        EC=""
    fi
}
__detect_color_support


#---  FUNCTION  ----------------------------------------------------------------
#          NAME:  echoerr
#   DESCRIPTION:  Echo errors to stderr.
#-------------------------------------------------------------------------------
echoerror() {
    printf "${RC} * ERROR${EC}: $@\n" 1>&2;
}

#---  FUNCTION  ----------------------------------------------------------------
#          NAME:  echoinfo
#   DESCRIPTION:  Echo information to stdout.
#-------------------------------------------------------------------------------
echoinfo() {
    printf "${GC} *  INFO${EC}: %s\n" "$@";
}

#---  FUNCTION  ----------------------------------------------------------------
#          NAME:  echowarn
#   DESCRIPTION:  Echo warning informations to stdout.
#-------------------------------------------------------------------------------
echowarn() {
    printf "${YC} *  WARN${EC}: %s\n" "$@";
}

#---  FUNCTION  ----------------------------------------------------------------
#          NAME:  echodebug
#   DESCRIPTION:  Echo debug information to stdout.
#-------------------------------------------------------------------------------
echodebug() {
    if [ $_ECHO_DEBUG -eq $BS_TRUE ]; then
        printf "${BC} * DEBUG${EC}: %s\n" "$@";
    fi
}

#---  FUNCTION  ----------------------------------------------------------------
#          NAME:  check_pip_allowed
#   DESCRIPTION:  Simple function to let the users know that -P needs to be
#                 used.
#-------------------------------------------------------------------------------
check_pip_allowed() {
    if [ $_PIP_ALLOWED -eq $BS_FALSE ]; then
        echoerror "pip based installations were not allowed. Retry using '-P'"
        usage
        exit 1
    fi
}

#===  FUNCTION  ================================================================
#         NAME:  usage
#  DESCRIPTION:  Display usage information.
#===============================================================================
usage() {
    cat << EOT

  Usage :  ${__ScriptName} [options] <install-type> <install-type-args>

  Installation types:
    - stable (default)
    - daily  (ubuntu specific)
    - git

  Examples:
    $ ${__ScriptName}
    $ ${__ScriptName} stable
    $ ${__ScriptName} daily
    $ ${__ScriptName} git
    $ ${__ScriptName} git develop
    $ ${__ScriptName} git v0.17.0
    $ ${__ScriptName} git 8c3fadf15ec183e5ce8c63739850d543617e4357

  Options:
  -h  Display this message
  -v  Display script version
  -n  No colours.
  -D  Show debug output.
  -c  Temporary configuration directory
  -k  Temporary directory holding the minion keys which will pre-seed
      the master.
  -M  Also install salt-master
  -S  Also install salt-syndic
  -N  Do not install salt-minion
  -X  Do not start daemons after installation
  -C  Only run the configuration function. This option automatically
      bypasses any installation.
  -P  Allow pip based installations. On some distributions the required salt
      packages or its dependencies are not available as a package for that
      distribution. Using this flag allows the script to use pip as a last
      resort method. NOTE: This works for functions which actually implement
      pip based installations.
  -F  Allow copied files to overwrite existing(config, init.d, etc)
  -U  If set, fully upgrade the system prior to bootstrapping salt
  -K  If set, keep the temporary files in the temporary directories specified
      with -c and -k.

EOT
}   # ----------  end of function usage  ----------

#===  FUNCTION  ================================================================
#         NAME:  __fetch_url
#  DESCRIPTION:  Retrieves a URL and writes it to a given path
#===============================================================================
__fetch_url() {
    curl --insecure -s -o "$1" "$2" >/dev/null 2>&1 ||
        wget --no-check-certificate -q -O "$1" "$2" >/dev/null 2>&1 ||
            fetch -q -o "$1" "$2" >/dev/null 2>&1
}

#===  FUNCTION  ================================================================
#         NAME:  __check_config_dir
#  DESCRIPTION:  Checks the config directory, retrieves URLs if provided.
#===============================================================================
__check_config_dir() {
    CC_DIR_NAME="$1"
    CC_DIR_BASE=$(basename "${CC_DIR_NAME}")

    case "$CC_DIR_NAME" in
        http://*|https://*)
            __fetch_url "/tmp/${CC_DIR_BASE}" "${CC_DIR_NAME}"
            CC_DIR_NAME="/tmp/${CC_DIR_BASE}"
            ;;
        ftp://*)
            __fetch_url "/tmp/${CC_DIR_BASE}" "${CC_DIR_NAME}"
            CC_DIR_NAME="/tmp/${CC_DIR_BASE}"
            ;;
        *)
            if [ ! -e "${CC_DIR_NAME}" ]; then
                echo "null"
                return 0
            fi
            ;;
    esac

    case "$CC_DIR_NAME" in
        *.tgz|*.tar.gz)
            tar -zxf "${CC_DIR_NAME}" -C /tmp
            CC_DIR_BASE=$(basename ${CC_DIR_BASE} ".tgz")
            CC_DIR_BASE=$(basename ${CC_DIR_BASE} ".tar.gz")
            CC_DIR_NAME="/tmp/${CC_DIR_BASE}"
            ;;
        *.tbz|*.tar.bz2)
            tar -xjf "${CC_DIR_NAME}" -C /tmp
            CC_DIR_BASE=$(basename ${CC_DIR_BASE} ".tbz")
            CC_DIR_BASE=$(basename ${CC_DIR_BASE} ".tar.bz2")
            CC_DIR_NAME="/tmp/${CC_DIR_BASE}"
            ;;
        *.txz|*.tar.xz)
            tar -xJf "${CC_DIR_NAME}" -C /tmp
            CC_DIR_BASE=$(basename ${CC_DIR_BASE} ".txz")
            CC_DIR_BASE=$(basename ${CC_DIR_BASE} ".tar.xz")
            CC_DIR_NAME="/tmp/${CC_DIR_BASE}"
            ;;
    esac

    echo "${CC_DIR_NAME}"
}

#-----------------------------------------------------------------------
#  Handle command line arguments
#-----------------------------------------------------------------------
_KEEP_TEMP_FILES=${BS_KEEP_TEMP_FILES:-$BS_FALSE}
_TEMP_CONFIG_DIR="null"
_TEMP_KEYS_DIR="null"
_INSTALL_MASTER=$BS_FALSE
_INSTALL_SYNDIC=$BS_FALSE
_INSTALL_MINION=$BS_TRUE
_START_DAEMONS=$BS_TRUE
_ECHO_DEBUG=${BS_ECHO_DEBUG:-$BS_FALSE}
_CONFIG_ONLY=$BS_FALSE
_PIP_ALLOWED=${BS_PIP_ALLOWED:-$BS_FALSE}
_SALT_ETC_DIR=${BS_SALT_ETC_DIR:-/etc/salt}
_PKI_DIR=${_SALT_ETC_DIR}/pki
_FORCE_OVERWRITE=${BS_FORCE_OVERWRITE:-$BS_FALSE}
_GENTOO_USE_BINHOST=${BS_GENTOO_USE_BINHOST:-$BS_FALSE}
_EPEL_REPO=${BS_EPEL_REPO:-epel}
_UPGRADE_SYS=${BS_UPGRADE_SYS:-$BS_FALSE}
# __SIMPLIFY_VERSION is mostly used in Solaris based distributions
__SIMPLIFY_VERSION=$BS_TRUE

while getopts ":hvnDc:k:MSNXCPFUK" opt
do
  case "${opt}" in

    h )  usage; exit 0                                  ;;

    v )  echo "$0 -- Version $__ScriptVersion"; exit 0    ;;
    n )  _COLORS=0; __detect_color_support               ;;
    D )  _ECHO_DEBUG=$BS_TRUE                           ;;
    c )  _TEMP_CONFIG_DIR=$(__check_config_dir "$OPTARG")
         # If the configuration directory does not exist, error out
         if [ "$_TEMP_CONFIG_DIR" = "null" ]; then
             echoerror "Unsupported URI scheme for $OPTARG"
             exit 1
         fi
         if [ ! -d "$_TEMP_CONFIG_DIR" ]; then
             echoerror "The configuration directory ${_TEMP_CONFIG_DIR} does not exist."
             exit 1
         fi
         ;;
    k )  _TEMP_KEYS_DIR="$OPTARG"
         # If the configuration directory does not exist, error out
         if [ ! -d "$_TEMP_KEYS_DIR" ]; then
             echoerror "The pre-seed keys directory ${_TEMP_KEYS_DIR} does not exist."
             exit 1
         fi
         ;;
    M )  _INSTALL_MASTER=$BS_TRUE                       ;;
    S )  _INSTALL_SYNDIC=$BS_TRUE                       ;;
    N )  _INSTALL_MINION=$BS_FALSE                      ;;
    X )  _START_DAEMONS=$BS_FALSE                       ;;
    C )  _CONFIG_ONLY=$BS_TRUE                          ;;
    P )  _PIP_ALLOWED=$BS_TRUE                          ;;
    F )  _FORCE_OVERWRITE=$BS_TRUE                      ;;
    U )  _UPGRADE_SYS=$BS_TRUE                          ;;
    K )  _KEEP_TEMP_FILES=$BS_TRUE                      ;;

    \?)  echo
         echoerror "Option does not exist : $OPTARG"
         usage
         exit 1
         ;;

  esac    # --- end of case ---
done
shift $(($OPTIND-1))


__check_unparsed_options() {
    shellopts="$1"
    # grep alternative for SunOS
    if [ -f /usr/xpg4/bin/grep ]; then
        grep='/usr/xpg4/bin/grep'
    else
        grep='grep'
    fi
    unparsed_options=$( echo "$shellopts" | ${grep} -E '[-]+[[:alnum:]]' )
    if [ "x$unparsed_options" != "x" ]; then
        usage
        echo
        echoerror "options are only allowed before install arguments"
        echo
        exit 1
    fi
}


# Check that we're actually installing one of minion/master/syndic
if [ $_INSTALL_MINION -eq $BS_FALSE ] && [ $_INSTALL_MASTER -eq $BS_FALSE ] && [ $_INSTALL_SYNDIC -eq $BS_FALSE ] && [ $_CONFIG_ONLY -eq $BS_FALSE ]; then
    echowarn "Nothing to install or configure"
    exit 0
fi

if [ $_CONFIG_ONLY -eq $BS_TRUE ] && [ "$_TEMP_CONFIG_DIR" = "null" ]; then
    echoerror "In order to run the script in configuration only mode you also need to provide the configuration directory."
    exit 1
fi

# Define installation type
if [ "$#" -eq 0 ];then
    ITYPE="stable"
else
    __check_unparsed_options "$*"
    ITYPE=$1
    shift
fi

# Check installation type
if [ "$(echo $ITYPE | egrep '(stable|testing|daily|git)')x" = "x" ]; then
    echoerror "Installation type \"$ITYPE\" is not known..."
    exit 1
fi

# If doing a git install, check what branch/tag/sha will be checked out
if [ $ITYPE = "git" ]; then
    if [ "$#" -eq 0 ];then
        GIT_REV="master"
    else
        __check_unparsed_options "$*"
        GIT_REV="$1"
        shift
    fi
fi

# Check for any unparsed arguments. Should be an error.
if [ "$#" -gt 0 ]; then
    __check_unparsed_options "$*"
    usage
    echo
    echoerror "Too many arguments."
    exit 1
fi

# whoami alternative for SunOS
if [ -f /usr/xpg4/bin/id ]; then
    whoami='/usr/xpg4/bin/id -un'
else
    whoami='whoami'
fi

# Root permissions are required to run this script
if [ "$(${whoami})" != "root" ]; then
    echoerror "Salt requires root privileges to install. Please re-run this script as root."
    exit 1
fi

# Let's discover how we're being called
CALLER=$(echo `ps -a -o pid,args | grep $$ | grep -v grep | tr -s ' '` | cut -d ' ' -f 2)
if [ "${CALLER}x" = "${0}x" ]; then
    CALLER="PIPED THROUGH"
fi

echoinfo "${CALLER} ${0} -- Version ${__ScriptVersion}"
#echowarn "Running the unstable version of ${__ScriptName}"


#---  FUNCTION  ----------------------------------------------------------------
#          NAME:  __exit_cleanup
#   DESCRIPTION:  Cleanup any leftovers after script has ended
#
#
#   http://www.unix.com/man-page/POSIX/1posix/trap/
#
#               Signal Number   Signal Name
#               1               SIGHUP
#               2               SIGINT
#               3               SIGQUIT
#               6               SIGABRT
#               9               SIGKILL
#              14               SIGALRM
#              15               SIGTERM
#-------------------------------------------------------------------------------
__exit_cleanup() {
    EXIT_CODE=$?

    # Remove the logging pipe when the script exits
    echodebug "Removing the logging pipe $LOGPIPE"
    rm -f $LOGPIPE

    # Kill tee when exiting, CentOS, at least requires this
    TEE_PID=$(ps ax | grep tee | grep $LOGFILE | awk '{print $1}')

    [ "x$TEE_PID" = "x" ] && exit $EXIT_CODE

    echodebug "Killing logging pipe tee's with pid(s): $TEE_PID"

    # We need to trap errors since killing tee will cause a 127 errno
    # We also do this as late as possible so we don't "mis-catch" other errors
    __trap_errors() {
        echoinfo "Errors Trapped: $EXIT_CODE"
        # Exit with the "original" exit code, not the trapped code
        exit $EXIT_CODE
    }
    trap "__trap_errors" INT QUIT ABRT KILL QUIT TERM

    # Now we're "good" to kill tee
    kill -s TERM $TEE_PID

    # In case the 127 errno is not triggered, exit with the "original" exit code
    exit $EXIT_CODE
}
trap "__exit_cleanup" EXIT INT


# Define our logging file and pipe paths
LOGFILE="/tmp/$( echo $__ScriptName | sed s/.sh/.log/g )"
LOGPIPE="/tmp/$( echo $__ScriptName | sed s/.sh/.logpipe/g )"

# Create our logging pipe
# On FreeBSD we have to use mkfifo instead of mknod
mknod $LOGPIPE p >/dev/null 2>&1 || mkfifo $LOGPIPE >/dev/null 2>&1
if [ $? -ne 0 ]; then
    echoerror "Failed to create the named pipe required to log"
    exit 1
fi

# What ever is written to the logpipe gets written to the logfile
tee < $LOGPIPE $LOGFILE &

# Close STDOUT, reopen it directing it to the logpipe
exec 1>&-
exec 1>$LOGPIPE
# Close STDERR, reopen it directing it to the logpipe
exec 2>&-
exec 2>$LOGPIPE


#---  FUNCTION  ----------------------------------------------------------------
#          NAME:  __gather_hardware_info
#   DESCRIPTION:  Discover hardware information
#-------------------------------------------------------------------------------
__gather_hardware_info() {
    if [ -f /proc/cpuinfo ]; then
        CPU_VENDOR_ID=$(awk '/vendor_id|Processor/ {sub(/-.*$/,"",$3); print $3; exit}' /proc/cpuinfo )
    elif [ -f /usr/bin/kstat ]; then
        # SmartOS.
        # Solaris!?
        # This has only been tested for a GenuineIntel CPU
        CPU_VENDOR_ID=$(/usr/bin/kstat -p cpu_info:0:cpu_info0:vendor_id | awk '{print $2}')
    else
        CPU_VENDOR_ID=$( sysctl -n hw.model )
    fi
    CPU_VENDOR_ID_L=$( echo $CPU_VENDOR_ID | tr '[:upper:]' '[:lower:]' )
    CPU_ARCH=$(uname -m 2>/dev/null || uname -p 2>/dev/null || echo "unknown")
    CPU_ARCH_L=$( echo $CPU_ARCH | tr '[:upper:]' '[:lower:]' )

}
__gather_hardware_info


#---  FUNCTION  ----------------------------------------------------------------
#          NAME:  __gather_os_info
#   DESCRIPTION:  Discover operating system information
#-------------------------------------------------------------------------------
__gather_os_info() {
    OS_NAME=$(uname -s 2>/dev/null)
    OS_NAME_L=$( echo $OS_NAME | tr '[:upper:]' '[:lower:]' )
    OS_VERSION=$(uname -r)
    OS_VERSION_L=$( echo $OS_VERSION | tr '[:upper:]' '[:lower:]' )
}
__gather_os_info


#---  FUNCTION  ----------------------------------------------------------------
#          NAME:  __parse_version_string
#   DESCRIPTION:  Parse version strings ignoring the revision.
#                 MAJOR.MINOR.REVISION becomes MAJOR.MINOR
#-------------------------------------------------------------------------------
__parse_version_string() {
    VERSION_STRING="$1"
    PARSED_VERSION=$(
        echo $VERSION_STRING |
        sed -e 's/^/#/' \
            -e 's/^#[^0-9]*\([0-9][0-9]*\.[0-9][0-9]*\)\(\.[0-9][0-9]*\).*$/\1/' \
            -e 's/^#[^0-9]*\([0-9][0-9]*\.[0-9][0-9]*\).*$/\1/' \
            -e 's/^#[^0-9]*\([0-9][0-9]*\).*$/\1/' \
            -e 's/^#.*$//'
    )
    echo $PARSED_VERSION
}


#---  FUNCTION  ----------------------------------------------------------------
#          NAME:  __unquote_string
#   DESCRIPTION:  Strip single or double quotes from the provided string.
#-------------------------------------------------------------------------------
__unquote_string() {
    echo $@ | sed "s/^\([\"']\)\(.*\)\1\$/\2/g"
}

#---  FUNCTION  ----------------------------------------------------------------
#          NAME:  __camelcase_split
#   DESCRIPTION:  Convert CamelCased strings to Camel_Cased
#-------------------------------------------------------------------------------
__camelcase_split() {
    echo $@ | sed -r 's/([^A-Z-])([A-Z])/\1 \2/g'
}

#---  FUNCTION  ----------------------------------------------------------------
#          NAME:  __strip_duplicates
#   DESCRIPTION:  Strip duplicate strings
#-------------------------------------------------------------------------------
__strip_duplicates() {
    echo $@ | tr -s '[:space:]' '\n' | awk '!x[$0]++'
}

#---  FUNCTION  ----------------------------------------------------------------
#          NAME:  __sort_release_files
#   DESCRIPTION:  Custom sort function. Alphabetical or numerical sort is not
#                 enough.
#-------------------------------------------------------------------------------
__sort_release_files() {
    KNOWN_RELEASE_FILES=$(echo "(arch|centos|debian|ubuntu|fedora|redhat|suse|\
        mandrake|mandriva|gentoo|slackware|turbolinux|unitedlinux|lsb|system|\
        os)(-|_)(release|version)" | sed -r 's:[[:space:]]::g')
    primary_release_files=""
    secondary_release_files=""
    # Sort know VS un-known files first
    for release_file in $(echo $@ | sed -r 's:[[:space:]]:\n:g' | sort --unique --ignore-case); do
        match=$(echo $release_file | egrep -i ${KNOWN_RELEASE_FILES})
        if [ "x${match}" != "x" ]; then
            primary_release_files="${primary_release_files} ${release_file}"
        else
            secondary_release_files="${secondary_release_files} ${release_file}"
        fi
    done

    # Now let's sort by know files importance, max important goes last in the max_prio list
    max_prio="redhat-release centos-release"
    for entry in $max_prio; do
        if [ "x$(echo ${primary_release_files} | grep $entry)" != "x" ]; then
            primary_release_files=$(echo ${primary_release_files} | sed -e "s:\(.*\)\($entry\)\(.*\):\2 \1 \3:g")
        fi
    done
    # Now, least important goes last in the min_prio list
    min_prio="lsb-release"
    for entry in $max_prio; do
        if [ "x$(echo ${primary_release_files} | grep $entry)" != "x" ]; then
            primary_release_files=$(echo ${primary_release_files} | sed -e "s:\(.*\)\($entry\)\(.*\):\1 \3 \2:g")
        fi
    done

    # Echo the results collapsing multiple white-space into a single white-space
    echo "${primary_release_files} ${secondary_release_files}" | sed -r 's:[[:space:]]:\n:g'
}


#---  FUNCTION  ----------------------------------------------------------------
#          NAME:  __gather_linux_system_info
#   DESCRIPTION:  Discover Linux system information
#-------------------------------------------------------------------------------
__gather_linux_system_info() {
    DISTRO_NAME=""
    DISTRO_VERSION=""

    # Let's test if the lsb_release binary is available
    rv=$(lsb_release >/dev/null 2>&1)
    if [ $? -eq 0 ]; then
        DISTRO_NAME=$(lsb_release -si)
        if [ "x$(echo "$DISTRO_NAME" | grep RedHat)" != "x" ]; then
            # Let's convert CamelCase to Camel Case
            DISTRO_NAME=$(__camelcase_split "$DISTRO_NAME")
        fi
        if [ "${DISTRO_NAME}" = "openSUSE project" ]; then
            # lsb_release -si returns "openSUSE project" on openSUSE 12.3
            DISTRO_NAME="opensuse"
        fi
        if [ "${DISTRO_NAME}" = "SUSE LINUX" ]; then
            # lsb_release -si returns "SUSE LINUX" on SLES 11 SP3
            DISTRO_NAME="suse"
        fi
        rv=$(lsb_release -sr)
        [ "${rv}x" != "x" ] && DISTRO_VERSION=$(__parse_version_string "$rv")
    elif [ -f /etc/lsb-release ]; then
        # We don't have the lsb_release binary, though, we do have the file it parses
        DISTRO_NAME=$(grep DISTRIB_ID /etc/lsb-release | sed -e 's/.*=//')
        rv=$(grep DISTRIB_RELEASE /etc/lsb-release | sed -e 's/.*=//')
        [ "${rv}x" != "x" ] && DISTRO_VERSION=$(__parse_version_string "$rv")
    fi

    if [ "x$DISTRO_NAME" != "x" ] && [ "x$DISTRO_VERSION" != "x" ]; then
        # We already have the distribution name and version
        return
    fi

    for rsource in $(__sort_release_files $(
            cd /etc && /bin/ls *[_-]release *[_-]version 2>/dev/null | env -i sort | \
            sed -e '/^redhat-release$/d' -e '/^lsb-release$/d'; \
            echo redhat-release lsb-release
            )); do

        [ -L "/etc/${rsource}" ] && continue        # Don't follow symlinks
        [ ! -f "/etc/${rsource}" ] && continue      # Does not exist

        n=$(echo ${rsource} | sed -e 's/[_-]release$//' -e 's/[_-]version$//')
        rv=$( (grep VERSION /etc/${rsource}; cat /etc/${rsource}) | grep '[0-9]' | sed -e 'q' )
        [ "${rv}x" = "x" ] && continue  # There's no version information. Continue to next rsource
        v=$(__parse_version_string "$rv")
        case $(echo ${n} | tr '[:upper:]' '[:lower:]') in
            redhat             )
                if [ ".$(egrep 'CentOS' /etc/${rsource})" != . ]; then
                    n="CentOS"
                elif [ ".$(egrep 'Red Hat Enterprise Linux' /etc/${rsource})" != . ]; then
                    n="<R>ed <H>at <E>nterprise <L>inux"
                else
                    n="<R>ed <H>at <L>inux"
                fi
                ;;
            arch               ) n="Arch Linux"     ;;
            centos             ) n="CentOS"         ;;
            debian             ) n="Debian"         ;;
            ubuntu             ) n="Ubuntu"         ;;
            fedora             ) n="Fedora"         ;;
            suse               ) n="SUSE"           ;;
            mandrake*|mandriva ) n="Mandriva"       ;;
            gentoo             ) n="Gentoo"         ;;
            slackware          ) n="Slackware"      ;;
            turbolinux         ) n="TurboLinux"     ;;
            unitedlinux        ) n="UnitedLinux"    ;;
            system             )
                while read -r line; do
                    [ "${n}x" != "systemx" ] && break
                    case "$line" in
                        *Amazon*Linux*AMI*)
                            n="Amazon Linux AMI"
                            break
                    esac
                done < /etc/${rsource}
                ;;
            os                 )
                nn=$(__unquote_string $(grep '^ID=' /etc/os-release | sed -e 's/^ID=\(.*\)$/\1/g'))
                rv=$(__unquote_string $(grep '^VERSION_ID=' /etc/os-release | sed -e 's/^VERSION_ID=\(.*\)$/\1/g'))
                [ "${rv}x" != "x" ] && v=$(__parse_version_string "$rv") || v=""
                case $(echo ${nn} | tr '[:upper:]' '[:lower:]') in
                    arch        )
                        n="Arch Linux"
                        v=""  # Arch Linux does not provide a version.
                        ;;
                    debian      )
                        n="Debian"
                        if [ "${v}x" = "x" ]; then
                            if [ "$(cat /etc/debian_version)" = "wheezy/sid" ]; then
                                # I've found an EC2 wheezy image which did not tell its version
                                v=$(__parse_version_string "7.0")
                            fi
                        else
                            echowarn "Unable to parse the Debian Version"
                        fi
                        ;;
                    *           )
                        n=${nn}
                        ;;
                esac
                ;;
            *                  ) n="${n}"           ;
        esac
        DISTRO_NAME=$n
        DISTRO_VERSION=$v
        break
    done
}


#---  FUNCTION  ----------------------------------------------------------------
#          NAME:  __gather_sunos_system_info
#   DESCRIPTION:  Discover SunOS system info
#-------------------------------------------------------------------------------
__gather_sunos_system_info() {
    if [ -f /sbin/uname ]; then
        DISTRO_VERSION=$(/sbin/uname -X | awk '/[kK][eE][rR][nN][eE][lL][iI][dD]/ { print $3}')
    fi

    DISTRO_NAME=""
    if [ -f /etc/release ]; then
        while read -r line; do
            [ "${DISTRO_NAME}x" != "x" ] && break
            case "$line" in
                *OpenIndiana*oi_[0-9]*)
                    DISTRO_NAME="OpenIndiana"
                    DISTRO_VERSION=$(echo "$line" | sed -nr "s/OpenIndiana(.*)oi_([[:digit:]]+)(.*)/\2/p")
                    break
                    ;;
                *OpenSolaris*snv_[0-9]*)
                    DISTRO_NAME="OpenSolaris"
                    DISTRO_VERSION=$(echo "$line" | sed -nr "s/OpenSolaris(.*)snv_([[:digit:]]+)(.*)/\2/p")
                    break
                    ;;
                *Oracle*Solaris*[0-9]*)
                    DISTRO_NAME="Oracle Solaris"
                    DISTRO_VERSION=$(echo "$line" | sed -nr "s/(Oracle Solaris) ([[:digit:]]+)(.*)/\2/p")
                    break
                    ;;
                *Solaris*)
                    DISTRO_NAME="Solaris"
                    # Let's make sure we not actually on a Joyent's SmartOS VM since some releases
                    # don't have SmartOS in `/etc/release`, only `Solaris`
                    $(uname -v | grep joyent >/dev/null 2>&1)
                    if [ $? -eq 0 ]; then
                        DISTRO_NAME="SmartOS"
                    fi
                    break
                    ;;
                *NexentaCore*)
                    DISTRO_NAME="Nexenta Core"
                    break
                    ;;
                *SmartOS*)
                    DISTRO_NAME="SmartOS"
                    break
                    ;;
                *OmniOS*)
                    DISTRO_NAME="OmniOS"
                    DISTRO_VERSION=$(echo "$line" | awk '{print $3}')
                    __SIMPLIFY_VERSION=$BS_FALSE
                    break
                    ;;
            esac
        done < /etc/release
    fi

    if [ "${DISTRO_NAME}x" = "x" ]; then
        DISTRO_NAME="Solaris"
        DISTRO_VERSION=$(
            echo "${OS_VERSION}" |
            sed -e 's;^4\.;1.;' \
                -e 's;^5\.\([0-6]\)[^0-9]*$;2.\1;' \
                -e 's;^5\.\([0-9][0-9]*\).*;\1;'
        )
    fi

    if [ "${DISTRO_NAME}" = "SmartOS" ]; then
        VIRTUAL_TYPE="smartmachine"
        if [ "$(zonename)" = "global" ]; then
            VIRTUAL_TYPE="global"
        fi
    fi
}


#---  FUNCTION  ----------------------------------------------------------------
#          NAME:  __gather_bsd_system_info
#   DESCRIPTION:  Discover OpenBSD, NetBSD and FreeBSD systems information
#-------------------------------------------------------------------------------
__gather_bsd_system_info() {
    DISTRO_NAME=${OS_NAME}
    DISTRO_VERSION=$(echo "${OS_VERSION}" | sed -e 's;[()];;' -e 's/-.*$//')
}


#---  FUNCTION  ----------------------------------------------------------------
#          NAME:  __gather_system_info
#   DESCRIPTION:  Discover which system and distribution we are running.
#-------------------------------------------------------------------------------
__gather_system_info() {
    case ${OS_NAME_L} in
        linux )
            __gather_linux_system_info
            ;;
        sunos )
            __gather_sunos_system_info
            ;;
        openbsd|freebsd|netbsd )
            __gather_bsd_system_info
            ;;
        * )
            echoerror "${OS_NAME} not supported.";
            exit 1
            ;;
    esac

}

#---  FUNCTION  ----------------------------------------------------------------
#          NAME:  __ubuntu_derivatives_translation
#   DESCRIPTION:  Map Ubuntu derivatives to their Ubuntu base versions.
#                 If distro has a known Ubuntu base version, use those install
#                 functions by pretending to be Ubuntu (i.e. change global vars)
#-------------------------------------------------------------------------------
__ubuntu_derivatives_translation() {
    UBUNTU_DERIVATIVES="(trisquel|linuxmint|linaro)"
    # Mappings
    trisquel_6_ubuntu_base="12.04"
    linuxmint_13_ubuntu_base="12.04"
    linuxmint_14_ubuntu_base="12.10"
    #linuxmint_15_ubuntu_base="13.04"
    # Bug preventing add-apt-repository from working on Mint 15:
    # https://bugs.launchpad.net/linuxmint/+bug/1198751
    linaro_12_ubuntu_base="12.04"

    # Translate Ubuntu derivatives to their base Ubuntu version
    match=$(echo $DISTRO_NAME_L | egrep ${UBUNTU_DERIVATIVES})
    if [ "x${match}" != "x" ]; then
        _major="$(echo $DISTRO_VERSION | sed 's/^\([0-9]*\).*/\1/g')"
        _ubuntu_version="$(eval echo \$${1}_${_major}_ubuntu_base)"
        if [ "x$_ubuntu_version" != "x" ]; then
            echodebug "Detected Ubuntu $_ubuntu_version derivative"
            DISTRO_NAME_L="ubuntu"
            DISTRO_VERSION="$_ubuntu_version"
        fi
    fi
}

__gather_system_info

echo
echoinfo "System Information:"
echoinfo "  CPU:          ${CPU_VENDOR_ID}"
echoinfo "  CPU Arch:     ${CPU_ARCH}"
echoinfo "  OS Name:      ${OS_NAME}"
echoinfo "  OS Version:   ${OS_VERSION}"
echoinfo "  Distribution: ${DISTRO_NAME} ${DISTRO_VERSION}"
echo

# Let users know what's going to be installed/configured
if [ $_INSTALL_MINION -eq $BS_TRUE ]; then
    if [ $_CONFIG_ONLY -eq $BS_FALSE ]; then
        echoinfo "Installing minion"
    else
        echoinfo "Configuring minion"
    fi
fi

if [ $_INSTALL_MASTER -eq $BS_TRUE ]; then
    if [ $_CONFIG_ONLY -eq $BS_FALSE ]; then
        echoinfo "Installing master"
    else
        echoinfo "Configuring master"
    fi
fi

if [ $_INSTALL_SYNDIC -eq $BS_TRUE ]; then
    if [ $_CONFIG_ONLY -eq $BS_FALSE ]; then
        echoinfo "Installing syndic"
    else
        echoinfo "Configuring syndic"
    fi
fi

if [ $_START_DAEMONS -eq $BS_FALSE ]; then
    echoinfo "Daemons will not be started"
fi

# Simplify distro name naming on functions
DISTRO_NAME_L=$(echo $DISTRO_NAME | tr '[:upper:]' '[:lower:]' | sed 's/[^a-zA-Z0-9_ ]//g' | sed -re 's/([[:space:]])+/_/g')

# For Ubuntu derivatives, pretend to be their Ubuntu base version
__ubuntu_derivatives_translation "$DISTRO_NAME_L"

# Simplify version naming on functions
if [ "x${DISTRO_VERSION}" = "x" ] || [ $__SIMPLIFY_VERSION -eq $BS_FALSE ]; then
    DISTRO_MAJOR_VERSION=""
    DISTRO_MINOR_VERSION=""
    PREFIXED_DISTRO_MAJOR_VERSION=""
    PREFIXED_DISTRO_MINOR_VERSION=""
else
    DISTRO_MAJOR_VERSION="$(echo $DISTRO_VERSION | sed 's/^\([0-9]*\).*/\1/g')"
    DISTRO_MINOR_VERSION="$(echo $DISTRO_VERSION | sed 's/^\([0-9]*\).\([0-9]*\).*/\2/g')"
    PREFIXED_DISTRO_MAJOR_VERSION="_${DISTRO_MAJOR_VERSION}"
    if [ "${PREFIXED_DISTRO_MAJOR_VERSION}" = "_" ]; then
        PREFIXED_DISTRO_MAJOR_VERSION=""
    fi
    PREFIXED_DISTRO_MINOR_VERSION="_${DISTRO_MINOR_VERSION}"
    if [ "${PREFIXED_DISTRO_MINOR_VERSION}" = "_" ]; then
        PREFIXED_DISTRO_MINOR_VERSION=""
    fi
fi

# Only Ubuntu has daily packages, let's let users know about that
if ([ "${DISTRO_NAME_L}" != "ubuntu" ] && [ $ITYPE = "daily" ]); then
    echoerror "${DISTRO_NAME} does not have daily packages support"
    exit 1
fi

# Only RedHat based distros have testing support
if [ ${ITYPE} = "testing" ]; then
    if [ "$(echo ${DISTRO_NAME_L} | egrep '(centos|red_hat|amazon)')x" = "x" ]; then
        echoerror "${DISTRO_NAME} does not have testing packages support"
        exit 1
    fi
    _EPEL_REPO="epel-testing"
fi

#---  FUNCTION  ----------------------------------------------------------------
#          NAME:  __function_defined
#   DESCRIPTION:  Checks if a function is defined within this scripts scope
#    PARAMETERS:  function name
#       RETURNS:  0 or 1 as in defined or not defined
#-------------------------------------------------------------------------------
__function_defined() {
    FUNC_NAME=$1
    if [ "$(command -v $FUNC_NAME)x" != "x" ]; then
        echoinfo "Found function $FUNC_NAME"
        return 0
    fi
    echodebug "$FUNC_NAME not found...."
    return 1
}


#---  FUNCTION  ----------------------------------------------------------------
#          NAME:  __git_clone_and_checkout
#   DESCRIPTION:  (DRY) Helper function to clone and checkout salt to a
#                 specific revision.
#-------------------------------------------------------------------------------
__git_clone_and_checkout() {
    SALT_GIT_CHECKOUT_DIR=/tmp/git/salt
    [ -d /tmp/git ] || mkdir /tmp/git
    cd /tmp/git
    if [ -d $SALT_GIT_CHECKOUT_DIR ]; then
        cd $SALT_GIT_CHECKOUT_DIR
        git fetch || return 1
        # Tags are needed because of salt's versioning, also fetch that
        git fetch --tags || return 1
        git reset --hard $GIT_REV || return 1

        # Just calling `git reset --hard $GIT_REV` on a branch name that has
        # already been checked out will not update that branch to the upstream
        # HEAD; instead it will simply reset to itself.  Check the ref to see
        # if it is a branch name, check out the branch, and pull in the
        # changes.
        git branch -a | grep -q ${GIT_REV}
        if [ $? -eq 0 ]; then
            git pull --rebase || return 1
        fi
    else
        git clone git://github.com/saltstack/salt.git || return 1
        cd $SALT_GIT_CHECKOUT_DIR
        git checkout $GIT_REV || return 1
    fi
    return 0
}


#---  FUNCTION  ----------------------------------------------------------------
#          NAME:  __apt_get_install_noinput
#   DESCRIPTION:  (DRY) apt-get install with noinput options
#-------------------------------------------------------------------------------
__apt_get_install_noinput() {
    apt-get install -y -o DPkg::Options::=--force-confold $@; return $?
}


#---  FUNCTION  ----------------------------------------------------------------
#          NAME:  __apt_get_upgrade_noinput
#   DESCRIPTION:  (DRY) apt-get upgrade with noinput options
#-------------------------------------------------------------------------------
__apt_get_upgrade_noinput() {
    apt-get upgrade -y -o DPkg::Options::=--force-confold $@; return $?
}


#---  FUNCTION  ----------------------------------------------------------------
#          NAME:  __check_end_of_life_versions
#   DESCRIPTION:  Check for end of life distribution versions
#-------------------------------------------------------------------------------
__check_end_of_life_versions() {

    case "${DISTRO_NAME_L}" in
        debian)
            # Debian versions bellow 6 are not supported
            if [ $DISTRO_MAJOR_VERSION -lt 6 ]; then
                echoerror "End of life distributions are not supported."
                echoerror "Please consider upgrading to the next stable. See:"
                echoerror "    https://wiki.debian.org/DebianReleases"
                exit 1
            fi
            ;;

        ubuntu)
            # Ubuntu versions not supported
            #
            #  < 10
            #  = 10.10
            #  = 11.04
            #  = 11.10
            if ([ $DISTRO_MAJOR_VERSION -eq 10 ] && [ $DISTRO_MINOR_VERSION -eq 10 ]) || \
               ([ $DISTRO_MAJOR_VERSION -eq 11 ] && [ $DISTRO_MINOR_VERSION -eq 04 ]) || \
               ([ $DISTRO_MAJOR_VERSION -eq 11 ] && [ $DISTRO_MINOR_VERSION -eq 10 ]) || \
               [ $DISTRO_MAJOR_VERSION -lt 10 ]; then
                echoerror "End of life distributions are not supported."
                echoerror "Please consider upgrading to the next stable. See:"
                echoerror "    https://wiki.ubuntu.com/Releases"
                exit 1
            fi
            ;;

        opensuse)
            # openSUSE versions not supported
            #
            #  <= 12.1
            if ([ $DISTRO_MAJOR_VERSION -eq 12 ] && [ $DISTRO_MINOR_VERSION -eq 1 ]) || [ $DISTRO_MAJOR_VERSION -lt 12 ]; then
                echoerror "End of life distributions are not supported."
                echoerror "Please consider upgrading to the next stable. See:"
                echoerror "    http://en.opensuse.org/Lifetime"
                exit 1
            fi
            ;;

        suse)
            # SuSE versions not supported
            #
            # < 11 SP2
            SUSE_PATCHLEVEL=$(awk '/PATCHLEVEL/ {print $3}' /etc/SuSE-release )
            if [ "x${SUSE_PATCHLEVEL}" = "x" ]; then
                SUSE_PATCHLEVEL="00"
            fi
            if ([ $DISTRO_MAJOR_VERSION -eq 11 ] && [ $SUSE_PATCHLEVEL -lt 02 ]) || [ $DISTRO_MAJOR_VERSION -lt 11 ]; then
                echoerror "Versions lower than SuSE 11 SP2 are not supported."
                echoerror "Please consider upgrading to the next stable"
                exit 1
            fi
            ;;

        fedora)
            # Fedora lower than 18 are no longer supported
            if [ $DISTRO_MAJOR_VERSION -lt 18 ]; then
                echoerror "End of life distributions are not supported."
                echoerror "Please consider upgrading to the next stable. See:"
                echoerror "    https://fedoraproject.org/wiki/Releases"
                exit 1
            fi
            ;;

        centos)
            # CentOS versions lower than 5 are no longer supported
            if [ $DISTRO_MAJOR_VERSION -lt 5 ]; then
                echoerror "End of life distributions are not supported."
                echoerror "Please consider upgrading to the next stable. See:"
                echoerror "    http://wiki.centos.org/Download"
                exit 1
            fi
            ;;

        red_hat*linux)
            # Red Hat (Enterprise) Linux versions lower than 5 are no longer supported
            if [ $DISTRO_MAJOR_VERSION -lt 5 ]; then
                echoerror "End of life distributions are not supported."
                echoerror "Please consider upgrading to the next stable. See:"
                echoerror "    https://access.redhat.com/support/policy/updates/errata/"
                exit 1
            fi
            ;;

        freebsd)
            # FreeBSD versions lower than 9.1 are not supported.
            if ([ $DISTRO_MAJOR_VERSION -eq 9 ] && [ $DISTRO_MINOR_VERSION -lt 01 ]) || [ $DISTRO_MAJOR_VERSION -lt 9 ]; then
                echoerror "Versions lower than FreeBSD 9.1 are not supported."
                exit 1
            fi
            ;;

        *)
            ;;
    esac
}
# Fail soon for end of life versions
__check_end_of_life_versions


#---  FUNCTION  ----------------------------------------------------------------
#          NAME:  copyfile
#   DESCRIPTION:  Simple function to copy files. Overrides if asked.
#-------------------------------------------------------------------------------
copyfile() {
    overwrite=$_FORCE_OVERWRITE
    if [ $# -eq 2 ]; then
        sfile=$1
        dfile=$2
    elif [ $# -eq 3 ]; then
        sfile=$1
        dfile=$2
        overwrite=$3
    else
        echoerror "Wrong number of arguments for copyfile()"
        echoinfo "USAGE: copyfile <source> <dest>  OR  copyfile <source> <dest> <overwrite>"
        exit 1
    fi

    # Does the source file exist?
    if [ ! -f "$sfile" ]; then
        echowarn "$sfile does not exist!"
        return 1
    fi

    if [ ! -f "$dfile" ]; then
        # The destination file does not exist, copy
        echodebug "Copying $sfile to $dfile"
        cp "$sfile" "$dfile" || return 1
    elif [ -f "$dfile" ] && [ $overwrite -eq $BS_TRUE ]; then
        # The destination exist and we're overwriting
        echodebug "Overriding $dfile with $sfile"
        cp -f "$sfile" "$dfile" || return 1
    elif [ -f "$dfile" ] && [ $overwrite -ne $BS_TRUE ]; then
        echodebug "Not overriding $dfile with $sfile"
    fi
    return 0
}


#---  FUNCTION  ----------------------------------------------------------------
#          NAME:  movefile
#   DESCRIPTION:  Simple function to move files. Overrides if asked.
#-------------------------------------------------------------------------------
movefile() {
    overwrite=$_FORCE_OVERWRITE
    if [ $# -eq 2 ]; then
        sfile=$1
        dfile=$2
    elif [ $# -eq 3 ]; then
        sfile=$1
        dfile=$2
        overwrite=$3
    else
        echoerror "Wrong number of arguments for movefile()"
        echoinfo "USAGE: movefile <source> <dest>  OR  movefile <source> <dest> <overwrite>"
        exit 1
    fi

    if [ $_KEEP_TEMP_FILES -eq $BS_TRUE ]; then
        # We're being told not to move files, instead copy them so we can keep
        # them around
        echodebug "Since BS_KEEP_TEMP_FILES=1 we're copying files instead of moving them"
        copyfile "$sfile" "$dfile" $overwrite
        return $?
    fi

    # Does the source file exist?
    if [ ! -f "$sfile" ]; then
        echowarn "$sfile does not exist!"
        return 1
    fi

    if [ ! -f "$dfile" ]; then
        # The destination file does not exist, copy
        echodebug "Moving $sfile to $dfile"
        mv "$sfile" "$dfile" || return 1
    elif [ -f "$dfile" ] && [ $overwrite -eq $BS_TRUE ]; then
        # The destination exist and we're overwriting
        echodebug "Overriding $dfile with $sfile"
        mv -f "$sfile" "$dfile" || return 1
    elif [ -f "$dfile" ] && [ $overwrite -ne $BS_TRUE ]; then
        echodebug "Not overriding $dfile with $sfile"
    fi

    return 0
}

##############################################################################
#
#   Distribution install functions
#
#   In order to install salt for a distribution you need to define:
#
#   To Install Dependencies, which is required, one of:
#       1. install_<distro>_<major_version>_<install_type>_deps
#       2. install_<distro>_<major_version>_<minor_version>_<install_type>_deps
#       3. install_<distro>_<major_version>_deps
#       4  install_<distro>_<major_version>_<minor_version>_deps
#       5. install_<distro>_<install_type>_deps
#       6. install_<distro>_deps
#
#   Optionally, define a salt configuration function, which will be called if
#   the -c (config-dir) option is passed. One of:
#       1. config_<distro>_<major_version>_<install_type>_salt
#       2. config_<distro>_<major_version>_<minor_version>_<install_type>_salt
#       3. config_<distro>_<major_version>_salt
#       4  config_<distro>_<major_version>_<minor_version>_salt
#       5. config_<distro>_<install_type>_salt
#       6. config_<distro>_salt
#       7. config_salt [THIS ONE IS ALREADY DEFINED AS THE DEFAULT]
#
#   Optionally, define a salt master pre-seed function, which will be called if
#   the -k (pre-seed master keys) option is passed. One of:
#       1. preseed_<distro>_<major_version>_<install_type>_master
#       2. preseed_<distro>_<major_version>_<minor_version>_<install_type>_master
#       3. preseed_<distro>_<major_version>_master
#       4  preseed_<distro>_<major_version>_<minor_version>_master
#       5. preseed_<distro>_<install_type>_master
#       6. preseed_<distro>_master
#       7. preseed_master [THIS ONE IS ALREADY DEFINED AS THE DEFAULT]
#
#   To install salt, which, of course, is required, one of:
#       1. install_<distro>_<major_version>_<install_type>
#       2. install_<distro>_<major_version>_<minor_version>_<install_type>
#       3. install_<distro>_<install_type>
#
#   Optionally, define a post install function, one of:
#       1. install_<distro>_<major_version>_<install_type>_post
#       2. install_<distro>_<major_version>_<minor_version>_<install_type>_post
#       3. install_<distro>_<major_version>_post
#       4  install_<distro>_<major_version>_<minor_version>_post
#       5. install_<distro>_<install_type>_post
#       6. install_<distro>_post
#
#   Optionally, define a start daemons function, one of:
#       1. install_<distro>_<major_version>_<install_type>_restart_daemons
#       2. install_<distro>_<major_version>_<minor_version>_<install_type>_restart_daemons
#       3. install_<distro>_<major_version>_restart_daemons
#       4  install_<distro>_<major_version>_<minor_version>_restart_daemons
#       5. install_<distro>_<install_type>_restart_daemons
#       6. install_<distro>_restart_daemons
#
#       NOTE: The start daemons function should be able to restart any daemons
#             which are running, or start if they're not running.
#
##############################################################################


##############################################################################
#
#   Ubuntu Install Functions
#
__enable_universe_repository() {
    if [ "x$(grep -R universe /etc/apt/sources.list /etc/apt/sources.list.d/ | grep -v '#')" != "x" ]; then
        # The universe repository is already enabled
        return 0
    fi

    echodebug "Enabling the universe repository"

    # Ubuntu versions higher than 12.04 do not live in the old repositories
    if [ $DISTRO_MAJOR_VERSION -gt 12 ] || ([ $DISTRO_MAJOR_VERSION -eq 12 ] && [ $DISTRO_MINOR_VERSION -gt 04 ]); then
        add-apt-repository -y "deb http://archive.ubuntu.com/ubuntu $(lsb_release -sc) universe" || return 1
    elif [ $DISTRO_MAJOR_VERSION -lt 11 ] && [ $DISTRO_MINOR_VERSION -lt 10 ]; then
        # Below Ubuntu 11.10, the -y flag to add-apt-repository is not supported
        add-apt-repository "deb http://old-releases.ubuntu.com/ubuntu $(lsb_release -sc) universe" || return 1
    fi

    add-apt-repository -y "deb http://old-releases.ubuntu.com/ubuntu $(lsb_release -sc) universe" || return 1

    return 0
}

install_ubuntu_deps() {
    apt-get update
<<<<<<< HEAD
    if [ $DISTRO_MAJOR_VERSION -gt 12 ] || [ $DISTRO_MAJOR_VERSION -eq 12 && $DISTRO_MINOR_VERSION -eq 10 ]; then
        # Above Ubuntu 11.10 add-apt-repository is in a different package
=======
    if [ $DISTRO_MAJOR_VERSION -gt 12 ] || ([ $DISTRO_MAJOR_VERSION -eq 12 ] && [ $DISTRO_MINOR_VERSION -eq 10 ]); then
        # Above Ubuntu 12.04 add-apt-repository is in a different package
>>>>>>> b152795a
        __apt_get_install_noinput software-properties-common || return 1
    else
        __apt_get_install_noinput python-software-properties || return 1
    fi

    __enable_universe_repository || return 1

    if [ $DISTRO_MAJOR_VERSION -gt 11 ] || ([ $DISTRO_MAJOR_VERSION -eq 11 ] && [ $DISTRO_MINOR_VERSION -gt 04 ]); then
        # Above Ubuntu 11.04 add a -y flag
        add-apt-repository -y ppa:saltstack/salt || return 1
    else
        add-apt-repository ppa:saltstack/salt || return 1
    fi

    apt-get update

    if [ $_UPGRADE_SYS -eq $BS_TRUE ]; then
        __apt_get_upgrade_noinput || return 1
    fi

    return 0
}

install_ubuntu_daily_deps() {
    install_ubuntu_deps
    if [ $DISTRO_MAJOR_VERSION -eq 12 ] || [ $DISTRO_MAJOR_VERSION -gt 12 ]; then
        # Above Ubuntu 11.10 add-apt-repository is in a different package
        __apt_get_install_noinput software-properties-common || return 1
    else
        __apt_get_install_noinput python-software-properties || return 1
    fi

    __enable_universe_repository || return 1

    # for anything up to and including 11.04 do not use the -y option
    if [ $DISTRO_MAJOR_VERSION -gt 11 ] || ([ $DISTRO_MAJOR_VERSION -eq 11 ] && [ $DISTRO_MINOR_VERSION -gt 04 ]); then
        # Above Ubuntu 11.04 add a -y flag
        add-apt-repository -y ppa:saltstack/salt-daily || return 1
    else
        add-apt-repository ppa:saltstack/salt-daily || return 1
    fi

    apt-get update

    if [ $_UPGRADE_SYS -eq $BS_TRUE ]; then
        __apt_get_upgrade_noinput || return 1
    fi

    return 0
}

install_ubuntu_git_deps() {
    install_ubuntu_deps || return 1
    __apt_get_install_noinput git-core python-yaml python-m2crypto python-crypto \
        msgpack-python python-zmq python-jinja2 || return 1

    __git_clone_and_checkout || return 1

    # Let's trigger config_salt()
    if [ "$_TEMP_CONFIG_DIR" = "null" ]; then
        _TEMP_CONFIG_DIR="${SALT_GIT_CHECKOUT_DIR}/conf/"
        CONFIG_SALT_FUNC="config_salt"
    fi

    return 0
}

install_ubuntu_stable() {
    packages=""
    if [ $_INSTALL_MINION -eq $BS_TRUE ]; then
        packages="${packages} salt-minion"
    fi
    if [ $_INSTALL_MASTER -eq $BS_TRUE ]; then
        packages="${packages} salt-master"
    fi
    if [ $_INSTALL_SYNDIC -eq $BS_TRUE ]; then
        packages="${packages} salt-syndic"
    fi
    __apt_get_install_noinput ${packages} || return 1
    return 0
}

install_ubuntu_daily() {
    install_ubuntu_stable || return 1
    return 0
}

install_ubuntu_git() {
    python setup.py install --install-layout=deb || return 1
    return 0
}

install_ubuntu_git_post() {
    for fname in minion master syndic; do

        # Skip if not meant to be installed
        [ $fname = "minion" ] && [ $_INSTALL_MINION -eq $BS_FALSE ] && continue
        [ $fname = "master" ] && [ $_INSTALL_MASTER -eq $BS_FALSE ] && continue
        [ $fname = "syndic" ] && [ $_INSTALL_SYNDIC -eq $BS_FALSE ] && continue

        if [ -f /sbin/initctl ]; then
            _upstart_conf="/etc/init/salt-$fname.conf"
            # We have upstart support
            echodebug "There's upstart support"
            if [ ! -f $_upstart_conf ]; then
                # upstart does not know about our service, let's copy the proper file
                echowarn "Upstart does not appear to know about salt-$fname"
                echodebug "Copying ${SALT_GIT_CHECKOUT_DIR}/pkg/salt-$fname.upstart to $_upstart_conf"
                copyfile ${SALT_GIT_CHECKOUT_DIR}/pkg/salt-$fname.upstart $_upstart_conf
            fi
        # No upstart support in Ubuntu!?
        elif [ -f ${SALT_GIT_CHECKOUT_DIR}/debian/salt-$fname.init ]; then
            echodebug "There's NO upstart support!?"
            echodebug "Copying ${SALT_GIT_CHECKOUT_DIR}/debian/salt-$fname.init to /etc/init.d/salt-$fname"
            copyfile ${SALT_GIT_CHECKOUT_DIR}/debian/salt-$fname.init /etc/init.d/salt-$fname
            chmod +x /etc/init.d/salt-$fname
            update-rc.d salt-$fname defaults
        else
            echoerror "Neither upstart not init.d was setup for salt-$fname"
        fi
    done
}

install_ubuntu_restart_daemons() {
    [ $_START_DAEMONS -eq $BS_FALSE ] && return

    # Ensure upstart configs are loaded
    [ -f /sbin/initctl ] && /sbin/initctl reload-configuration
    for fname in minion master syndic; do

        # Skip if not meant to be installed
        [ $fname = "minion" ] && [ $_INSTALL_MINION -eq $BS_FALSE ] && continue
        [ $fname = "master" ] && [ $_INSTALL_MASTER -eq $BS_FALSE ] && continue
        [ $fname = "syndic" ] && [ $_INSTALL_SYNDIC -eq $BS_FALSE ] && continue

        if [ -f /sbin/initctl ]; then
            echodebug "There's upstart support while checking salt-$fname"

            status salt-$fname 2>/dev/null | grep -q running
            if [ $? -eq 0 ]; then
                stop salt-$fname || (echodebug "Failed to stop salt-$fname" && return 1)
            fi

            start salt-$fname
            [ $? -eq 0 ] && continue
            # We failed to start the service, let's test the SysV code below
            echodebug "Failed to start salt-$fname using Upstart"
        fi

        if [ ! -f /etc/init.d/salt-$fname ]; then
            echoerror "No init.d support for salt-$fname was found"
            return 1
        fi

        /etc/init.d/salt-$fname stop > /dev/null 2>&1
        /etc/init.d/salt-$fname start
    done
    return 0
}
#
#   End of Ubuntu Install Functions
#
##############################################################################

##############################################################################
#
#   Debian Install Functions
#
install_debian_deps() {
    # No user interaction, libc6 restart services for example
    export DEBIAN_FRONTEND=noninteractive

    apt-get update

    if [ $_UPGRADE_SYS -eq $BS_TRUE ]; then
        __apt_get_upgrade_noinput || return 1
    fi

}

install_debian_6_deps() {
    # No user interaction, libc6 restart services for example
    export DEBIAN_FRONTEND=noninteractive

    wget -q http://debian.saltstack.com/debian-salt-team-joehealy.gpg.key -O - | apt-key add - || return 1

    if [ $_PIP_ALLOWED -eq $BS_TRUE ]; then
        echowarn "PyZMQ will be installed from PyPI in order to compile it against ZMQ3"
        echowarn "This is required for long term stable minion connections to the master."
        echowarn "YOU WILL END UP WITH QUITE A FEW PACKAGES FROM DEBIAN UNSTABLE"
        echowarn "Sleeping for 3 seconds so you can cancel..."
        sleep 3

        if [ ! -f /etc/apt/sources.list.d/debian-unstable.list ]; then
           cat <<_eof > /etc/apt/sources.list.d/debian-unstable.list
deb http://ftp.debian.org/debian unstable main
deb-src http://ftp.debian.org/debian unstable main
_eof

           cat <<_eof > /etc/apt/preferences.d/libzmq3-debian-unstable.pref
Package: libzmq3
Pin: release a=unstable
Pin-Priority: 800

Package: libzmq3-dev
Pin: release a=unstable
Pin-Priority: 800
_eof
        fi

        apt-get update
        # We NEED to install the unstable dpkg or mime-support WILL fail to install
        __apt_get_install_noinput -t unstable dpkg liblzma5 python mime-support || return 1
        __apt_get_install_noinput -t unstable libzmq3 libzmq3-dev || return 1
        __apt_get_install_noinput build-essential python-dev python-pip || return 1

        # Saltstack's Unstable Debian repository
        if [ "x$(grep -R 'debian.saltstack.com' /etc/apt)" = "x" ]; then
            echo "deb http://debian.saltstack.com/debian unstable main" >> \
                /etc/apt/sources.list.d/saltstack.list
        fi
        return 0
    fi

    # Debian Backports
    if [ "x$(grep -R 'backports.debian.org' /etc/apt)" = "x" ]; then
        echo "deb http://backports.debian.org/debian-backports squeeze-backports main" >> \
            /etc/apt/sources.list.d/backports.list
    fi

    # Saltstack's Stable Debian repository
    if [ "x$(grep -R 'squeeze-saltstack' /etc/apt)" = "x" ]; then
        echo "deb http://debian.saltstack.com/debian squeeze-saltstack main" >> \
            /etc/apt/sources.list.d/saltstack.list
    fi
    apt-get update || return 1

    if [ $_UPGRADE_SYS -eq $BS_TRUE ]; then
        __apt_get_upgrade_noinput || return 1
    fi

    __apt_get_install_noinput python-zmq || return 1
    return 0
}

install_debian_7_deps() {
    # No user interaction, libc6 restart services for example
    export DEBIAN_FRONTEND=noninteractive

    # Saltstack's Stable Debian repository
    if [ "x$(grep -R 'wheezy-saltstack' /etc/apt)" = "x" ]; then
        echo "deb http://debian.saltstack.com/debian wheezy-saltstack main" >> \
            /etc/apt/sources.list.d/saltstack.list
    fi

    wget -q http://debian.saltstack.com/debian-salt-team-joehealy.gpg.key -O - | apt-key add - || return 1

    if [ $_PIP_ALLOWED -eq $BS_TRUE ]; then
        echowarn "PyZMQ will be installed from PyPI in order to compile it against ZMQ3"
        echowarn "This is required for long term stable minion connections to the master."
        echowarn "YOU WILL END UP WITH QUITE A FEW PACKAGES FROM DEBIAN UNSTABLE"
        echowarn "Sleeping for 3 seconds so you can cancel..."
        sleep 3

        if [ ! -f /etc/apt/sources.list.d/debian-unstable.list ]; then
           cat <<_eof > /etc/apt/sources.list.d/debian-unstable.list
deb http://ftp.debian.org/debian unstable main
deb-src http://ftp.debian.org/debian unstable main
_eof

           cat <<_eof > /etc/apt/preferences.d/libzmq3-debian-unstable.pref
Package: libzmq3
Pin: release a=unstable
Pin-Priority: 800

Package: libzmq3-dev
Pin: release a=unstable
Pin-Priority: 800
_eof
        fi

        apt-get update
        __apt_get_install_noinput -t unstable libzmq3 libzmq3-dev || return 1
        __apt_get_install_noinput build-essential python-dev python-pip || return 1
    else
        apt-get update || return 1
        __apt_get_install_noinput python-zmq || return 1
    fi

    if [ $_UPGRADE_SYS -eq $BS_TRUE ]; then
        __apt_get_upgrade_noinput || return 1
    fi

    return 0
}

install_debian_git_deps() {
    # No user interaction, libc6 restart services for example
    export DEBIAN_FRONTEND=noninteractive

    apt-get update
    __apt_get_install_noinput lsb-release python python-pkg-resources python-crypto \
        python-jinja2 python-m2crypto python-yaml msgpack-python python-pip \
        git || return 1

    __git_clone_and_checkout || return 1

    # Let's trigger config_salt()
    if [ "$_TEMP_CONFIG_DIR" = "null" ]; then
        _TEMP_CONFIG_DIR="${SALT_GIT_CHECKOUT_DIR}/conf/"
        CONFIG_SALT_FUNC="config_salt"
    fi

    if [ $_UPGRADE_SYS -eq $BS_TRUE ]; then
        __apt_get_upgrade_noinput || return 1
    fi

    return 0
}

install_debian_6_git_deps() {
    install_debian_6_deps || return 1
    if [ $_PIP_ALLOWED -eq $BS_TRUE ]; then
        easy_install -U Jinja2 || return 1
        __apt_get_install_noinput lsb-release python python-pkg-resources python-crypto \
            python-m2crypto python-yaml msgpack-python python-pip git || return 1

        __git_clone_and_checkout || return 1

        # Let's trigger config_salt()
        if [ "$_TEMP_CONFIG_DIR" = "null" ]; then
            _TEMP_CONFIG_DIR="${SALT_GIT_CHECKOUT_DIR}/conf/"
            CONFIG_SALT_FUNC="config_salt"
        fi
    else
        install_debian_git_deps || return 1  # Grab the actual deps
    fi

    if [ $_UPGRADE_SYS -eq $BS_TRUE ]; then
        __apt_get_upgrade_noinput || return 1
    fi

    return 0
}

install_debian_7_git_deps() {
    install_debian_7_deps || return 1
    install_debian_git_deps || return 1  # Grab the actual deps
    return 0
}

__install_debian_stable() {
    packages=""
    if [ $_INSTALL_MINION -eq $BS_TRUE ]; then
        packages="${packages} salt-minion"
    fi
    if [ $_INSTALL_MASTER -eq $BS_TRUE ]; then
        packages="${packages} salt-master"
    fi
    if [ $_INSTALL_SYNDIC -eq $BS_TRUE ]; then
        packages="${packages} salt-syndic"
    fi
    __apt_get_install_noinput ${packages} || return 1

    if [ $_PIP_ALLOWED -eq $BS_TRUE ]; then
        # Building pyzmq from source to build it against libzmq3.
        # Should override current installation
        # Using easy_install instead of pip because at least on Debian 6,
        # there's no default virtualenv active.
        easy_install -U pyzmq || return 1
    fi

    return 0
}


install_debian_6_stable() {
    __install_debian_stable || return 1
    return 0
}

install_debian_7_stable() {
    __install_debian_stable || return 1
    return 0
}

install_debian_git() {
    if [ $_PIP_ALLOWED -eq $BS_TRUE ]; then
        # Building pyzmq from source to build it against libzmq3.
        # Should override current installation
        # Using easy_install instead of pip because at least on Debian 6,
        # there's no default virtualenv active.
        easy_install -U pyzmq || return 1
    fi

    python setup.py install --install-layout=deb || return 1
}

install_debian_6_git() {
    install_debian_git || return 1
    return 0
}

install_debian_7_git() {
    install_debian_git || return 1
    return 0
}

install_debian_git_post() {
    for fname in minion master syndic; do

        # Skip if not meant to be installed
        [ $fname = "minion" ] && [ $_INSTALL_MINION -eq $BS_FALSE ] && continue
        [ $fname = "master" ] && [ $_INSTALL_MASTER -eq $BS_FALSE ] && continue
        [ $fname = "syndic" ] && [ $_INSTALL_SYNDIC -eq $BS_FALSE ] && continue

        if [ -f ${SALT_GIT_CHECKOUT_DIR}/debian/salt-$fname.init ]; then
            copyfile ${SALT_GIT_CHECKOUT_DIR}/debian/salt-$fname.init /etc/init.d/salt-$fname
        fi
        chmod +x /etc/init.d/salt-$fname
        update-rc.d salt-$fname defaults
    done
}

install_debian_restart_daemons() {
    [ $_START_DAEMONS -eq $BS_FALSE ] && return

    for fname in minion master syndic; do

        # Skip if not meant to be installed
        [ $fname = "minion" ] && [ $_INSTALL_MINION -eq $BS_FALSE ] && continue
        [ $fname = "master" ] && [ $_INSTALL_MASTER -eq $BS_FALSE ] && continue
        [ $fname = "syndic" ] && [ $_INSTALL_SYNDIC -eq $BS_FALSE ] && continue

        /etc/init.d/salt-$fname stop > /dev/null 2>&1
        /etc/init.d/salt-$fname start
    done
}
#
#   Ended Debian Install Functions
#
##############################################################################

##############################################################################
#
#   Fedora Install Functions
#
install_fedora_deps() {
    yum install -y PyYAML libyaml m2crypto python-crypto python-jinja2 \
        python-msgpack python-zmq || return 1

    if [ $_UPGRADE_SYS -eq $BS_TRUE ]; then
        yum -y update || return 1
    fi

    return 0
}

install_fedora_stable() {
    packages=""
    if [ $_INSTALL_MINION -eq $BS_TRUE ]; then
        packages="${packages} salt-minion"
    fi
    if [ $_INSTALL_MASTER -eq $BS_TRUE ] || [ $_INSTALL_SYNDIC -eq $BS_TRUE ]; then
        packages="${packages} salt-master"
    fi
    yum install -y ${packages} || return 1
    return 0
}

install_fedora_git_deps() {
    install_fedora_deps || return 1
    yum install -y git || return 1

    __git_clone_and_checkout || return 1

    # Let's trigger config_salt()
    if [ "$_TEMP_CONFIG_DIR" = "null" ]; then
        _TEMP_CONFIG_DIR="${SALT_GIT_CHECKOUT_DIR}/conf/"
        CONFIG_SALT_FUNC="config_salt"
    fi

    return 0
}

install_fedora_git() {
    python setup.py install || return 1
    return 0
}

install_fedora_git_post() {
    for fname in minion master syndic; do

        # Skip if not meant to be installed
        [ $fname = "minion" ] && [ $_INSTALL_MINION -eq $BS_FALSE ] && continue
        [ $fname = "master" ] && [ $_INSTALL_MASTER -eq $BS_FALSE ] && continue
        [ $fname = "syndic" ] && [ $_INSTALL_SYNDIC -eq $BS_FALSE ] && continue

        copyfile ${SALT_GIT_CHECKOUT_DIR}/pkg/rpm/salt-$fname.service /lib/systemd/system/salt-$fname.service

        systemctl is-enabled salt-$fname.service || (systemctl preset salt-$fname.service && systemctl enable salt-$fname.service)
        sleep 0.1
        systemctl daemon-reload
    done
}

install_fedora_restart_daemons() {
    [ $_START_DAEMONS -eq $BS_FALSE ] && return

    for fname in minion master syndic; do

        # Skip if not meant to be installed
        [ $fname = "minion" ] && [ $_INSTALL_MINION -eq $BS_FALSE ] && continue
        [ $fname = "master" ] && [ $_INSTALL_MASTER -eq $BS_FALSE ] && continue
        [ $fname = "syndic" ] && [ $_INSTALL_SYNDIC -eq $BS_FALSE ] && continue

        systemctl stop salt-$fname > /dev/null 2>&1
        systemctl start salt-$fname.service
    done
}
#
#   Ended Fedora Install Functions
#
##############################################################################

##############################################################################
#
#   CentOS Install Functions
#
install_centos_stable_deps() {
    if [ $CPU_ARCH_L = "i686" ]; then
        EPEL_ARCH="i386"
    else
        EPEL_ARCH=$CPU_ARCH_L
    fi
    if [ $DISTRO_MAJOR_VERSION -eq 5 ]; then
        rpm -Uvh --force http://mirrors.kernel.org/fedora-epel/5/${EPEL_ARCH}/epel-release-5-4.noarch.rpm || return 1
    elif [ $DISTRO_MAJOR_VERSION -eq 6 ]; then
        rpm -Uvh --force http://mirrors.kernel.org/fedora-epel/6/${EPEL_ARCH}/epel-release-6-8.noarch.rpm || return 1
    else
        echoerror "Failed add EPEL repository support."
        return 1
    fi

    if [ $_UPGRADE_SYS -eq $BS_TRUE ]; then
        yum -y update || return 1
    fi

    if [ $DISTRO_MAJOR_VERSION -eq 5 ]; then
        yum -y install python26-PyYAML python26-m2crypto m2crypto python26 \
            python26-crypto python26-msgpack python26-zmq \
            python26-jinja2 --enablerepo=${_EPEL_REPO} || return 1
    else
        yum -y install PyYAML m2crypto python-crypto python-msgpack \
            python-zmq python-jinja2 --enablerepo=${_EPEL_REPO} || return 1
    fi
    return 0
}

install_centos_stable() {
    packages=""
    if [ $_INSTALL_MINION -eq $BS_TRUE ]; then
        packages="${packages} salt-minion"
    fi
    if [ $_INSTALL_MASTER -eq $BS_TRUE ] || [ $_INSTALL_SYNDIC -eq $BS_TRUE ]; then
        packages="${packages} salt-master"
    fi
    yum -y install ${packages} --enablerepo=${_EPEL_REPO} || return 1
    return 0
}

install_centos_stable_post() {
    for fname in minion master syndic; do
        # Skip if not meant to be installed
        [ $fname = "minion" ] && [ $_INSTALL_MINION -eq $BS_FALSE ] && continue
        [ $fname = "master" ] && [ $_INSTALL_MASTER -eq $BS_FALSE ] && continue
        [ $fname = "syndic" ] && [ $_INSTALL_SYNDIC -eq $BS_FALSE ] && continue

        if [ ! -f /sbin/initctl ] && [ -f /etc/init.d/salt-$fname ]; then
            # Still in SysV init!?
            /sbin/chkconfig salt-$fname on
        fi
    done
}

install_centos_git_deps() {
    install_centos_stable_deps || return 1
    yum -y install git --enablerepo=${_EPEL_REPO} || return 1

    __git_clone_and_checkout || return 1

    # Let's trigger config_salt()
    if [ "$_TEMP_CONFIG_DIR" = "null" ]; then
        _TEMP_CONFIG_DIR="${SALT_GIT_CHECKOUT_DIR}/conf/"
        CONFIG_SALT_FUNC="config_salt"
    fi

    return 0
}

install_centos_git() {
    if [ $DISTRO_MAJOR_VERSION -eq 5 ]; then
        python2.6 setup.py install || return 1
    else
        python2 setup.py install || return 1
    fi
    return 0
}

install_centos_git_post() {
    for fname in master minion syndic; do

        # Skip if not meant to be installed
        [ $fname = "minion" ] && [ $_INSTALL_MINION -eq $BS_FALSE ] && continue
        [ $fname = "master" ] && [ $_INSTALL_MASTER -eq $BS_FALSE ] && continue
        [ $fname = "syndic" ] && [ $_INSTALL_SYNDIC -eq $BS_FALSE ] && continue

        if [ -f /sbin/initctl ]; then
            # We have upstart support
            /sbin/initctl status salt-$fname > /dev/null 2>&1
            if [ $? -eq 1 ]; then
                # upstart does not know about our service, let's copy the proper file
                copyfile ${SALT_GIT_CHECKOUT_DIR}/pkg/salt-$fname.upstart /etc/init/salt-$fname.conf
            fi
        # Still in SysV init?!
        elif [ ! -f /etc/init.d/salt-$fname ]; then
            copyfile ${SALT_GIT_CHECKOUT_DIR}/pkg/rpm/salt-${fname} /etc/init.d/
            chmod +x /etc/init.d/salt-${fname}
            /sbin/chkconfig salt-${fname} on
        fi
    done
}

install_centos_restart_daemons() {
    [ $_START_DAEMONS -eq $BS_FALSE ] && return

    for fname in minion master syndic; do
        # Skip if not meant to be installed
        [ $fname = "minion" ] && [ $_INSTALL_MINION -eq $BS_FALSE ] && continue
        [ $fname = "master" ] && [ $_INSTALL_MASTER -eq $BS_FALSE ] && continue
        [ $fname = "syndic" ] && [ $_INSTALL_SYNDIC -eq $BS_FALSE ] && continue

        if [ -f /sbin/initctl ]; then
            # We have upstart support
            /sbin/initctl status salt-$fname > /dev/null 2>&1
            if [ $? -eq 0 ]; then
                # upstart knows about this service.
                # Let's try to stop it, and then start it
                /sbin/initctl stop salt-$fname > /dev/null 2>&1
                /sbin/initctl start salt-$fname > /dev/null 2>&1
                # Restart service
                [ $? -eq 0 ] && continue
                # We failed to start the service, let's test the SysV code bellow
            fi
        fi

        if [ -f /etc/init.d/salt-$fname ]; then
            # Still in SysV init!?
            /etc/init.d/salt-$fname stop > /dev/null 2>&1
            /etc/init.d/salt-$fname start
        fi
    done
}

install_centos_testing_deps() {
    install_centos_stable_deps || return 1
    return 0
}

install_centos_testing() {
    install_centos_stable || return 1
    return 0
}

install_centos_testing_post() {
    install_centos_stable_post || return 1
    return 0
}

#
#   Ended CentOS Install Functions
#
##############################################################################

##############################################################################
#
#   RedHat Install Functions
#
install_red_hat_linux_stable_deps() {
    if [ $CPU_ARCH_L = "i686" ]; then
        OPTIONAL_ARCH="i386"
    else
        OPTIONAL_ARCH=$CPU_ARCH_L
    fi
    if [ $DISTRO_MAJOR_VERSION -eq 6 ] && [ $(rhn-channel -l | grep optional) != "rhel-${OPTIONAL_ARCH}-server-optional-${DISTRO_MAJOR_VERSION}" ]; then
      echoerror "Failed to find RHN optional repo, please enable it using the GUI or rhn-channel command."
      return 1
    fi
    install_centos_stable_deps || return 1
    return 0
}

install_red_hat_linux_git_deps() {
    install_centos_git_deps || return 1
    return 0
}

install_red_hat_enterprise_linux_stable_deps() {
    install_red_hat_linux_stable_deps || return 1
    return 0
}

install_red_hat_enterprise_linux_git_deps() {
    install_red_hat_linux_git_deps || return 1
    return 0
}

install_red_hat_enterprise_server_stable_deps() {
    install_red_hat_linux_stable_deps || return 1
    return 0
}

install_red_hat_enterprise_server_git_deps() {
    install_red_hat_linux_git_deps || return 1
    return 0
}

install_red_hat_linux_stable() {
    install_centos_stable || return 1
    return 0
}

install_red_hat_linux_git() {
    install_centos_git || return 1
    return 0
}

install_red_hat_enterprise_linux_stable() {
    install_red_hat_linux_stable || return 1
    return 0
}

install_red_hat_enterprise_linux_git() {
    install_red_hat_linux_git || return 1
    return 0
}

install_red_hat_enterprise_server_stable() {
    install_red_hat_linux_stable || return 1
    return 0
}

install_red_hat_enterprise_server_git() {
    install_red_hat_linux_git || return 1
    return 0
}

install_red_hat_linux_stable_post() {
    install_centos_stable_post || return 1
    return 0
}

install_red_hat_linux_restart_daemons() {
    install_centos_restart_daemons || return 1
    return 0
}

install_red_hat_linux_git_post() {
    install_centos_git_post || return 1
    return 0
}

install_red_hat_enterprise_linux_stable_post() {
    install_red_hat_linux_stable_post || return 1
    return 0
}

install_red_hat_enterprise_linux_restart_daemons() {
    install_red_hat_linux_restart_daemons || return 1
    return 0
}

install_red_hat_enterprise_linux_git_post() {
    install_red_hat_linux_git_post || return 1
    return 0
}

install_red_hat_enterprise_server_stable_post() {
    install_red_hat_linux_stable_post || return 1
    return 0
}

install_red_hat_enterprise_server_restart_daemons() {
    install_red_hat_linux_restart_daemons || return 1
    return 0
}

install_red_hat_enterprise_server_git_post() {
    install_red_hat_linux_git_post || return 1
    return 0
}

install_red_hat_linux_testing_deps() {
    install_centos_testing_deps || return 1
    return 0
}

install_red_hat_linux_testing() {
    install_centos_testing || return 1
    return 0
}

install_red_hat_linux_testing_post() {
    install_centos_testing_post || return 1
    return 0
}

install_red_hat_enterprise_server_testing_deps() {
    install_centos_testing_deps || return 1
    return 0
}

install_red_hat_enterprise_server_testing() {
    install_centos_testing || return 1
    return 0
}

install_red_hat_enterprise_server_testing_post() {
    install_centos_testing_post || return 1
    return 0
}


#
#   Ended RedHat Install Functions
#
##############################################################################

##############################################################################
#
#   Amazon Linux AMI Install Functions
#
install_amazon_linux_ami_deps() {
    # Acording to http://aws.amazon.com/amazon-linux-ami/faqs/#epel we should
    # enable the EPEL 6 repo
    if [ $CPU_ARCH_L = "i686" ]; then
        EPEL_ARCH="i386"
    else
        EPEL_ARCH=$CPU_ARCH_L
    fi
    rpm -Uvh --force http://mirrors.kernel.org/fedora-epel/6/${EPEL_ARCH}/epel-release-6-8.noarch.rpm || return 1

    if [ $_UPGRADE_SYS -eq $BS_TRUE ]; then
        yum -y update || return 1
    fi

    yum -y install PyYAML m2crypto python-crypto python-msgpack python-zmq \
        python-ordereddict python-jinja2 --enablerepo=${_EPEL_REPO} || return 1
}

install_amazon_linux_ami_git_deps() {
    install_amazon_linux_ami_deps || return 1
    yum -y install git --enablerepo=${_EPEL_REPO} || return 1

    __git_clone_and_checkout || return 1

    # Let's trigger config_salt()
    if [ "$_TEMP_CONFIG_DIR" = "null" ]; then
        _TEMP_CONFIG_DIR="${SALT_GIT_CHECKOUT_DIR}/conf/"
        CONFIG_SALT_FUNC="config_salt"
    fi

    return 0
}

install_amazon_linux_ami_stable() {
    install_centos_stable || return 1
    return 0
}

install_amazon_linux_ami_stable_post() {
    install_centos_stable_post || return 1
    return 0
}

install_amazon_linux_ami_restart_daemons() {
    install_centos_restart_daemons || return 1
    return 0
}

install_amazon_linux_ami_git() {
    install_centos_git || return 1
    return 0
}

install_amazon_linux_ami_git_post() {
    install_centos_git_post || return 1
    return 0
}

install_amazon_linux_ami_testing() {
    install_centos_testing || return 1
    return 0
}

install_amazon_linux_ami_testing_post() {
    install_centos_testing_post || return 1
    return 0
}

#
#   Ended Amazon Linux AMI Install Functions
#
##############################################################################

##############################################################################
#
#   Arch Install Functions
#
install_arch_linux_stable_deps() {
    grep '\[salt\]' /etc/pacman.conf >/dev/null 2>&1 || echo '[salt]
Include = /etc/pacman.d/salt.conf
' >> /etc/pacman.conf

    # Create a pacman .d directory so we can just override salt's
    # included configuration if needed
    [ -d /etc/pacman.d ] || mkdir -p /etc/pacman.d

    cat <<_eof > /etc/pacman.d/salt.conf
Server = http://intothesaltmine.org/archlinux
SigLevel = Optional TrustAll
_eof
}

install_arch_linux_git_deps() {
    install_arch_linux_stable_deps

    pacman -Sy --noconfirm pacman || return 1
    # Don't fail if un-installing python2-distribute threw an error
    pacman -R --noconfirm python2-distribute
    pacman -Sy --noconfirm git python2-crypto python2-setuptools \
        python2-jinja python2-m2crypto python2-markupsafe python2-msgpack \
        python2-psutil python2-yaml python2-pyzmq zeromq || return 1

    __git_clone_and_checkout || return 1

    # Let's trigger config_salt()
    if [ "$_TEMP_CONFIG_DIR" = "null" ]; then
        _TEMP_CONFIG_DIR="${SALT_GIT_CHECKOUT_DIR}/conf/"
        CONFIG_SALT_FUNC="config_salt"
    fi

    return 0
}

install_arch_linux_stable() {
    pacman -Sy --noconfirm pacman || return 1
    # See https://mailman.archlinux.org/pipermail/arch-dev-public/2013-June/025043.html
    # to know why we're ignoring below.
    pacman -Syu --noconfirm --ignore filesystem,bash || return 1
    pacman -S --noconfirm bash || return 1
    pacman -Su --noconfirm || return 1
    # We can now resume regular salt update
    pacman -Syu --noconfirm salt || return 1
    return 0
}

install_arch_linux_git() {
    python2 setup.py install || return 1
    return 0
}

install_arch_linux_post() {

    for fname in minion master syndic; do

        # Skip if not meant to be installed
        [ $fname = "minion" ] && [ $_INSTALL_MINION -eq $BS_FALSE ] && continue
        [ $fname = "master" ] && [ $_INSTALL_MASTER -eq $BS_FALSE ] && continue
        [ $fname = "syndic" ] && [ $_INSTALL_SYNDIC -eq $BS_FALSE ] && continue

        # Since Arch's pacman renames configuration files
        if [ "$_TEMP_CONFIG_DIR" != "null" ] && [ -f $_SALT_ETC_DIR/$fname.pacorig ]; then
            # Since a configuration directory was provided, it also means that any
            # configuration file copied was renamed by Arch, see:
            #   https://wiki.archlinux.org/index.php/Pacnew_and_Pacsave_Files#.pacorig
            copyfile $_SALT_ETC_DIR/$fname.pacorig $_SALT_ETC_DIR/$fname $BS_TRUE
        fi

        if [ -f /usr/bin/systemctl ]; then
            # Using systemd
            /usr/bin/systemctl is-enabled salt-$fname.service > /dev/null 2>&1 || (
                /usr/bin/systemctl preset salt-$fname.service > /dev/null 2>&1 &&
                /usr/bin/systemctl enable salt-$fname.service > /dev/null 2>&1
            )
            sleep 0.1
            /usr/bin/systemctl daemon-reload
            continue
        fi

        # XXX: How do we enable old Arch init.d scripts?
    done
}

install_arch_linux_git_post() {
    for fname in minion master syndic; do

        # Skip if not meant to be installed
        [ $fname = "minion" ] && [ $_INSTALL_MINION -eq $BS_FALSE ] && continue
        [ $fname = "master" ] && [ $_INSTALL_MASTER -eq $BS_FALSE ] && continue
        [ $fname = "syndic" ] && [ $_INSTALL_SYNDIC -eq $BS_FALSE ] && continue

        if [ -f /usr/bin/systemctl ]; then
            copyfile ${SALT_GIT_CHECKOUT_DIR}/pkg/rpm/salt-$fname.service /lib/systemd/system/salt-$fname.service

            /usr/bin/systemctl is-enabled salt-$fname.service > /dev/null 2>&1 || (
                /usr/bin/systemctl preset salt-$fname.service > /dev/null 2>&1 &&
                /usr/bin/systemctl enable salt-$fname.service > /dev/null 2>&1
            )
            sleep 0.1
            /usr/bin/systemctl daemon-reload
            continue
        fi

        # SysV init!?
        copyfile ${SALT_GIT_CHECKOUT_DIR}/pkg/rpm/salt-$fname /etc/rc.d/init.d/salt-$fname
        chmod +x /etc/rc.d/init.d/salt-$fname
    done
}

install_arch_linux_restart_daemons() {
    [ $_START_DAEMONS -eq $BS_FALSE ] && return

    for fname in minion master syndic; do

        # Skip if not meant to be installed
        [ $fname = "minion" ] && [ $_INSTALL_MINION -eq $BS_FALSE ] && continue
        [ $fname = "master" ] && [ $_INSTALL_MASTER -eq $BS_FALSE ] && continue
        [ $fname = "syndic" ] && [ $_INSTALL_SYNDIC -eq $BS_FALSE ] && continue

        if [ -f /usr/bin/systemctl ]; then
            /usr/bin/systemctl stop salt-$fname.service > /dev/null 2>&1
            /usr/bin/systemctl start salt-$fname.service
            continue
        fi
        /etc/rc.d/salt-$fname stop > /dev/null 2>&1
        /etc/rc.d/salt-$fname start
    done
}
#
#   Ended Arch Install Functions
#
##############################################################################

##############################################################################
#
#   FreeBSD Install Functions
#
__freebsd_get_packagesite() {
    if [ $CPU_ARCH_L = "amd64" ]; then
        BSD_ARCH="x86:64"
    elif [ $CPU_ARCH_L = "x86_64" ]; then
        BSD_ARCH="x86:64"
    elif [ $CPU_ARCH_L = "i386" ]; then
        BSD_ARCH="x86:32"
    elif [ $CPU_ARCH_L = "i686" ]; then
        BSD_ARCH="x86:32"
    fi

    # Since the variable might not be set, don't, momentarily treat it as a failure
    set +o nounset

    _PACKAGESITE=${PACKAGESITE:-"http://pkg.cdn.pcbsd.org/9.1-RELEASE/amd64/"}
    SALTREPO=${SALTREPO:-"http://freebsd.saltstack.com/freebsd:${DISTRO_MAJOR_VERSION}:${BSD_ARCH}/"}

    # Treat unset variables as errors once more
    set -o nounset
}

install_freebsd_9_stable_deps() {
    if [ ! -x /usr/local/sbin/pkg ]; then
        __freebsd_get_packagesite

        fetch "${_PACKAGESITE}/Latest/pkg.txz" || return 1
        tar xf ./pkg.txz -s ",/.*/,,g" "*/pkg-static" || return 1
        ./pkg-static add ./pkg.txz || return 1
        /usr/local/sbin/pkg2ng || return 1

        echo "PACKAGESITE: ${_PACKAGESITE}" > /usr/local/etc/pkg.conf
        echo "PKG_MULTIREPOS: YES" >> /usr/local/etc/pkg.conf

        mkdir -p /usr/local/etc/pkg/repos/
        echo "salt:" > /usr/local/etc/pkg/repos/salt.conf
        echo "    URL: ${SALTREPO}" >> /usr/local/etc/pkg/repos/salt.conf
        echo "    ENABLED: YES" >> /usr/local/etc/pkg/repos/salt.conf
    fi

    /usr/local/sbin/pkg install -r salt -y swig || return 1

    # Lets set _SALT_ETC_DIR to ports default
    _SALT_ETC_DIR=${BS_SALT_ETC_DIR:-/usr/local/etc/salt}
    # We also need to redefine the PKI directory
    _PKI_DIR=${_SALT_ETC_DIR}/pki

    return 0
}

install_freebsd_git_deps() {
    install_freebsd_9_stable_deps || return 1

    /usr/local/sbin/pkg install -y git || return 1

    __git_clone_and_checkout || return 1

    echodebug "Adapting paths to FreeBSD"
    # The list of files was taken from Salt's BSD port Makefile
    for file in doc/man/salt-key.1 doc/man/salt-cp.1 doc/man/salt-minion.1 \
                doc/man/salt-syndic.1 doc/man/salt-master.1 doc/man/salt-run.1 \
                doc/man/salt.7 doc/man/salt.1 doc/man/salt-call.1; do
        [ ! -f $file ] && continue
        echodebug "Patching ${file}"
        sed -in -e "s|/etc/salt|/usr/local/etc/salt|" \
                -e "s|/srv/salt|/usr/local/etc/salt/states|" \
                -e "s|/srv/pillar|/usr/local/etc/salt/pillar|" ${file}
    done
    if [ ! -f salt/syspaths.py ]; then
        # We still can't provide the system paths, salt 0.16.x
        # Let's patch salt's source and adapt paths to what's expected on FreeBSD
        echodebug "Replacing occurrences of '/etc/salt' with '/usr/local/etc/salt'"
        # The list of files was taken from Salt's BSD port Makefile
        for file in conf/minion conf/master salt/config.py salt/client.py \
                    salt/modules/mysql.py salt/utils/parsers.py salt/modules/tls.py \
                    salt/modules/postgres.py salt/utils/migrations.py; do
            [ ! -f $file ] && continue
            echodebug "Patching ${file}"
            sed -in -e "s|/etc/salt|/usr/local/etc/salt|" \
                    -e "s|/srv/salt|/usr/local/etc/salt/states|" \
                    -e "s|/srv/pillar|/usr/local/etc/salt/pillar|" ${file}
        done
    fi
    echodebug "Finished patching"

    # Let's trigger config_salt()
    if [ "$_TEMP_CONFIG_DIR" = "null" ]; then
        _TEMP_CONFIG_DIR="${SALT_GIT_CHECKOUT_DIR}/conf/"
        CONFIG_SALT_FUNC="config_salt"
    fi

    return 0
}

install_freebsd_9_stable() {
    /usr/local/sbin/pkg install -r salt -y sysutils/py-salt || return 1
    return 0
}

install_freebsd_git() {
    /usr/local/sbin/pkg install -r salt -y sysutils/py-salt || return 1

    # Let's keep the rc.d files before deleting the package
    mkdir /tmp/rc-scripts || return 1
    cp /usr/local/etc/rc.d/salt* /tmp/rc-scripts || return 1

    # Let's delete the package
    /usr/local/sbin/pkg delete -y sysutils/py-salt || return 1

    # Install from git
    if [ ! -f salt/syspaths.py ]; then
        # We still can't provide the system paths, salt 0.16.x
        /usr/local/bin/python setup.py install || return 1
    else
        /usr/local/bin/python setup.py install \
            --salt-root-dir=/usr/local \
            --salt-config-dir=/usr/local/etc/salt \
            --salt-cache-dir=/var/cache/salt \
            --salt-sock-dir=/var/run/salt \
            --salt-srv-root-dir=/srv \
            --salt-base-file-roots-dir=/usr/local/etc/salt/states \
            --salt-base-pillar-roots-dir=/usr/local/etc/salt/pillar \
            --salt-base-master-roots-dir=/usr/local/etc/salt/salt-master \
            --salt-logs-dir=/var/log/salt \
            --salt-pidfile-dir=/var/run \
            || return 1
    fi

    # Restore the rc.d scripts
    cp /tmp/rc-scripts/salt* /usr/local/etc/rc.d/ || return 1

    # Delete our temporary scripts directory
    rm -rf /tmp/rc-scripts || return 1

    # And we're good to go
    return 0
}

install_freebsd_9_stable_post() {
    for fname in minion master syndic; do

        # Skip if not meant to be installed
        [ $fname = "minion" ] && [ $_INSTALL_MINION -eq $BS_FALSE ] && continue
        [ $fname = "master" ] && [ $_INSTALL_MASTER -eq $BS_FALSE ] && continue
        [ $fname = "syndic" ] && [ $_INSTALL_SYNDIC -eq $BS_FALSE ] && continue

        enable_string="salt_${fname}_enable=\"YES\""
        grep "$enable_string" /etc/rc.conf >/dev/null 2>&1
        [ $? -eq 1 ] && echo "$enable_string" >> /etc/rc.conf

        [ -f /usr/local/etc/salt/${fname}.sample ] && copyfile /usr/local/etc/salt/${fname}.sample /usr/local/etc/salt/${fname}

        if [ $fname = "minion" ] ; then
            grep "salt_minion_paths" /etc/rc.conf >/dev/null 2>&1
            [ $? -eq 1 ] && echo "salt_minion_paths=\"/bin:/sbin:/usr/bin:/usr/sbin:/usr/local/bin:/usr/local/sbin\"" >> /etc/rc.conf
        fi

    done
}

install_freebsd_git_post() {
    install_freebsd_9_stable_post || return 1
    return 0
}

install_freebsd_restart_daemons() {
    [ $_START_DAEMONS -eq $BS_FALSE ] && return

    for fname in minion master syndic; do

        # Skip if not meant to be installed
        [ $fname = "minion" ] && [ $_INSTALL_MINION -eq $BS_FALSE ] && continue
        [ $fname = "master" ] && [ $_INSTALL_MASTER -eq $BS_FALSE ] && continue
        [ $fname = "syndic" ] && [ $_INSTALL_SYNDIC -eq $BS_FALSE ] && continue

        service salt_$fname stop > /dev/null 2>&1
        service salt_$fname start
    done
}
#
#   Ended FreeBSD Install Functions
#
##############################################################################

##############################################################################
#
#   SmartOS Install Functions
#
install_smartos_deps() {
    pkgin -y in \
        zeromq py27-m2crypto py27-crypto py27-msgpack py27-yaml \
        py27-jinja2 py27-zmq || return 1

    # Let's trigger config_salt()
    if [ "$_TEMP_CONFIG_DIR" = "null" ]; then
        # Let's set the configuration directory to /tmp
        _TEMP_CONFIG_DIR="/tmp"
        CONFIG_SALT_FUNC="config_salt"

        # Let's download, since they were not provided, the default configuration files
        if [ ! -f $_SALT_ETC_DIR/minion ] && [ ! -f $_TEMP_CONFIG_DIR/minion ]; then
            curl -sk -o $_TEMP_CONFIG_DIR/minion -L \
                https://raw.github.com/saltstack/salt/develop/conf/minion || return 1
        fi
        if [ ! -f $_SALT_ETC_DIR/master ] && [ ! -f $_TEMP_CONFIG_DIR/master ]; then
            curl -sk -o $_TEMP_CONFIG_DIR/master -L \
                https://raw.github.com/saltstack/salt/develop/conf/master || return 1
        fi
    fi

    return 0

}

install_smartos_git_deps() {
    install_smartos_deps || return 1
    pkgin -y in scmgit || return 1

    __git_clone_and_checkout || return 1
    # Let's trigger config_salt()
    if [ "$_TEMP_CONFIG_DIR" = "null" ]; then
        _TEMP_CONFIG_DIR="${SALT_GIT_CHECKOUT_DIR}/conf/"
        CONFIG_SALT_FUNC="config_salt"
    fi

    return 0
}

install_smartos_stable() {
    pkgin -y in salt || return 1
    return 0
}

install_smartos_git() {
    # Use setuptools in order to also install dependencies
    USE_SETUPTOOLS=1 /opt/local/bin/python setup.py install || return 1
    return 0
}

install_smartos_post() {
    smf_dir="/opt/custom/smf"
    # Install manifest files if needed.
    for fname in minion master syndic; do

        # Skip if not meant to be installed
        [ $fname = "minion" ] && [ $_INSTALL_MINION -eq $BS_FALSE ] && continue
        [ $fname = "master" ] && [ $_INSTALL_MASTER -eq $BS_FALSE ] && continue
        [ $fname = "syndic" ] && [ $_INSTALL_SYNDIC -eq $BS_FALSE ] && continue

        svcs network/salt-$fname > /dev/null 2>&1
        if [ $? -eq 1 ]; then
            if [ ! -f $_TEMP_CONFIG_DIR/salt-$fname.xml ]; then
                curl -sk -o $_TEMP_CONFIG_DIR/salt-$fname.xml -L https://raw.github.com/saltstack/salt/develop/pkg/smartos/salt-$fname.xml
            fi
            svccfg import $_TEMP_CONFIG_DIR/salt-$fname.xml
            if [ "${VIRTUAL_TYPE}" = "global" ]; then
                if [ ! -d "$smf_dir" ]; then
                    mkdir -p "$smf_dir" || return 1
                fi
                if [ ! -f "$smf_dir/salt-$fname.xml" ]; then
                    copyfile "$_TEMP_CONFIG_DIR/salt-$fname.xml" "$smf_dir/" || return 1
                fi
            fi
        fi
    done
}

install_smartos_git_post() {
    smf_dir="/opt/custom/smf"
    # Install manifest files if needed.
    for fname in minion master syndic; do

        # Skip if not meant to be installed
        [ $fname = "minion" ] && [ $_INSTALL_MINION -eq $BS_FALSE ] && continue
        [ $fname = "master" ] && [ $_INSTALL_MASTER -eq $BS_FALSE ] && continue
        [ $fname = "syndic" ] && [ $_INSTALL_SYNDIC -eq $BS_FALSE ] && continue

        svcs network/salt-$fname > /dev/null 2>&1
        if [ $? -eq 1 ]; then
            svccfg import ${SALT_GIT_CHECKOUT_DIR}/pkg/smartos/salt-$fname.xml
            if [ "${VIRTUAL_TYPE}" = "global" ]; then
                if [ ! -d $smf_dir ]; then
                    mkdir -p "$smf_dir"
                fi
                if [ ! -f "$smf_dir/salt-$fname.xml" ]; then
                    copyfile "${SALT_GIT_CHECKOUT_DIR}/pkg/smartos/salt-$fname.xml" "$smf_dir/"
                fi
            fi
        fi
    done
}

install_smartos_restart_daemons() {
    [ $_START_DAEMONS -eq $BS_FALSE ] && return

    for fname in minion master syndic; do

        # Skip if not meant to be installed
        [ $fname = "minion" ] && [ $_INSTALL_MINION -eq $BS_FALSE ] && continue
        [ $fname = "master" ] && [ $_INSTALL_MASTER -eq $BS_FALSE ] && continue
        [ $fname = "syndic" ] && [ $_INSTALL_SYNDIC -eq $BS_FALSE ] && continue

        # Stop if running && Start service
        svcadm disable salt-$fname > /dev/null 2>&1
        svcadm enable salt-$fname
    done
}
#
#   Ended SmartOS Install Functions
#
##############################################################################

##############################################################################
#
#    openSUSE Install Functions.
#
install_opensuse_stable_deps() {
    DISTRO_REPO="openSUSE_${DISTRO_MAJOR_VERSION}.${DISTRO_MINOR_VERSION}"

    # Is the repository already known
    $(zypper repos | grep devel_languages_python >/dev/null 2>&1)
    if [ $? -eq 1 ]; then
        # zypper does not yet know nothing about devel_languages_python
        zypper --non-interactive addrepo --refresh \
            http://download.opensuse.org/repositories/devel:/languages:/python/${DISTRO_REPO}/devel:languages:python.repo || return 1
    fi

    zypper --gpg-auto-import-keys --non-interactive refresh
    exitcode=$?
    if [ $? -ne 0 ] && [ $? -ne 4 ]; then
        # If the exit code is not 0, and it's not 4(failed to update a
        # repository) return a failure. Otherwise continue.
        return 1
    fi

    if [ $DISTRO_MAJOR_VERSION -eq 12 ] && [ $DISTRO_MINOR_VERSION -eq 3 ]; then
        # Because patterns-openSUSE-minimal_base-conflicts conflicts with python, lets remove the first one
        zypper --non-interactive remove patterns-openSUSE-minimal_base-conflicts
    fi

    zypper --non-interactive install --auto-agree-with-licenses libzmq3 python \
        python-Jinja2 python-M2Crypto python-PyYAML python-msgpack-python \
        python-pycrypto python-pyzmq python-xml || return 1
    return 0
}

install_opensuse_git_deps() {
    install_opensuse_stable_deps || return 1
    zypper --non-interactive install --auto-agree-with-licenses git || return 1

    __git_clone_and_checkout || return 1

    # Let's trigger config_salt()
    if [ "$_TEMP_CONFIG_DIR" = "null" ]; then
        _TEMP_CONFIG_DIR="${SALT_GIT_CHECKOUT_DIR}/conf/"
        CONFIG_SALT_FUNC="config_salt"
    fi

    return 0
}

install_opensuse_stable() {
    packages=""
    if [ $_INSTALL_MINION -eq $BS_TRUE ]; then
        packages="${packages} salt-minion"
    fi
    if [ $_INSTALL_MASTER -eq $BS_TRUE ]; then
        packages="${packages} salt-master"
    fi
    if [ $_INSTALL_SYNDIC -eq $BS_TRUE ]; then
        packages="${packages} salt-syndic"
    fi
    zypper --non-interactive install --auto-agree-with-licenses $packages || return 1
    return 0
}

install_opensuse_git() {
    python setup.py install --prefix=/usr || return 1
    return 0
}

install_opensuse_stable_post() {
    for fname in minion master syndic; do

        # Skip if not meant to be installed
        [ $fname = "minion" ] && [ $_INSTALL_MINION -eq $BS_FALSE ] && continue
        [ $fname = "master" ] && [ $_INSTALL_MASTER -eq $BS_FALSE ] && continue
        [ $fname = "syndic" ] && [ $_INSTALL_SYNDIC -eq $BS_FALSE ] && continue

        if [ -f /bin/systemctl ]; then
            systemctl is-enabled salt-$fname.service || (systemctl preset salt-$fname.service && systemctl enable salt-$fname.service)
            sleep 0.1
            systemctl daemon-reload
            continue
        fi

        /sbin/chkconfig --add salt-$fname
        /sbin/chkconfig salt-$fname on

    done
}

install_opensuse_git_post() {
    for fname in minion master syndic; do

        # Skip if not meant to be installed
        [ $fname = "minion" ] && [ $_INSTALL_MINION -eq $BS_FALSE ] && continue
        [ $fname = "master" ] && [ $_INSTALL_MASTER -eq $BS_FALSE ] && continue
        [ $fname = "syndic" ] && [ $_INSTALL_SYNDIC -eq $BS_FALSE ] && continue

        if [ -f /bin/systemctl ]; then
            copyfile ${SALT_GIT_CHECKOUT_DIR}/pkg/salt-$fname.service /lib/systemd/system/salt-$fname.service
            continue
        fi

        copyfile ${SALT_GIT_CHECKOUT_DIR}/pkg/rpm/salt-$fname /etc/init.d/salt-$fname
        chmod +x /etc/init.d/salt-$fname

    done

    install_opensuse_stable_post
}

install_opensuse_restart_daemons() {
    [ $_START_DAEMONS -eq $BS_FALSE ] && return

    for fname in minion master syndic; do

        # Skip if not meant to be installed
        [ $fname = "minion" ] && [ $_INSTALL_MINION -eq $BS_FALSE ] && continue
        [ $fname = "master" ] && [ $_INSTALL_MASTER -eq $BS_FALSE ] && continue
        [ $fname = "syndic" ] && [ $_INSTALL_SYNDIC -eq $BS_FALSE ] && continue

        if [ -f /bin/systemctl ]; then
            systemctl stop salt-$fname > /dev/null 2>&1
            systemctl start salt-$fname.service
            continue
        fi

        service salt-$fname stop > /dev/null 2>&1
        service salt-$fname start

    done
}
#
#   End of openSUSE Install Functions.
#
##############################################################################

##############################################################################
#
#    SuSE Install Functions.
#
install_suse_11_stable_deps() {
    SUSE_PATCHLEVEL=$(awk '/PATCHLEVEL/ {print $3}' /etc/SuSE-release )
    if [ "x${SUSE_PATCHLEVEL}" != "x" ]; then
        DISTRO_PATCHLEVEL="_SP${SUSE_PATCHLEVEL}"
    fi
    DISTRO_REPO="SLE_${DISTRO_MAJOR_VERSION}${DISTRO_PATCHLEVEL}"

    # Is the repository already known
    $(zypper repos | grep devel_languages_python >/dev/null 2>&1)
    if [ $? -eq 1 ]; then
        # zypper does not yet know nothing about devel_languages_python
        zypper --non-interactive addrepo --refresh \
            http://download.opensuse.org/repositories/devel:/languages:/python/${DISTRO_REPO}/devel:languages:python.repo || return 1
    fi

    zypper --gpg-auto-import-keys --non-interactive refresh || return 1
    if [ $SUSE_PATCHLEVEL -eq 1 ]; then
        check_pip_allowed
        echowarn "PyYaml will be installed using pip"
        zypper --non-interactive install --auto-agree-with-licenses libzmq3 python \
        python-Jinja2 'python-M2Crypto>=0.21' python-msgpack-python \
        python-pycrypto python-pyzmq python-pip python-xml || return 1
        # There's no python-PyYaml in SP1, let's install it using pip
        pip install PyYaml || return 1
    else
        zypper --non-interactive install --auto-agree-with-licenses libzmq3 python \
        python-Jinja2 'python-M2Crypto>=0.21' python-PyYAML python-msgpack-python \
        python-pycrypto python-pyzmq python-xml || return 1
    fi

    # PIP based installs need to copy configuration files "by hand".
    if [ $SUSE_PATCHLEVEL -eq 1 ]; then
        # Let's trigger config_salt()
        if [ "$_TEMP_CONFIG_DIR" = "null" ]; then
            # Let's set the configuration directory to /tmp
            _TEMP_CONFIG_DIR="/tmp"
            CONFIG_SALT_FUNC="config_salt"

            for fname in minion master syndic; do

                # Skip if not meant to be installed
                [ $fname = "minion" ] && [ $_INSTALL_MINION -eq $BS_FALSE ] && continue
                [ $fname = "master" ] && [ $_INSTALL_MASTER -eq $BS_FALSE ] && continue
                [ $fname = "syndic" ] && [ $_INSTALL_SYNDIC -eq $BS_FALSE ] && continue

                # Syndic uses the same configuration file as the master
                [ $fname = "syndic" ] && fname=master

                # Let's download, since they were not provided, the default configuration files
                if [ ! -f $_SALT_ETC_DIR/$fname ] && [ ! -f $_TEMP_CONFIG_DIR/$fname ]; then
                    curl -sk -o $_TEMP_CONFIG_DIR/$fname -L \
                        https://raw.github.com/saltstack/salt/develop/conf/$fname || return 1
                fi
            done
        fi
    fi
    return 0
}

install_suse_11_git_deps() {
    install_suse_11_stable_deps || return 1
    zypper --non-interactive install --auto-agree-with-licenses git || return 1

    __git_clone_and_checkout || return 1

    # Let's trigger config_salt()
    if [ "$_TEMP_CONFIG_DIR" = "null" ]; then
        _TEMP_CONFIG_DIR="${SALT_GIT_CHECKOUT_DIR}/conf/"
        CONFIG_SALT_FUNC="config_salt"
    fi

    return 0
}

install_suse_11_stable() {
    if [ $SUSE_PATCHLEVEL -gt 1 ]; then
        install_opensuse_stable || return 1
    else
        # USE_SETUPTOOLS=1 To work around
        # error: option --single-version-externally-managed not recognized
        USE_SETUPTOOLS=1 pip install salt || return 1
    fi
    return 0
}

install_suse_11_git() {
    install_opensuse_git || return 1
    return 0
}

install_suse_11_stable_post() {
    if [ $SUSE_PATCHLEVEL -gt 1 ]; then
        install_opensuse_stable_post || return 1
    else
        for fname in minion master syndic; do

            # Skip if not meant to be installed
            [ $fname = "minion" ] && [ $_INSTALL_MINION -eq $BS_FALSE ] && continue
            [ $fname = "master" ] && [ $_INSTALL_MASTER -eq $BS_FALSE ] && continue
            [ $fname = "syndic" ] && [ $_INSTALL_SYNDIC -eq $BS_FALSE ] && continue

            if [ -f /bin/systemctl ]; then
                curl -k -L https://github.com/saltstack/salt/raw/develop/pkg/salt-$fname.service \
                    -o /lib/systemd/system/salt-$fname.service || return 1
                continue
            fi

            curl -k -L https://github.com/saltstack/salt/raw/develop/pkg/rpm/salt-$fname \
                -o /etc/init.d/salt-$fname || return 1
            chmod +x /etc/init.d/salt-$fname

        done
    fi
    return 0
}

install_suse_11_git_post() {
    install_opensuse_git_post || return 1
    return 0
}

install_suse_11_restart_daemons() {
    install_opensuse_restart_daemons || return 1
    return 0
}
#
#   End of SuSE Install Functions.
#
##############################################################################

##############################################################################
#
#    Gentoo Install Functions.
#
__emerge() {
    if [ $_GENTOO_USE_BINHOST -eq $BS_TRUE ]; then
        emerge --autounmask-write --getbinpkg $@; return $?
    fi
    emerge --autounmask-write $@; return $?
}

__gentoo_config_protection() {
    # usually it's a good thing to have config files protected by portage, but
    # in this case this would require to interrupt the bootstrapping script at
    # this point, manually merge the changes using etc-update/dispatch-conf/
    # cfg-update and then restart the bootstrapping script, so instead we allow
    # at this point to modify certain config files directly
    export CONFIG_PROTECT_MASK="$CONFIG_PROTECT_MASK /etc/portage/package.keywords /etc/portage/package.unmask /etc/portage/package.use /etc/portage/package.license"
}

__gentoo_pre_dep() {
    if [ $_ECHO_DEBUG -eq $BS_TRUE ]; then
        if [ "x$(which eix)" != "x" ]; then
            eix-sync
        else
            emerge --sync
        fi
    else
        if [ "x$(which eix)" != "x" ]; then
            eix-sync -q
        else
            emerge --sync --quiet
        fi
    fi
    if [ ! -d /etc/portage ]; then
        mkdir /etc/portage
    fi
}
__gentoo_post_dep() {
    # ensures dev-lib/crypto++ compiles happily
    __emerge --oneshot 'sys-devel/libtool'
    # the -o option asks it to emerge the deps but not the package.
    __gentoo_config_protection
    __emerge -vo 'app-admin/salt'
}

install_gentoo_deps() {
    __gentoo_pre_dep || return 1
    __gentoo_post_dep
}

install_gentoo_git_deps() {
    __gentoo_pre_dep || return 1
    __gentoo_post_dep
}

install_gentoo_stable() {
    __gentoo_config_protection
    __emerge -v 'app-admin/salt' || return 1
}

install_gentoo_git() {
    __gentoo_config_protection
    __emerge -v '=app-admin/salt-9999' || return 1
}

install_gentoo_post() {
    for fname in minion master syndic; do

        # Skip if not meant to be installed
        [ $fname = "minion" ] && [ $_INSTALL_MINION -eq $BS_FALSE ] && continue
        [ $fname = "master" ] && [ $_INSTALL_MASTER -eq $BS_FALSE ] && continue
        [ $fname = "syndic" ] && [ $_INSTALL_SYNDIC -eq $BS_FALSE ] && continue

        if [ -d "/run/systemd/system" ]; then
            systemctl enable salt-$fname.service
            systemctl start salt-$fname.service
        else
            rc-update add salt-$fname default
            /etc/init.d/salt-$fname start
        fi
    done
}

install_gentoo_restart_daemons() {
    [ $_START_DAEMONS -eq $BS_FALSE ] && return

    for fname in minion master syndic; do

        # Skip if not meant to be installed
        [ $fname = "minion" ] && [ $_INSTALL_MINION -eq $BS_FALSE ] && continue
        [ $fname = "master" ] && [ $_INSTALL_MASTER -eq $BS_FALSE ] && continue
        [ $fname = "syndic" ] && [ $_INSTALL_SYNDIC -eq $BS_FALSE ] && continue

        if [ -d "/run/systemd/system" ]; then
            systemctl stop salt-$fname > /dev/null 2>&1
            systemctl start salt-$fname.service
        else
            /etc/init.d/salt-$fname stop > /dev/null 2>&1
            /etc/init.d/salt-$fname start
        fi
    done
}

#
#   End of Gentoo Install Functions.
#
##############################################################################


##############################################################################
#
#   Default minion configuration function. Matches ANY distribution as long as
#   the -c options is passed.
#
config_salt() {
    # If the configuration directory is not passed, return
    [ "$_TEMP_CONFIG_DIR" = "null" ] && return

    CONFIGURED_ANYTHING=$BS_FALSE

    # Let's create the necessary directories
    [ -d $_SALT_ETC_DIR ] || mkdir $_SALT_ETC_DIR || return 1
    [ -d $_PKI_DIR ] || mkdir -p $_PKI_DIR && chmod 700 $_PKI_DIR || return 1

    # Copy the grains file if found
    if [ -f "$_TEMP_CONFIG_DIR/grains" ]; then
        echodebug "Moving provided grains file from $_TEMP_CONFIG_DIR/grains to $_SALT_ETC_DIR/grains"
        movefile "$_TEMP_CONFIG_DIR/grains" "$_SALT_ETC_DIR/grains" || return 1
        CONFIGURED_ANYTHING=$BS_TRUE
    fi

    if [ $_INSTALL_MINION -eq $BS_TRUE ]; then
        # Create the PKI directory
        [ -d $_PKI_DIR/minion ] || mkdir -p $_PKI_DIR/minion && chmod 700 $_PKI_DIR/minion || return 1

        # Copy the minions configuration if found
        if [ -f "$_TEMP_CONFIG_DIR/minion" ]; then
            movefile "$_TEMP_CONFIG_DIR/minion" $_SALT_ETC_DIR || return 1
            CONFIGURED_ANYTHING=$BS_TRUE
        fi

        # Copy the minion's keys if found
        if [ -f "$_TEMP_CONFIG_DIR/minion.pem" ]; then
            movefile "$_TEMP_CONFIG_DIR/minion.pem" $_PKI_DIR/minion/ || return 1
            chmod 400 $_PKI_DIR/minion/minion.pem || return 1
            CONFIGURED_ANYTHING=$BS_TRUE
        fi
        if [ -f "$_TEMP_CONFIG_DIR/minion.pub" ]; then
            movefile "$_TEMP_CONFIG_DIR/minion.pub" $_PKI_DIR/minion/ || return 1
            chmod 664 $_PKI_DIR/minion/minion.pub || return 1
            CONFIGURED_ANYTHING=$BS_TRUE
        fi
    fi


    if [ $_INSTALL_MASTER -eq $BS_TRUE ] || [ $_INSTALL_SYNDIC -eq $BS_TRUE ]; then
        # Create the PKI directory
        [ -d $_PKI_DIR/master ] || mkdir -p $_PKI_DIR/master && chmod 700 $_PKI_DIR/master || return 1

        # Copy the masters configuration if found
        if [ -f "$_TEMP_CONFIG_DIR/master" ]; then
            movefile "$_TEMP_CONFIG_DIR/master" $_SALT_ETC_DIR || return 1
            CONFIGURED_ANYTHING=$BS_TRUE
        fi

        # Copy the master's keys if found
        if [ -f "$_TEMP_CONFIG_DIR/master.pem" ]; then
            movefile "$_TEMP_CONFIG_DIR/master.pem" $_PKI_DIR/master/ || return 1
            chmod 400 $_PKI_DIR/master/master.pem || return 1
            CONFIGURED_ANYTHING=$BS_TRUE
        fi
        if [ -f "$_TEMP_CONFIG_DIR/master.pub" ]; then
            movefile "$_TEMP_CONFIG_DIR/master.pub" $_PKI_DIR/master/ || return 1
            chmod 664 $_PKI_DIR/master/master.pub || return 1
            CONFIGURED_ANYTHING=$BS_TRUE
        fi
    fi

    if [ $_CONFIG_ONLY -eq $BS_TRUE ] && [ $CONFIGURED_ANYTHING -eq $BS_FALSE ]; then
        echowarn "No configuration or keys were copied over. No configuration was done!"
        exit 0
    fi
    return 0
}
#
#  Ended Default Configuration function
#
##############################################################################


##############################################################################
#
#   Default salt master minion keys pre-seed function. Matches ANY distribution
#   as long as the -k option is passed.
#
preseed_master() {
    # Create the PKI directory

    if [ $(ls $_TEMP_KEYS_DIR | wc -l) -lt 1 ]; then
        echoerror "No minion keys were uploaded. Unable to pre-seed master"
        return 1
    fi

    SEED_DEST="$_PKI_DIR/master/minions"
    [ -d $SEED_DEST ] || mkdir -p $SEED_DEST && chmod 700 $SEED_DEST || return 1

    for keyfile in $(ls $_TEMP_KEYS_DIR); do
        src_keyfile="${_TEMP_KEYS_DIR}/${keyfile}"
        dst_keyfile="${SEED_DEST}/${keyfile}"

        # If it's not a file, skip to the next
        [ ! -f $src_keyfile ] && continue

        movefile "$src_keyfile" "$dst_keyfile" || return 1
        chmod 664 $dst_keyfile || return 1
    done

    return 0
}
#
#  Ended Default Salt Master Pre-Seed minion keys function
#
##############################################################################


##############################################################################
#
#   This function checks if all of the installed daemons are running or not.
#
daemons_running() {
    [ $_START_DAEMONS -eq $BS_FALSE ] && return

    FAILED_DAEMONS=0
    for fname in minion master syndic; do

        # Skip if not meant to be installed
        [ $fname = "minion" ] && [ $_INSTALL_MINION -eq $BS_FALSE ] && continue
        [ $fname = "master" ] && [ $_INSTALL_MASTER -eq $BS_FALSE ] && continue
        [ $fname = "syndic" ] && [ $_INSTALL_SYNDIC -eq $BS_FALSE ] && continue

        if [ "${DISTRO_NAME}" = "SmartOS" ]; then
            if [ "$(svcs -Ho STA salt-$fname)" != "ON" ]; then
                echoerror "salt-$fname was not found running"
                FAILED_DAEMONS=$(expr $FAILED_DAEMONS + 1)
            fi
        elif [ "x$(ps wwwaux | grep -v grep | grep salt-$fname)" = "x" ]; then
            echoerror "salt-$fname was not found running"
            FAILED_DAEMONS=$(expr $FAILED_DAEMONS + 1)
        fi
    done
    return $FAILED_DAEMONS
}
#
#  Ended daemons running check function
#
##############################################################################


#=============================================================================
# LET'S PROCEED WITH OUR INSTALLATION
#=============================================================================
# Let's get the dependencies install function
DEP_FUNC_NAMES="install_${DISTRO_NAME_L}${PREFIXED_DISTRO_MAJOR_VERSION}_${ITYPE}_deps"
DEP_FUNC_NAMES="$DEP_FUNC_NAMES install_${DISTRO_NAME_L}${PREFIXED_DISTRO_MAJOR_VERSION}${PREFIXED_DISTRO_MINOR_VERSION}_${ITYPE}_deps"
DEP_FUNC_NAMES="$DEP_FUNC_NAMES install_${DISTRO_NAME_L}${PREFIXED_DISTRO_MAJOR_VERSION}_deps"
DEP_FUNC_NAMES="$DEP_FUNC_NAMES install_${DISTRO_NAME_L}${PREFIXED_DISTRO_MAJOR_VERSION}${PREFIXED_DISTRO_MINOR_VERSION}_deps"
DEP_FUNC_NAMES="$DEP_FUNC_NAMES install_${DISTRO_NAME_L}_${ITYPE}_deps"
DEP_FUNC_NAMES="$DEP_FUNC_NAMES install_${DISTRO_NAME_L}_deps"

DEPS_INSTALL_FUNC="null"
for DEP_FUNC_NAME in $(__strip_duplicates $DEP_FUNC_NAMES); do
    if __function_defined $DEP_FUNC_NAME; then
        DEPS_INSTALL_FUNC=$DEP_FUNC_NAME
        break
    fi
done
echodebug "DEPS_INSTALL_FUNC=${DEPS_INSTALL_FUNC}"

# Let's get the minion config function
CONFIG_SALT_FUNC="null"
if [ "$_TEMP_CONFIG_DIR" != "null" ]; then

    CONFIG_FUNC_NAMES="config_${DISTRO_NAME_L}${PREFIXED_DISTRO_MAJOR_VERSION}_${ITYPE}_salt"
    CONFIG_FUNC_NAMES="$CONFIG_FUNC_NAMES config_${DISTRO_NAME_L}${PREFIXED_DISTRO_MAJOR_VERSION}${PREFIXED_DISTRO_MINOR_VERSION}_${ITYPE}_salt"
    CONFIG_FUNC_NAMES="$CONFIG_FUNC_NAMES config_${DISTRO_NAME_L}${PREFIXED_DISTRO_MAJOR_VERSION}_salt"
    CONFIG_FUNC_NAMES="$CONFIG_FUNC_NAMES config_${DISTRO_NAME_L}${PREFIXED_DISTRO_MAJOR_VERSION}${PREFIXED_DISTRO_MINOR_VERSION}_salt"
    CONFIG_FUNC_NAMES="$CONFIG_FUNC_NAMES config_${DISTRO_NAME_L}_${ITYPE}_salt"
    CONFIG_FUNC_NAMES="$CONFIG_FUNC_NAMES config_${DISTRO_NAME_L}_salt"
    CONFIG_FUNC_NAMES="$CONFIG_FUNC_NAMES config_salt"

    for FUNC_NAME in $(__strip_duplicates $CONFIG_FUNC_NAMES); do
        if __function_defined $FUNC_NAME; then
            CONFIG_SALT_FUNC=$FUNC_NAME
            break
        fi
    done
fi
echodebug "CONFIG_SALT_FUNC=${CONFIG_SALT_FUNC}"

# Let's get the pre-seed master function
PRESEED_MASTER_FUNC="null"
if [ "$_TEMP_KEYS_DIR" != "null" ]; then

    PRESEED_FUNC_NAMES="preseed_${DISTRO_NAME_L}${PREFIXED_DISTRO_MAJOR_VERSION}_${ITYPE}_master"
    PRESEED_FUNC_NAMES="$PRESEED_FUNC_NAMES preseed_${DISTRO_NAME_L}${PREFIXED_DISTRO_MAJOR_VERSION}${PREFIXED_DISTRO_MINOR_VERSION}_${ITYPE}_master"
    PRESEED_FUNC_NAMES="$PRESEED_FUNC_NAMES preseed_${DISTRO_NAME_L}${PREFIXED_DISTRO_MAJOR_VERSION}_master"
    PRESEED_FUNC_NAMES="$PRESEED_FUNC_NAMES preseed_${DISTRO_NAME_L}${PREFIXED_DISTRO_MAJOR_VERSION}${PREFIXED_DISTRO_MINOR_VERSION}_master"
    PRESEED_FUNC_NAMES="$PRESEED_FUNC_NAMES preseed_${DISTRO_NAME_L}_${ITYPE}_master"
    PRESEED_FUNC_NAMES="$PRESEED_FUNC_NAMES preseed_${DISTRO_NAME_L}_master"
    PRESEED_FUNC_NAMES="$PRESEED_FUNC_NAMES preseed_master"

    for FUNC_NAME in $(__strip_duplicates $PRESEED_FUNC_NAMES); do
        if __function_defined $FUNC_NAME; then
            PRESEED_MASTER_FUNC=$FUNC_NAME
            break
        fi
    done
fi
echodebug "PRESEED_MASTER_FUNC=${PRESEED_MASTER_FUNC}"

# Let's get the install function
INSTALL_FUNC_NAMES="install_${DISTRO_NAME_L}${PREFIXED_DISTRO_MAJOR_VERSION}_${ITYPE}"
INSTALL_FUNC_NAMES="$INSTALL_FUNC_NAMES install_${DISTRO_NAME_L}${PREFIXED_DISTRO_MAJOR_VERSION}${PREFIXED_DISTRO_MINOR_VERSION}_${ITYPE}"
INSTALL_FUNC_NAMES="$INSTALL_FUNC_NAMES install_${DISTRO_NAME_L}_${ITYPE}"

INSTALL_FUNC="null"
for FUNC_NAME in $(__strip_duplicates $INSTALL_FUNC_NAMES); do
    if __function_defined $FUNC_NAME; then
        INSTALL_FUNC=$FUNC_NAME
        break
    fi
done
echodebug "INSTALL_FUNC=${INSTALL_FUNC}"

# Let's get the post install function
POST_FUNC_NAMES="install_${DISTRO_NAME_L}${PREFIXED_DISTRO_MAJOR_VERSION}_${ITYPE}_post"
POST_FUNC_NAMES="$POST_FUNC_NAMES install_${DISTRO_NAME_L}${PREFIXED_DISTRO_MAJOR_VERSION}${PREFIXED_DISTRO_MINOR_VERSION}_${ITYPE}_post"
POST_FUNC_NAMES="$POST_FUNC_NAMES install_${DISTRO_NAME_L}${PREFIXED_DISTRO_MAJOR_VERSION}_post"
POST_FUNC_NAMES="$POST_FUNC_NAMES install_${DISTRO_NAME_L}${PREFIXED_DISTRO_MAJOR_VERSION}${PREFIXED_DISTRO_MINOR_VERSION}_post"
POST_FUNC_NAMES="$POST_FUNC_NAMES install_${DISTRO_NAME_L}_${ITYPE}_post"
POST_FUNC_NAMES="$POST_FUNC_NAMES install_${DISTRO_NAME_L}_post"


POST_INSTALL_FUNC="null"
for FUNC_NAME in $(__strip_duplicates $POST_FUNC_NAMES); do
    if __function_defined $FUNC_NAME; then
        POST_INSTALL_FUNC=$FUNC_NAME
        break
    fi
done
echodebug "POST_INSTALL_FUNC=${POST_INSTALL_FUNC}"

# Let's get the start daemons install function
STARTDAEMONS_FUNC_NAMES="install_${DISTRO_NAME_L}${PREFIXED_DISTRO_MAJOR_VERSION}_${ITYPE}_restart_daemons"
STARTDAEMONS_FUNC_NAMES="$STARTDAEMONS_FUNC_NAMES install_${DISTRO_NAME_L}${PREFIXED_DISTRO_MAJOR_VERSION}${PREFIXED_DISTRO_MINOR_VERSION}_${ITYPE}_restart_daemons"
STARTDAEMONS_FUNC_NAMES="$STARTDAEMONS_FUNC_NAMES install_${DISTRO_NAME_L}${PREFIXED_DISTRO_MAJOR_VERSION}_restart_daemons"
STARTDAEMONS_FUNC_NAMES="$STARTDAEMONS_FUNC_NAMES install_${DISTRO_NAME_L}${PREFIXED_DISTRO_MAJOR_VERSION}${PREFIXED_DISTRO_MINOR_VERSION}_restart_daemons"
STARTDAEMONS_FUNC_NAMES="$STARTDAEMONS_FUNC_NAMES install_${DISTRO_NAME_L}_${ITYPE}_restart_daemons"
STARTDAEMONS_FUNC_NAMES="$STARTDAEMONS_FUNC_NAMES install_${DISTRO_NAME_L}_restart_daemons"

STARTDAEMONS_INSTALL_FUNC="null"
for FUNC_NAME in $(__strip_duplicates $STARTDAEMONS_FUNC_NAMES); do
    if __function_defined $FUNC_NAME; then
        STARTDAEMONS_INSTALL_FUNC=$FUNC_NAME
        break
    fi
done
echodebug "STARTDAEMONS_INSTALL_FUNC=${STARTDAEMONS_INSTALL_FUNC}"

# Let's get the daemons running check function.
DAEMONS_RUNNING_FUNC="null"
DAEMONS_RUNNING_FUNC_NAMES="daemons_running_${DISTRO_NAME_L}${PREFIXED_DISTRO_MAJOR_VERSION}_${ITYPE}"
DAEMONS_RUNNING_FUNC_NAMES="$DAEMONS_RUNNING_FUNC_NAMES daemons_running_${DISTRO_NAME_L}${PREFIXED_DISTRO_MAJOR_VERSION}${PREFIXED_DISTRO_MINOR_VERSION}_${ITYPE}"
DAEMONS_RUNNING_FUNC_NAMES="$DAEMONS_RUNNING_FUNC_NAMES daemons_running_${DISTRO_NAME_L}${PREFIXED_DISTRO_MAJOR_VERSION}"
DAEMONS_RUNNING_FUNC_NAMES="$DAEMONS_RUNNING_FUNC_NAMES daemons_running_${DISTRO_NAME_L}${PREFIXED_DISTRO_MAJOR_VERSION}${PREFIXED_DISTRO_MINOR_VERSION}"
DAEMONS_RUNNING_FUNC_NAMES="$DAEMONS_RUNNING_FUNC_NAMES daemons_running_${DISTRO_NAME_L}_${ITYPE}"
DAEMONS_RUNNING_FUNC_NAMES="$DAEMONS_RUNNING_FUNC_NAMES daemons_running_${DISTRO_NAME_L}"
DAEMONS_RUNNING_FUNC_NAMES="$DAEMONS_RUNNING_FUNC_NAMES daemons_running"

for FUNC_NAME in $(__strip_duplicates $DAEMONS_RUNNING_FUNC_NAMES); do
    if __function_defined $FUNC_NAME; then
        DAEMONS_RUNNING_FUNC=$FUNC_NAME
        break
    fi
done
echodebug "DAEMONS_RUNNING_FUNC=${DAEMONS_RUNNING_FUNC}"


if [ $DEPS_INSTALL_FUNC = "null" ]; then
    echoerror "No dependencies installation function found. Exiting..."
    exit 1
fi

if [ $INSTALL_FUNC = "null" ]; then
    echoerror "No installation function found. Exiting..."
    exit 1
fi


# Install dependencies
if [ $_CONFIG_ONLY -eq $BS_FALSE ]; then
    # Only execute function is not in config mode only
    echoinfo "Running ${DEPS_INSTALL_FUNC}()"
    $DEPS_INSTALL_FUNC
    if [ $? -ne 0 ]; then
        echoerror "Failed to run ${DEPS_INSTALL_FUNC}()!!!"
        exit 1
    fi
fi


# Configure Salt
if [ "$_TEMP_CONFIG_DIR" != "null" ] && [ "$CONFIG_SALT_FUNC" != "null" ]; then
    echoinfo "Running ${CONFIG_SALT_FUNC}()"
    $CONFIG_SALT_FUNC
    if [ $? -ne 0 ]; then
        echoerror "Failed to run ${CONFIG_SALT_FUNC}()!!!"
        exit 1
    fi
fi


# Pre-Seed master keys
if [ "$_TEMP_KEYS_DIR" != "null" ] && [ "$PRESEED_MASTER_FUNC" != "null" ]; then
    echoinfo "Running ${PRESEED_MASTER_FUNC}()"
    $PRESEED_MASTER_FUNC
    if [ $? -ne 0 ]; then
        echoerror "Failed to run ${PRESEED_MASTER_FUNC}()!!!"
        exit 1
    fi
fi


# Install Salt
if [ $_CONFIG_ONLY -eq $BS_FALSE ]; then
    # Only execute function is not in config mode only
    echoinfo "Running ${INSTALL_FUNC}()"
    $INSTALL_FUNC
    if [ $? -ne 0 ]; then
        echoerror "Failed to run ${INSTALL_FUNC}()!!!"
        exit 1
    fi
fi

# Ensure that the cachedir exists
# (Workaround for https://github.com/saltstack/salt/issues/6502)
if [ $_INSTALL_MINION -eq $BS_TRUE ]; then
    if [ ! -d /var/cache/salt/minion/proc ]; then
        echodebug "Creating salt's cachedir"
        mkdir -p /var/cache/salt/minion/proc
    fi
fi

# Run any post install function, Only execute function is not in config mode only
if [ $_CONFIG_ONLY -eq $BS_FALSE ] && [ "$POST_INSTALL_FUNC" != "null" ]; then
    echoinfo "Running ${POST_INSTALL_FUNC}()"
    $POST_INSTALL_FUNC
    if [ $? -ne 0 ]; then
        echoerror "Failed to run ${POST_INSTALL_FUNC}()!!!"
        exit 1
    fi
fi


# Run any start daemons function
if [ "$STARTDAEMONS_INSTALL_FUNC" != "null" ]; then
    echoinfo "Running ${STARTDAEMONS_INSTALL_FUNC}()"
    $STARTDAEMONS_INSTALL_FUNC
    if [ $? -ne 0 ]; then
        echoerror "Failed to run ${STARTDAEMONS_INSTALL_FUNC}()!!!"
        exit 1
    fi
fi

# Check if the installed daemons are running or not
if [ "$DAEMONS_RUNNING_FUNC" != "null" ] && [ $_START_DAEMONS -eq $BS_TRUE ]; then
    sleep 3  # Sleep a little bit to let daemons start
    echoinfo "Running ${DAEMONS_RUNNING_FUNC}()"
    $DAEMONS_RUNNING_FUNC
    if [ $? -ne 0 ]; then
        echoerror "Failed to run ${DAEMONS_RUNNING_FUNC}()!!!"

        for fname in minion master syndic; do
            # Skip if not meant to be installed
            [ $fname = "minion" ] && [ $_INSTALL_MINION -eq $BS_FALSE ] && continue
            [ $fname = "master" ] && [ $_INSTALL_MASTER -eq $BS_FALSE ] && continue
            [ $fname = "syndic" ] && [ $_INSTALL_SYNDIC -eq $BS_FALSE ] && continue

            if [ $_ECHO_DEBUG -eq $BS_FALSE ]; then
                echoerror "salt-$fname was not found running. Pass '-D' for additional debugging information..."
                continue
            fi


            [ ! $_SALT_ETC_DIR/$fname ] && [ $fname != "syndic" ] && echodebug "$_SALT_ETC_DIR/$fname does not exist"

            echodebug "Running salt-$fname by hand outputs: $(nohup salt-$fname -l debug)"

            [ ! -f /var/log/salt/$fname ] && echodebug "/var/log/salt/$fname does not exist. Can't cat its contents!" && continue

            echodebug "DEAMON LOGS for $fname:"
            echodebug "$(cat /var/log/salt/$fname)"
            echo
        done

        echodebug "Running Processes:"
        echodebug "$(ps auxwww)"

        exit 1
    fi
fi


# Done!
if [ $_CONFIG_ONLY -eq $BS_FALSE ]; then
    echoinfo "Salt installed!"
else
    echoinfo "Salt configured"
fi
exit 0<|MERGE_RESOLUTION|>--- conflicted
+++ resolved
@@ -17,11 +17,7 @@
 #       CREATED: 10/15/2012 09:49:37 PM WEST
 #===============================================================================
 set -o nounset                              # Treat unset variables as an error
-<<<<<<< HEAD
-__ScriptVersion="1.5.8"
-=======
 __ScriptVersion="1.5.9"
->>>>>>> b152795a
 __ScriptName="bootstrap-salt.sh"
 
 #===============================================================================
@@ -1263,13 +1259,8 @@
 
 install_ubuntu_deps() {
     apt-get update
-<<<<<<< HEAD
-    if [ $DISTRO_MAJOR_VERSION -gt 12 ] || [ $DISTRO_MAJOR_VERSION -eq 12 && $DISTRO_MINOR_VERSION -eq 10 ]; then
-        # Above Ubuntu 11.10 add-apt-repository is in a different package
-=======
     if [ $DISTRO_MAJOR_VERSION -gt 12 ] || ([ $DISTRO_MAJOR_VERSION -eq 12 ] && [ $DISTRO_MINOR_VERSION -eq 10 ]); then
         # Above Ubuntu 12.04 add-apt-repository is in a different package
->>>>>>> b152795a
         __apt_get_install_noinput software-properties-common || return 1
     else
         __apt_get_install_noinput python-software-properties || return 1
