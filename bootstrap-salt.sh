#!/bin/sh -
#===============================================================================
# vim: softtabstop=4 shiftwidth=4 expandtab fenc=utf-8 spell spelllang=en
#===============================================================================
#
#          FILE: bootstrap-salt.sh
#
#   DESCRIPTION: Bootstrap salt installation for various systems/distributions
#
#          BUGS: https://github.com/saltstack/salty-vagrant/issues
#        AUTHOR: Pedro Algarvio (s0undt3ch), pedro@algarvio.me
#                Alec Koumjian (akoumjian), akoumjian@gmail.com
#                Geoff Garside (geoffgarside), geoff@geoffgarside.co.uk
#       LICENSE: Apache 2.0
#  ORGANIZATION: Salt Stack (saltstack.org)
#       CREATED: 10/15/2012 09:49:37 PM WEST
#===============================================================================
set -o nounset                              # Treat unset variables as an error
ScriptVersion="1.5.1"
ScriptName="bootstrap-salt.sh"

#===============================================================================
#  Environment variables taken into account.
#-------------------------------------------------------------------------------
#   * BS_COLORS:        If 0 disables colour support
#   * BS_PIP_ALLOWED:   If 1 enable pip based installations(if needed)
<<<<<<< HEAD
#   * BS_ECHO_DEBUG:    If 1 enable debug echo which can also be set by -D
=======
#   * BS_SALT_ETC_DIR:  Defaults to /etc/salt
>>>>>>> fce8bd8d
#===============================================================================


#===============================================================================
#  LET THE BLACK MAGIC BEGIN!!!!
#===============================================================================


# Bootstrap script truth values
BS_TRUE=1
BS_FALSE=0

#---  FUNCTION  ----------------------------------------------------------------
#          NAME:  __detect_color_support
#   DESCRIPTION:  Try to detect color support.
#-------------------------------------------------------------------------------
COLORS=${BS_COLORS:-$(tput colors 2>/dev/null || echo 0)}
__detect_color_support() {
    if [ $? -eq 0 ] && [ "$COLORS" -gt 2 ]; then
        RC="\033[1;31m"
        GC="\033[1;32m"
        BC="\033[1;34m"
        YC="\033[1;33m"
        EC="\033[0m"
    else
        RC=""
        GC=""
        BC=""
        YC=""
        EC=""
    fi
}
__detect_color_support


#---  FUNCTION  ----------------------------------------------------------------
#          NAME:  echoerr
#   DESCRIPTION:  Echo errors to stderr.
#-------------------------------------------------------------------------------
echoerror() {
    printf "${RC} * ERROR${EC}: $@\n" 1>&2;
}

#---  FUNCTION  ----------------------------------------------------------------
#          NAME:  echoinfo
#   DESCRIPTION:  Echo information to stdout.
#-------------------------------------------------------------------------------
echoinfo() {
    printf "${GC} *  INFO${EC}: %s\n" "$@";
}

#---  FUNCTION  ----------------------------------------------------------------
#          NAME:  echowarn
#   DESCRIPTION:  Echo warning informations to stdout.
#-------------------------------------------------------------------------------
echowarn() {
    printf "${YC} *  WARN${EC}: %s\n" "$@";
}

#---  FUNCTION  ----------------------------------------------------------------
#          NAME:  echodebug
#   DESCRIPTION:  Echo debug information to stdout.
#-------------------------------------------------------------------------------
echodebug() {
    if [ $ECHO_DEBUG -eq $BS_TRUE ]; then
        printf "${BC} * DEBUG${EC}: %s\n" "$@";
    fi
}

#---  FUNCTION  ----------------------------------------------------------------
#          NAME:  pip_not_allowed
#   DESCRIPTION:  Simple function to let the users know that -P needs to be
#                 used.
#-------------------------------------------------------------------------------
pip_not_allowed() {
    echoerror "pip based installations were not allowed. Retry using '-P'"
    usage
    exit 1
}

#===  FUNCTION  ================================================================
#         NAME:  usage
#  DESCRIPTION:  Display usage information.
#===============================================================================
usage() {
    cat << EOT

  Usage :  ${ScriptName} [options] <install-type> <install-type-args>

  Installation types:
    - stable (default)
    - daily  (ubuntu specific)
    - git

  Examples:
    $ ${ScriptName}
    $ ${ScriptName} stable
    $ ${ScriptName} daily
    $ ${ScriptName} git
    $ ${ScriptName} git develop
    $ ${ScriptName} git 8c3fadf15ec183e5ce8c63739850d543617e4357

  Options:
  -h  Display this message
  -v  Display script version
  -n  No colours.
  -D  Show debug output.
  -c  Temporary configuration directory
  -M  Also install salt-master
  -S  Also install salt-syndic
  -N  Do not install salt-minion
  -C  Only run the configuration function. This option automaticaly
      bypasses any installation.
  -P  Allow pip based installations. On some distributions the required salt
      packages or it's dependencies are not available as a package for that
      distribution. Using this flag allows the script to use pip as a last
      resort method. NOTE: This works for functions which actually implement
      pip based installations.

EOT
}   # ----------  end of function usage  ----------

#-----------------------------------------------------------------------
#  Handle command line arguments
#-----------------------------------------------------------------------
TEMP_CONFIG_DIR="null"
INSTALL_MASTER=$BS_FALSE
INSTALL_SYNDIC=$BS_FALSE
INSTALL_MINION=$BS_TRUE
ECHO_DEBUG=${BS_ECHO_DEBUG:-$BS_FALSE}
CONFIG_ONLY=$BS_FALSE
PIP_ALLOWED=${BS_PIP_ALLOWED:-$BS_FALSE}
SALT_ETC_DIR=${BS_SALT_ETC_DIR:-/etc/salt}

while getopts ":hvnDc:MSNCP" opt
do
  case "${opt}" in

    h )  usage; exit 0                                  ;;

    v )  echo "$0 -- Version $ScriptVersion"; exit 0    ;;
    n )  COLORS=0; __detect_color_support               ;;
    D )  ECHO_DEBUG=$BS_TRUE                            ;;
    c )  TEMP_CONFIG_DIR="$OPTARG"
         # If the configuration directory does not exist, error out
         if [ ! -d "$TEMP_CONFIG_DIR" ]; then
             echoerror "The configuration directory ${TEMP_CONFIG_DIR} does not exist."
             exit 1
         fi
         ;;
    M )  INSTALL_MASTER=$BS_TRUE                        ;;
    S )  INSTALL_SYNDIC=$BS_TRUE                        ;;
    N )  INSTALL_MINION=$BS_FALSE                       ;;
    C )  CONFIG_ONLY=$BS_TRUE                           ;;
    P )  PIP_ALLOWED=$BS_TRUE                           ;;

    \?)  echo
         echoerror "Option does not exist : $OPTARG"
         usage
         exit 1
         ;;

  esac    # --- end of case ---
done
shift $(($OPTIND-1))


__check_unparsed_options() {
    shellopts="$1"
    unparsed_options=$( echo "$shellopts" | grep -E '[-]+[[:alnum:]]' )
    if [ "x$unparsed_options" != "x" ]; then
        usage
        echo
        echoerror "options are only allowed before install arguments"
        echo
        exit 1
    fi
}


# Check that we're actually installing one of minion/master/syndic
if [ $INSTALL_MINION -eq $BS_FALSE ] && [ $INSTALL_MASTER -eq $BS_FALSE ] && [ $INSTALL_SYNDIC -eq $BS_FALSE ] && [ $CONFIG_ONLY -eq $BS_FALSE ]; then
    echowarn "Nothing to install or configure"
    exit 0
fi

if [ $CONFIG_ONLY -eq $BS_TRUE ] && [ "$TEMP_CONFIG_DIR" = "null" ]; then
    echoerror "In order to run the script in configuration only mode you also need to provide the configuration directory."
    exit 1
fi

# Define installation type
if [ "$#" -eq 0 ];then
    ITYPE="stable"
else
    __check_unparsed_options "$*"
    ITYPE=$1
    shift
fi

# Check installation type
if [ "$ITYPE" != "stable" ] && [ "$ITYPE" != "daily" ] && [ "$ITYPE" != "git" ]; then
    echoerror "Installation type \"$ITYPE\" is not known..."
    exit 1
fi

# If doing a git install, check what branch/tag/sha will be checked out
if [ $ITYPE = "git" ]; then
    if [ "$#" -eq 0 ];then
        GIT_REV="master"
    else
        __check_unparsed_options "$*"
        GIT_REV="$1"
        shift
    fi
fi

# Check for any unparsed arguments. Should be an error.
if [ "$#" -gt 0 ]; then
    __check_unparsed_options "$*"
    usage
    echo
    echoerror "Too many arguments."
    exit 1
fi

# Root permissions are required to run this script
if [ $(whoami) != "root" ] ; then
    echoerror "Salt requires root privileges to install. Please re-run this script as root."
    exit 1
fi

CALLER=$(echo `ps -a -o pid,args | grep $$ | grep -v grep | tr -s ' '` | cut -d ' ' -f 2)
if [ "${CALLER}x" = "${0}x" ]; then
    CALLER="PIPED THROUGH"
fi
echoinfo "${CALLER} ${0} -- Version ${ScriptVersion}"
echowarn "Running the unstable version of ${ScriptName}"


#---  FUNCTION  ----------------------------------------------------------------
#          NAME:  __exit_cleanup
#   DESCRIPTION:  Cleanup any leftovers after script has ended
#
#
#   http://www.unix.com/man-page/POSIX/1posix/trap/
#
#               Signal Number   Signal Name
#               1               SIGHUP
#               2               SIGINT
#               3               SIGQUIT
#               6               SIGABRT
#               9               SIGKILL
#              14               SIGALRM
#              15               SIGTERM
#-------------------------------------------------------------------------------
__exit_cleanup() {
    EXIT_CODE=$?

    # Remove the logging pipe when the script exits
    echodebug "Removing the logging pipe $LOGPIPE"
    rm -f $LOGPIPE

    # Kill tee when exiting, CentOS, at least requires this
    TEE_PID=$(ps ax | grep tee | grep $LOGFILE | awk '{print $1}')

    [ "x$TEE_PID" = "x" ] && exit $EXIT_CODE

    echodebug "Killing logging pipe tee's with pid(s): $TEE_PID"

    # We need to trap errors since killing tee will cause a 127 errno
    # We also do this as late as possible so we don't "mis-catch" other errors
    __trap_errors() {
        echoinfo "Errors Trapped: $EXIT_CODE"
        # Exit with the "original" exit code, not the trapped code
        exit $EXIT_CODE
    }
    trap "__trap_errors" INT QUIT ABRT KILL QUIT TERM

    # Now we're "good" to kill tee
    kill -s TERM $TEE_PID

    # In case the 127 errno is not triggered, exit with the "original" exit code
    exit $EXIT_CODE
}
trap "__exit_cleanup" EXIT INT


# Define our logging file and pipe paths
LOGFILE="/tmp/$( echo $ScriptName | sed s/.sh/.log/g )"
LOGPIPE="/tmp/$( echo $ScriptName | sed s/.sh/.logpipe/g )"

# Create our logging pipe
# On FreeBSD we have to use mkfifo instead of mknod
mknod $LOGPIPE p >/dev/null 2>&1 || mkfifo $LOGPIPE >/dev/null 2>&1
if [ $? -ne 0 ]; then
    echoerror "Failed to create the named pipe required to log"
    exit 1
fi

# What ever is written to the logpipe gets written to the logfile
tee < $LOGPIPE $LOGFILE &

# Close STDOUT, reopen it directing it to the logpipe
exec 1>&-
exec 1>$LOGPIPE
# Close STDERR, reopen it directing it to the logpipe
exec 2>&-
exec 2>$LOGPIPE


#---  FUNCTION  ----------------------------------------------------------------
#          NAME:  __gather_hardware_info
#   DESCRIPTION:  Discover hardware information
#-------------------------------------------------------------------------------
__gather_hardware_info() {
    if [ -f /proc/cpuinfo ]; then
        CPU_VENDOR_ID=$(cat /proc/cpuinfo | grep -E 'vendor_id|Processor' | head -n 1 | awk '{print $3}' | cut -d '-' -f1 )
    elif [ -f /usr/bin/kstat ]; then
        # SmartOS.
        # Solaris!?
        # This has only been tested for a GenuineIntel CPU
        CPU_VENDOR_ID=$(/usr/bin/kstat -p cpu_info:0:cpu_info0:vendor_id | awk '{print $2}')
    else
        CPU_VENDOR_ID=$( sysctl -n hw.model )
    fi
    CPU_VENDOR_ID_L=$( echo $CPU_VENDOR_ID | tr '[:upper:]' '[:lower:]' )
    CPU_ARCH=$(uname -m 2>/dev/null || uname -p 2>/dev/null || echo "unknown")
    CPU_ARCH_L=$( echo $CPU_ARCH | tr '[:upper:]' '[:lower:]' )

}
__gather_hardware_info


#---  FUNCTION  ----------------------------------------------------------------
#          NAME:  __gather_os_info
#   DESCRIPTION:  Discover operating system information
#-------------------------------------------------------------------------------
__gather_os_info() {
    OS_NAME=$(uname -s 2>/dev/null)
    OS_NAME_L=$( echo $OS_NAME | tr '[:upper:]' '[:lower:]' )
    OS_VERSION=$(uname -r)
    OS_VERSION_L=$( echo $OS_VERSION | tr '[:upper:]' '[:lower:]' )
}
__gather_os_info


#---  FUNCTION  ----------------------------------------------------------------
#          NAME:  __parse_version_string
#   DESCRIPTION:  Parse version strings ignoring the revision.
#                 MAJOR.MINOR.REVISION becomes MAJOR.MINOR
#-------------------------------------------------------------------------------
__parse_version_string() {
    VERSION_STRING="$1"
    PARSED_VERSION=$(
        echo $VERSION_STRING |
        sed -e 's/^/#/' \
            -e 's/^#[^0-9]*\([0-9][0-9]*\.[0-9][0-9]*\)\(\.[0-9][0-9]*\).*$/\1/' \
            -e 's/^#[^0-9]*\([0-9][0-9]*\.[0-9][0-9]*\).*$/\1/' \
            -e 's/^#[^0-9]*\([0-9][0-9]*\).*$/\1/' \
            -e 's/^#.*$//'
    )
    echo $PARSED_VERSION
}


#---  FUNCTION  ----------------------------------------------------------------
#          NAME:  __unquote_string
#   DESCRIPTION:  Strip single or double quotes from the provided string.
#-------------------------------------------------------------------------------
__unquote_string() {
    echo $@ | sed "s/^\([\"']\)\(.*\)\1\$/\2/g"
}

#---  FUNCTION  ----------------------------------------------------------------
#          NAME:  __camelcase_split
#   DESCRIPTION:  Convert CamelCased strings to Camel_Cased
#-------------------------------------------------------------------------------
__camelcase_split() {
    echo $@ | sed -r 's/([^A-Z-])([A-Z])/\1 \2/g'
}

#---  FUNCTION  ----------------------------------------------------------------
#          NAME:  __strip_duplicates
#   DESCRIPTION:  Strip duplicate strings
#-------------------------------------------------------------------------------
__strip_duplicates() {
    echo $@ | tr -s '[:space:]' '\n' | awk '!x[$0]++'
}

#---  FUNCTION  ----------------------------------------------------------------
#          NAME:  __sort_release_files
#   DESCRIPTION:  Custom sort function. Alphabetical or numerical sort is not
#                 enough.
#-------------------------------------------------------------------------------
__sort_release_files() {
    KNOWN_RELEASE_FILES=$(echo "(arch|centos|debian|ubuntu|fedora|redhat|suse|\
        mandrake|mandriva|gentoo|slackware|turbolinux|unitedlinux|lsb|system|\
        os)(-|_)(release|version)" | sed -r 's:[[:space:]]::g')
    primary_release_files=""
    secondary_release_files=""
    # Sort know VS un-known files first
    for release_file in $(echo $@ | sed -r 's:[[:space:]]:\n:g' | sort --unique --ignore-case); do
        match=$(echo $release_file | egrep -i ${KNOWN_RELEASE_FILES})
        if [ "x${match}" != "x" ]; then
            primary_release_files="${primary_release_files} ${release_file}"
        else
            secondary_release_files="${secondary_release_files} ${release_file}"
        fi
    done

    # Now let's sort by know files importance, max important goes last in the max_prio list
    max_prio="redhat-release centos-release"
    for entry in $max_prio; do
        if [ "x$(echo ${primary_release_files} | grep $entry)" != "x" ]; then
            primary_release_files=$(echo ${primary_release_files} | sed -e "s:\(.*\)\($entry\)\(.*\):\2 \1 \3:g")
        fi
    done
    # Now, least important goes last in the min_prio list
    min_prio="lsb-release"
    for entry in $max_prio; do
        if [ "x$(echo ${primary_release_files} | grep $entry)" != "x" ]; then
            primary_release_files=$(echo ${primary_release_files} | sed -e "s:\(.*\)\($entry\)\(.*\):\1 \3 \2:g")
        fi
    done

    # Echo the results collapsing multiple white-space into a single white-space
    echo "${primary_release_files} ${secondary_release_files}" | sed -r 's:[[:space:]]:\n:g'
}


#---  FUNCTION  ----------------------------------------------------------------
#          NAME:  __gather_linux_system_info
#   DESCRIPTION:  Discover Linux system information
#-------------------------------------------------------------------------------
__gather_linux_system_info() {
    DISTRO_NAME=""
    DISTRO_VERSION=""

    # Let's test if the lsb_release binary is available
    rv=$(lsb_release >/dev/null 2>&1)
    if [ $? -eq 0 ]; then
        DISTRO_NAME=$(lsb_release -si)
        if [ "x$(echo "$DISTRO_NAME" | grep RedHat)" != "x" ]; then
            # Let's convert CamelCase to Camel Case
            DISTRO_NAME=$(__camelcase_split "$DISTRO_NAME")
        fi
        rv=$(lsb_release -sr)
        [ "${rv}x" != "x" ] && DISTRO_VERSION=$(__parse_version_string "$rv")
    elif [ -f /etc/lsb-release ]; then
        # We don't have the lsb_release binary, though, we do have the file it parses
        DISTRO_NAME=$(grep DISTRIB_ID /etc/lsb-release | sed -e 's/.*=//')
        rv=$(grep DISTRIB_RELEASE /etc/lsb-release | sed -e 's/.*=//')
        [ "${rv}x" != "x" ] && DISTRO_VERSION=$(__parse_version_string "$rv")
    fi

    if [ "x$DISTRO_NAME" != "x" ] && [ "x$DISTRO_VERSION" != "x" ]; then
        # We already have the distribution name and version
        return
    fi

    for rsource in $(__sort_release_files $(
            cd /etc && /bin/ls *[_-]release *[_-]version 2>/dev/null | env -i sort | \
            sed -e '/^redhat-release$/d' -e '/^lsb-release$/d'; \
            echo redhat-release lsb-release
            )); do

        [ -L "/etc/${rsource}" ] && continue        # Don't follow symlinks
        [ ! -f "/etc/${rsource}" ] && continue      # Does not exist

        n=$(echo ${rsource} | sed -e 's/[_-]release$//' -e 's/[_-]version$//')
        rv=$( (grep VERSION /etc/${rsource}; cat /etc/${rsource}) | grep '[0-9]' | sed -e 'q' )
        [ "${rv}x" = "x" ] && continue  # There's no version information. Continue to next rsource
        v=$(__parse_version_string "$rv")
        case $(echo ${n} | tr '[:upper:]' '[:lower:]') in
            redhat             )
                if [ ".$(egrep 'CentOS' /etc/${rsource})" != . ]; then
                    n="CentOS"
                elif [ ".$(egrep 'Red Hat Enterprise Linux' /etc/${rsource})" != . ]; then
                    n="<R>ed <H>at <E>nterprise <L>inux"
                else
                    n="<R>ed <H>at <L>inux"
                fi
                ;;
            arch               ) n="Arch Linux"     ;;
            centos             ) n="CentOS"         ;;
            debian             ) n="Debian"         ;;
            ubuntu             ) n="Ubuntu"         ;;
            fedora             ) n="Fedora"         ;;
            suse               ) n="SUSE"           ;;
            mandrake*|mandriva ) n="Mandriva"       ;;
            gentoo             ) n="Gentoo"         ;;
            slackware          ) n="Slackware"      ;;
            turbolinux         ) n="TurboLinux"     ;;
            unitedlinux        ) n="UnitedLinux"    ;;
            system             )
                while read -r line; do
                    [ "${n}x" != "systemx" ] && break
                    case "$line" in
                        *Amazon*Linux*AMI*)
                            n="Amazon Linux AMI"
                            break
                    esac
                done < /etc/${rsource}
                ;;
            os                 )
                n=$(__unquote_string $(grep '^NAME=' /etc/os-release | sed -e 's/^NAME=\(.*\)$/\1/g'))
                [ "${n}" = "Arch Linux" ] && v=""   # Arch Linux does not provide a version.
                ;;
            *                  ) n="${n}"           ;
        esac
        DISTRO_NAME=$n
        DISTRO_VERSION=$v
        break
    done
}


#---  FUNCTION  ----------------------------------------------------------------
#          NAME:  __gather_sunos_system_info
#   DESCRIPTION:  Discover SunOS system info
#-------------------------------------------------------------------------------
__gather_sunos_system_info() {
    if [ -f /sbin/uname ]; then
        DISTRO_VERSION=$(/sbin/uname -X | grep -i kernelid | awk '{ print $3}')
    fi

    DISTRO_NAME=""
    if [ -f /etc/release ]; then
        while read -r line; do
            [ "${DISTRO_NAME}x" != "x" ] && break
            case "$line" in
                *OpenIndiana*oi_[0-9]*)
                    DISTRO_NAME="OpenIndiana"
                    DISTRO_VERSION=$(echo "$line" | sed -nr "s/OpenIndiana(.*)oi_([[:digit:]]+)(.*)/\2/p")
                    break
                    ;;
                *OpenSolaris*snv_[0-9]*)
                    DISTRO_NAME="OpenSolaris"
                    DISTRO_VERSION=$(echo "$line" | sed -nr "s/OpenSolaris(.*)snv_([[:digit:]]+)(.*)/\2/p")
                    break
                    ;;
                *Oracle*Solaris*[0-9]*)
                    DISTRO_NAME="Oracle Solaris"
                    DISTRO_VERSION=$(echo "$line" | sed -nr "s/(Oracle Solaris) ([[:digit:]]+)(.*)/\2/p")
                    break
                    ;;
                *Solaris*)
                    DISTRO_NAME="Solaris"
                    break
                    ;;
                *NexentaCore*)
                    DISTRO_NAME="Nexenta Core"
                    break
                    ;;
                *SmartOS*)
                    DISTRO_NAME="SmartOS"
                    break
                    ;;
            esac
        done < /etc/release
    fi

    if [ "${DISTRO_NAME}x" = "x" ]; then
        DISTRO_NAME="Solaris"
        DISTRO_VERSION=$(
            echo "${OS_VERSION}" |
            sed -e 's;^4\.;1.;' \
                -e 's;^5\.\([0-6]\)[^0-9]*$;2.\1;' \
                -e 's;^5\.\([0-9][0-9]*\).*;\1;'
        )
    fi
}


#---  FUNCTION  ----------------------------------------------------------------
#          NAME:  __gather_bsd_system_info
#   DESCRIPTION:  Discover OpenBSD, NetBSD and FreeBSD systems information
#-------------------------------------------------------------------------------
__gather_bsd_system_info() {
    DISTRO_NAME=${OS_NAME}
    DISTRO_VERSION=$(echo "${OS_VERSION}" | sed -e 's;[()];;' -e 's/-.*$//')
}


#---  FUNCTION  ----------------------------------------------------------------
#          NAME:  __gather_system_info
#   DESCRIPTION:  Discover which system and distribution we are running.
#-------------------------------------------------------------------------------
__gather_system_info() {
    case ${OS_NAME_L} in
        linux )
            __gather_linux_system_info
            ;;
        sunos )
            __gather_sunos_system_info
            ;;
        openbsd|freebsd|netbsd )
            __gather_bsd_system_info
            ;;
        * )
            echoerror "${OS_NAME} not supported.";
            exit 1
            ;;
    esac

}
__gather_system_info


echo
echoinfo "System Information:"
echoinfo "  CPU:          ${CPU_VENDOR_ID}"
echoinfo "  CPU Arch:     ${CPU_ARCH}"
echoinfo "  OS Name:      ${OS_NAME}"
echoinfo "  OS Version:   ${OS_VERSION}"
echoinfo "  Distribution: ${DISTRO_NAME} ${DISTRO_VERSION}"
echo

# Let users know what's going to be installed/configured
if [ $INSTALL_MINION -eq $BS_TRUE ]; then
    if [ $CONFIG_ONLY -eq $BS_FALSE ]; then
        echoinfo "Installing minion"
    else
        echoinfo "Configuring minion"
    fi
fi

if [ $INSTALL_MASTER -eq $BS_TRUE ]; then
    if [ $CONFIG_ONLY -eq $BS_FALSE ]; then
        echoinfo "Installing master"
    else
        echoinfo "Configuring master"
    fi
fi

if [ $INSTALL_SYNDIC -eq $BS_TRUE ]; then
    if [ $CONFIG_ONLY -eq $BS_FALSE ]; then
        echoinfo "Installing syndic"
    else
        echoinfo "Configuring syndic"
    fi
fi

# Simplify version naming on functions
if [ "x${DISTRO_VERSION}" = "x" ]; then
    DISTRO_MAJOR_VERSION=""
    DISTRO_MINOR_VERSION=""
    PREFIXED_DISTRO_MAJOR_VERSION=""
    PREFIXED_DISTRO_MINOR_VERSION=""
else
    DISTRO_MAJOR_VERSION="$(echo $DISTRO_VERSION | sed 's/^\([0-9]*\).*/\1/g')"
    DISTRO_MINOR_VERSION="$(echo $DISTRO_VERSION | sed 's/^\([0-9]*\).\([0-9]*\).*/\2/g')"
    PREFIXED_DISTRO_MAJOR_VERSION="_${DISTRO_MAJOR_VERSION}"
    if [ "${PREFIXED_DISTRO_MAJOR_VERSION}" = "_" ]; then
        PREFIXED_DISTRO_MAJOR_VERSION=""
    fi
    PREFIXED_DISTRO_MINOR_VERSION="_${DISTRO_MINOR_VERSION}"
    if [ "${PREFIXED_DISTRO_MINOR_VERSION}" = "_" ]; then
        PREFIXED_DISTRO_MINOR_VERSION=""
    fi
fi
# Simplify distro name naming on functions
DISTRO_NAME_L=$(echo $DISTRO_NAME | tr '[:upper:]' '[:lower:]' | sed 's/[^a-zA-Z0-9_ ]//g' | sed -re 's/([[:space:]])+/_/g')


# Only Ubuntu has daily packages, let's let users know about that
if [ "${DISTRO_NAME_L}" != "ubuntu" ] && [ $ITYPE = "daily" ]; then
    echoerror "Only Ubuntu has daily packages support"
    exit 1
fi


#---  FUNCTION  ----------------------------------------------------------------
#          NAME:  __function_defined
#   DESCRIPTION:  Checks if a function is defined within this scripts scope
#    PARAMETERS:  function name
#       RETURNS:  0 or 1 as in defined or not defined
#-------------------------------------------------------------------------------
__function_defined() {
    FUNC_NAME=$1
    if [ "$(command -v $FUNC_NAME)x" != "x" ]; then
        echoinfo "Found function $FUNC_NAME"
        return 0
    fi
    echodebug "$FUNC_NAME not found...."
    return 1
}


#---  FUNCTION  ----------------------------------------------------------------
#          NAME:  __git_clone_and_checkout
#   DESCRIPTION:  (DRY) Helper function to clone and checkout salt to a
#                 specific revision.
#-------------------------------------------------------------------------------
__git_clone_and_checkout() {
    SALT_GIT_CHECKOUT_DIR=/tmp/git/salt
    [ -d /tmp/git ] || mkdir /tmp/git
    cd /tmp/git
    if [ -d $SALT_GIT_CHECKOUT_DIR ]; then
        cd $SALT_GIT_CHECKOUT_DIR
        git fetch || return 1
        # Tags are needed because of salt's versioning, also fetch that
        git fetch --tags || return 1
        git reset --hard $GIT_REV || return 1

        # Just calling `git reset --hard $GIT_REV` on a branch name that has
        # already been checked out will not update that branch to the upstream
        # HEAD; instead it will simply reset to itself.  Check the ref to see
        # if it is a branch name, check out the branch, and pull in the
        # changes.
        git branch -a | grep -q ${GIT_REV}
        if [ $? -eq 0 ]; then
            git pull --rebase || return 1
        fi
    else
        git clone https://github.com/saltstack/salt.git salt || return 1
        cd $SALT_GIT_CHECKOUT_DIR
        git checkout $GIT_REV || return 1
    fi
    return 0
}


#---  FUNCTION  ----------------------------------------------------------------
#          NAME:  __apt_get_noinput
#   DESCRIPTION:  (DRY) apt-get install with noinput options
#-------------------------------------------------------------------------------
__apt_get_noinput() {
    apt-get install -y -o DPkg::Options::=--force-confold $@; return $?
}


##############################################################################
#
#   Distribution install functions
#
#   In order to install salt for a distribution you need to define:
#
#   To Install Dependencies, which is required, one of:
#       1. install_<distro>_<major_version>_<install_type>_deps
#       2. install_<distro>_<major_version>_<minor_version>_<install_type>_deps
#       3. install_<distro>_<major_version>_deps
#       4  install_<distro>_<major_version>_<minor_version>_deps
#       5. install_<distro>_<install_type>_deps
#       6. install_<distro>_deps
#
#   Optionally, define a salt configuration function, which will be called if
#   the -c|config-dir option is passed. One of:
#       1. config_<distro>_<major_version>_<install_type>_salt
#       2. config_<distro>_<major_version>_<minor_version>_<install_type>_salt
#       3. config_<distro>_<major_version>_salt
#       4  config_<distro>_<major_version>_<minor_version>_salt
#       5. config_<distro>_<install_type>_salt
#       6. config_<distro>_salt
#       7. config_salt [THIS ONE IS ALREADY DEFINED AS THE DEFAULT]
#
#   To install salt, which, of course, is required, one of:
#       1. install_<distro>_<major_version>_<install_type>
#       2. install_<distro>_<major_version>_<minor_version>_<install_type>
#       3. install_<distro>_<install_type>
#
#   Optionally, define a post install function, one of:
#       1. install_<distro>_<major_version>_<install_type>_post
#       2. install_<distro>_<major_version>_<minor_version>_<install_type>_post
#       3. install_<distro>_<major_version>_post
#       4  install_<distro>_<major_version>_<minor_version>_post
#       5. install_<distro>_<install_type>_post
#       6. install_<distro>_post
#
#   Optionally, define a start daemons function, one of:
#       1. install_<distro>_<major_version>_<install_type>_restart_daemons
#       2. install_<distro>_<major_version>_<minor_version>_<install_type>_restart_daemons
#       3. install_<distro>_<major_version>_restart_daemons
#       4  install_<distro>_<major_version>_<minor_version>_restart_daemons
#       5. install_<distro>_<install_type>_restart_daemons
#       6. install_<distro>_restart_daemons
#
#       NOTE: The start daemons function should be able to restart any daemons
#             which are running, or start if they're not running.
#
##############################################################################


##############################################################################
#
#   Ubuntu Install Functions
#
install_ubuntu_deps() {
    apt-get update
    if [ $DISTRO_MAJOR_VERSION -eq 12 ] && [ $DISTRO_MINOR_VERSION -gt 04 ] || [ $DISTRO_MAJOR_VERSION -gt 12 ]; then
        # Above Ubuntu 12.04 add-apt-repository is in a different package
        __apt_get_noinput software-properties-common
    else
        __apt_get_noinput python-software-properties
    fi
    if [ $DISTRO_MAJOR_VERSION -lt 11 ] && [ $DISTRO_MINOR_VERSION -lt 10 ]; then
        add-apt-repository ppa:saltstack/salt
    else
        add-apt-repository -y ppa:saltstack/salt
    fi
    apt-get update
}

install_ubuntu_daily_deps() {
    apt-get update
    if [ $DISTRO_MAJOR_VERSION -eq 12 ] && [ $DISTRO_MINOR_VERSION -gt 04 ] || [ $DISTRO_MAJOR_VERSION -gt 12 ]; then
        # Above Ubuntu 12.04 add-apt-repository is in a different package
        __apt_get_noinput software-properties-common
    else
        __apt_get_noinput python-software-properties
    fi
    if [ $DISTRO_MAJOR_VERSION -lt 11 ] && [ $DISTRO_MINOR_VERSION -lt 10 ]; then
        add-apt-repository ppa:saltstack/salt-daily
    else
        add-apt-repository -y ppa:saltstack/salt-daily
    fi
    apt-get update
}

install_ubuntu_11_10_deps() {
    apt-get update
    __apt_get_noinput python-software-properties
    add-apt-repository -y 'deb http://us.archive.ubuntu.com/ubuntu/ oneiric universe'
    add-apt-repository -y ppa:saltstack/salt
    apt-get update
}

install_ubuntu_git_deps() {
    install_ubuntu_deps
    __apt_get_noinput git-core python-yaml python-m2crypto python-crypto msgpack-python python-zmq python-jinja2

    __git_clone_and_checkout || return 1

    # Let's trigger config_salt()
    if [ "$TEMP_CONFIG_DIR" = "null" ]; then
        TEMP_CONFIG_DIR="${SALT_GIT_CHECKOUT_DIR}/conf/"
        CONFIG_SALT_FUNC="config_salt"
    fi

    return 0
}

install_ubuntu_11_10_post() {
    add-apt-repository -y --remove 'deb http://us.archive.ubuntu.com/ubuntu/ oneiric universe'
}

install_ubuntu_stable() {
    packages=""
    if [ $INSTALL_MINION -eq $BS_TRUE ]; then
        packages="${packages} salt-minion"
    fi
    if [ $INSTALL_MASTER -eq $BS_TRUE ]; then
        packages="${packages} salt-master"
    fi
    if [ $INSTALL_SYNDIC -eq $BS_TRUE ]; then
        packages="${packages} salt-syndic"
    fi
    __apt_get_noinput ${packages}
}

install_ubuntu_daily() {
    install_ubuntu_stable
}

install_ubuntu_git() {
    python setup.py install --install-layout=deb
}

install_ubuntu_git_post() {
    for fname in minion master syndic; do

        # Skip if not meant to be installed
        [ $fname = "minion" ] && [ $INSTALL_MINION -eq $BS_FALSE ] && continue
        [ $fname = "master" ] && [ $INSTALL_MASTER -eq $BS_FALSE ] && continue
        [ $fname = "syndic" ] && [ $INSTALL_SYNDIC -eq $BS_FALSE ] && continue

        if [ -f /sbin/initctl ]; then
            # We have upstart support
            /sbin/initctl status salt-$fname > /dev/null 2>&1
            if [ $? -eq 1 ]; then
                # upstart does not know about our service, let's copy the proper file
                cp ${SALT_GIT_CHECKOUT_DIR}/pkg/salt-$fname.upstart /etc/init/salt-$fname.conf
            fi
        # No upstart support in Ubuntu!?
        elif [ -f ${SALT_GIT_CHECKOUT_DIR}/debian/salt-$fname.init ]; then
            cp ${SALT_GIT_CHECKOUT_DIR}/debian/salt-$fname.init /etc/init.d/salt-$fname
            chmod +x /etc/init.d/salt-$fname
            update-rc.d salt-$fname defaults
        fi
    done
}

install_ubuntu_restart_daemons() {
    for fname in minion master syndic; do

        # Skip if not meant to be installed
        [ $fname = "minion" ] && [ $INSTALL_MINION -eq $BS_FALSE ] && continue
        [ $fname = "master" ] && [ $INSTALL_MASTER -eq $BS_FALSE ] && continue
        [ $fname = "syndic" ] && [ $INSTALL_SYNDIC -eq $BS_FALSE ] && continue

        if [ -f /sbin/initctl ]; then
            # We have upstart support
            /sbin/initctl status salt-$fname > /dev/null 2>&1
            if [ $? -eq 0 ]; then
                # upstart knows about this service, let's stop and start it.
                # We could restart but earlier versions of the upstart script
                # did not support restart, so, it's safer this way
                /sbin/initctl stop salt-$fname > /dev/null 2>&1
                /sbin/initctl start salt-$fname > /dev/null 2>&1
                [ $? -eq 0 ] && continue
                # We failed to start the service, let's test the SysV code bellow
            fi
        fi
        /etc/init.d/salt-$fname stop > /dev/null 2>&1
        /etc/init.d/salt-$fname start
    done
}
#
#   End of Ubuntu Install Functions
#
##############################################################################

##############################################################################
#
#   Debian Install Functions
#
install_debian_deps() {
    apt-get update
}

install_debian_6_0_deps() {
    [ $PIP_ALLOWED -eq $BS_FALSE ] && pip_not_allowed
    echowarn "PyZMQ will be installed from PyPi in order to compile it against ZMQ3"
    echowarn "This is required for long term stable minion connections to the master."

    # No user interaction, libc6 restart services for example
    export DEBIAN_FRONTEND=noninteractive

    if [ "x$(grep -R 'backports.debian.org' /etc/apt)" = "x" ]; then
        echo "deb http://backports.debian.org/debian-backports squeeze-backports main" >> \
            /etc/apt/sources.list.d/backports.list
    fi

    if [ ! -f /etc/apt/preferences.d/local-salt-backport.pref ]; then
        # Add madduck's repo since squeeze packages have been deprecated
        for fname in salt-common salt-master salt-minion salt-syndic salt-doc; do
            echo "Package: $fname"
            echo "Pin: release a=squeeze-backports"
            echo "Pin-Priority: 600"
            echo
        done > /etc/apt/preferences.d/local-salt-backport.pref

        cat <<_eof > /etc/apt/sources.list.d/local-madduck-backports.list
deb http://debian.madduck.net/repo squeeze-backports main
deb-src http://debian.madduck.net/repo squeeze-backports main
_eof

        wget -q http://debian.madduck.net/repo/gpg/archive.key -O - | apt-key add -
    fi

    if [ ! -f /etc/apt/sources.list.d/debian-experimental.list ]; then
        cat <<_eof > /etc/apt/sources.list.d/debian-experimental.list
deb http://ftp.debian.org/debian experimental main
deb-src http://ftp.debian.org/debian experimental main
_eof

        cat <<_eof > /etc/apt/preferences.d/libzmq3-debian-experimental.pref
Package: libzmq3
Pin: release a=experimental
Pin-Priority: 800

Package: libzmq3-dev
Pin: release a=experimental
Pin-Priority: 800
_eof
    fi

    apt-get update
    __apt_get_noinput -t experimental libzmq3 libzmq3-dev
    __apt_get_noinput build-essential python-dev python-pip
}

install_debian_git_deps() {
    [ $PIP_ALLOWED -eq $BS_FALSE ] && pip_not_allowed
    echowarn "PyZMQ will be installed from PyPi in order to compile it against ZMQ3"
    echowarn "This is required for long term stable minion connections to the master."

    # No user interaction, libc6 restart services for example
    export DEBIAN_FRONTEND=noninteractive

    apt-get update
    __apt_get_noinput lsb-release python python-pkg-resources python-crypto \
        python-jinja2 python-m2crypto python-yaml msgpack-python python-pip git

    __git_clone_and_checkout || return 1

    # Let's trigger config_salt()
    if [ "$TEMP_CONFIG_DIR" = "null" ]; then
        TEMP_CONFIG_DIR="${SALT_GIT_CHECKOUT_DIR}/conf/"
        CONFIG_SALT_FUNC="config_salt"
    fi

    return 0
}

install_debian_6_0_git_deps() {
    install_debian_6_0_deps  # Add backports
    install_debian_git_deps  # Grab the actual deps
}

install_debian_stable() {
    packages=""
    if [ $INSTALL_MINION -eq $BS_TRUE ]; then
        packages="${packages} salt-minion"
    fi
    if [ $INSTALL_MASTER -eq $BS_TRUE ]; then
        packages="${packages} salt-master"
    fi
    if [ $INSTALL_SYNDIC -eq $BS_TRUE ]; then
        packages="${packages} salt-syndic"
    fi
    __apt_get_noinput ${packages}

    # Building pyzmq from source to build it against libzmq3.
    # Should override current installation
    pip install -U pyzmq
}


install_debian_6_0() {
    install_debian_stable
}

install_debian_git() {
    python setup.py install --install-layout=deb

    # Building pyzmq from source to build it against libzmq3.
    # Should override current installation
    pip install -U pyzmq
}

install_debian_6_0_git() {
    install_debian_git
}

install_debian_git_post() {
    for fname in minion master syndic; do

        # Skip if not meant to be installed
        [ $fname = "minion" ] && [ $INSTALL_MINION -eq $BS_FALSE ] && continue
        [ $fname = "master" ] && [ $INSTALL_MASTER -eq $BS_FALSE ] && continue
        [ $fname = "syndic" ] && [ $INSTALL_SYNDIC -eq $BS_FALSE ] && continue

        if [ -f ${SALT_GIT_CHECKOUT_DIR}/debian/salt-$fname.init ]; then
            cp ${SALT_GIT_CHECKOUT_DIR}/debian/salt-$fname.init /etc/init.d/salt-$fname
        fi
        chmod +x /etc/init.d/salt-$fname
        update-rc.d salt-$fname defaults
    done
}

install_debian_restart_daemons() {
    for fname in minion master syndic; do

        # Skip if not meant to be installed
        [ $fname = "minion" ] && [ $INSTALL_MINION -eq $BS_FALSE ] && continue
        [ $fname = "master" ] && [ $INSTALL_MASTER -eq $BS_FALSE ] && continue
        [ $fname = "syndic" ] && [ $INSTALL_SYNDIC -eq $BS_FALSE ] && continue

        /etc/init.d/salt-$fname stop > /dev/null 2>&1
        /etc/init.d/salt-$fname start
    done
}
#
#   Ended Debian Install Functions
#
##############################################################################

##############################################################################
#
#   Fedora Install Functions
#
install_fedora_deps() {
    yum install -y PyYAML libyaml m2crypto python-crypto python-jinja2 python-msgpack python-zmq
}

install_fedora_stable() {
    packages=""
    if [ $INSTALL_MINION -eq $BS_TRUE ]; then
        packages="${packages} salt-minion"
    fi
    if [ $INSTALL_MASTER -eq $BS_TRUE ] || [ $INSTALL_SYNDIC -eq $BS_TRUE ]; then
        packages="${packages} salt-master"
    fi
    yum install -y ${packages}
}

install_fedora_git_deps() {
    install_fedora_deps
    yum install -y git

    __git_clone_and_checkout || return 1

    # Let's trigger config_salt()
    if [ "$TEMP_CONFIG_DIR" = "null" ]; then
        TEMP_CONFIG_DIR="${SALT_GIT_CHECKOUT_DIR}/conf/"
        CONFIG_SALT_FUNC="config_salt"
    fi

    return 0
}

install_fedora_git() {
    python setup.py install
}

install_fedora_git_post() {
    for fname in minion master syndic; do

        # Skip if not meant to be installed
        [ $fname = "minion" ] && [ $INSTALL_MINION -eq $BS_FALSE ] && continue
        [ $fname = "master" ] && [ $INSTALL_MASTER -eq $BS_FALSE ] && continue
        [ $fname = "syndic" ] && [ $INSTALL_SYNDIC -eq $BS_FALSE ] && continue

        cp ${SALT_GIT_CHECKOUT_DIR}/pkg/rpm/salt-$fname.service /lib/systemd/system/salt-$fname.service

        systemctl is-enabled salt-$fname.service || (systemctl preset salt-$fname.service && systemctl enable salt-$fname.service)
        sleep 0.1
        systemctl daemon-reload
    done
}

install_fedora_restart_daemons() {
    for fname in minion master syndic; do

        # Skip if not meant to be installed
        [ $fname = "minion" ] && [ $INSTALL_MINION -eq $BS_FALSE ] && continue
        [ $fname = "master" ] && [ $INSTALL_MASTER -eq $BS_FALSE ] && continue
        [ $fname = "syndic" ] && [ $INSTALL_SYNDIC -eq $BS_FALSE ] && continue

        systemctl stop salt-$fname > /dev/null 2>&1
        systemctl start salt-$fname.service
    done
}
#
#   Ended Fedora Install Functions
#
##############################################################################

##############################################################################
#
#   CentOS Install Functions
#
install_centos_stable_deps() {
    if [ $CPU_ARCH_L = "i686" ]; then
        EPEL_ARCH="i386"
    else
        EPEL_ARCH=$CPU_ARCH_L
    fi
    if [ $DISTRO_MAJOR_VERSION -eq 5 ]; then
        rpm -Uvh --force http://mirrors.kernel.org/fedora-epel/5/${EPEL_ARCH}/epel-release-5-4.noarch.rpm
    elif [ $DISTRO_MAJOR_VERSION -eq 6 ]; then
        rpm -Uvh --force http://mirrors.kernel.org/fedora-epel/6/${EPEL_ARCH}/epel-release-6-8.noarch.rpm
    else
        echoerror "Failed add EPEL repository support."
        exit 1
    fi

    yum -y update

    if [ $DISTRO_MAJOR_VERSION -eq 5 ]; then
        yum -y install PyYAML python26-m2crypto m2crypto python26 python26-crypto \
            python26-msgpack python26-zmq python26-jinja2 --enablerepo=epel-testing
    else
        yum -y install PyYAML m2crypto python-crypto python-msgpack python-zmq \
            python-jinja2 --enablerepo=epel-testing
    fi
}

install_centos_stable() {
    packages=""
    if [ $INSTALL_MINION -eq $BS_TRUE ]; then
        packages="${packages} salt-minion"
    fi
    if [ $INSTALL_MASTER -eq $BS_TRUE ] || [ $INSTALL_SYNDIC -eq $BS_TRUE ]; then
        packages="${packages} salt-master"
    fi
    yum -y install ${packages} --enablerepo=epel-testing
}

install_centos_stable_post() {
    for fname in minion master syndic; do
        # Skip if not meant to be installed
        [ $fname = "minion" ] && [ $INSTALL_MINION -eq $BS_FALSE ] && continue
        [ $fname = "master" ] && [ $INSTALL_MASTER -eq $BS_FALSE ] && continue
        [ $fname = "syndic" ] && [ $INSTALL_SYNDIC -eq $BS_FALSE ] && continue

        if [ ! -f /sbin/initctl ] && [ -f /etc/init.d/salt-$fname ]; then
            # Still in SysV init!?
            /sbin/chkconfig salt-$fname on
        fi
    done
}

install_centos_git_deps() {
    install_centos_stable_deps
    yum -y install git --enablerepo=epel-testing

    __git_clone_and_checkout || return 1

    # Let's trigger config_salt()
    if [ "$TEMP_CONFIG_DIR" = "null" ]; then
        TEMP_CONFIG_DIR="${SALT_GIT_CHECKOUT_DIR}/conf/"
        CONFIG_SALT_FUNC="config_salt"
    fi

    return 0
}

install_centos_git() {
    if [ $DISTRO_MAJOR_VERSION -eq 5 ]; then
        python2.6 setup.py install
    else
        python2 setup.py install
    fi
}

install_centos_git_post() {
    for fname in master minion syndic; do

        # Skip if not meant to be installed
        [ $fname = "minion" ] && [ $INSTALL_MINION -eq $BS_FALSE ] && continue
        [ $fname = "master" ] && [ $INSTALL_MASTER -eq $BS_FALSE ] && continue
        [ $fname = "syndic" ] && [ $INSTALL_SYNDIC -eq $BS_FALSE ] && continue

        if [ -f /sbin/initctl ]; then
            # We have upstart support
            /sbin/initctl status salt-$fname > /dev/null 2>&1
            if [ $? -eq 1 ]; then
                # upstart does not know about our service, let's copy the proper file
                cp ${SALT_GIT_CHECKOUT_DIR}/pkg/salt-$fname.upstart /etc/init/salt-$fname.conf
            fi
        # Still in SysV init?!
        elif [ ! -f /etc/init.d/salt-$fname ]; then
            cp ${SALT_GIT_CHECKOUT_DIR}/pkg/rpm/salt-${fname} /etc/init.d/
            chmod +x /etc/init.d/salt-${fname}
            /sbin/chkconfig salt-${fname} on
        fi
    done
}

install_centos_restart_daemons() {
    for fname in minion master syndic; do
        # Skip if not meant to be installed
        [ $fname = "minion" ] && [ $INSTALL_MINION -eq $BS_FALSE ] && continue
        [ $fname = "master" ] && [ $INSTALL_MASTER -eq $BS_FALSE ] && continue
        [ $fname = "syndic" ] && [ $INSTALL_SYNDIC -eq $BS_FALSE ] && continue

        if [ -f /sbin/initctl ]; then
            # We have upstart support
            /sbin/initctl status salt-$fname > /dev/null 2>&1
            if [ $? -eq 0 ]; then
                # upstart knows about this service.
                # Let's try to stop it, and then start it
                /sbin/initctl stop salt-$fname > /dev/null 2>&1
                /sbin/initctl start salt-$fname > /dev/null 2>&1
                # Restart service
                [ $? -eq 0 ] && continue
                # We failed to start the service, let's test the SysV code bellow
            fi
        fi

        if [ -f /etc/init.d/salt-$fname ]; then
            # Still in SysV init!?
            /etc/init.d/salt-$fname stop > /dev/null 2>&1
            /etc/init.d/salt-$fname start
        fi
    done
}
#
#   Ended CentOS Install Functions
#
##############################################################################

##############################################################################
#
#   RedHat Install Functions
#
install_red_hat_linux_stable_deps() {
    install_centos_stable_deps
}

install_red_hat_linux_git_deps() {
    install_centos_git_deps
}

install_red_hat_enterprise_linux_stable_deps() {
    install_red_hat_linux_stable_deps
}

install_red_hat_enterprise_linux_git_deps() {
    install_red_hat_linux_git_deps
}

install_red_hat_enterprise_server_stable_deps() {
    install_red_hat_linux_stable_deps
}

install_red_hat_enterprise_server_git_deps() {
    install_red_hat_linux_git_deps
}

install_red_hat_linux_stable() {
    install_centos_stable
}

install_red_hat_linux_git() {
    install_centos_git
}

install_red_hat_enterprise_linux_stable() {
    install_red_hat_linux_stable
}

install_red_hat_enterprise_linux_git() {
    install_red_hat_linux_git
}

install_red_hat_enterprise_server_stable() {
    install_red_hat_linux_stable
}

install_red_hat_enterprise_server_git() {
    install_red_hat_linux_git
}

install_red_hat_linux_stable_post() {
    install_centos_stable_post
}

install_red_hat_linux_restart_daemons() {
    install_centos_restart_daemons
}

install_red_hat_linux_git_post() {
    install_centos_git_post
}

install_red_hat_enterprise_linux_stable_post() {
    install_red_hat_linux_stable_post
}

install_red_hat_enterprise_linux_restart_daemons() {
    install_red_hat_linux_restart_daemons
}

install_red_hat_enterprise_linux_git_post() {
    install_red_hat_linux_git_post
}

install_red_hat_enterprise_server_stable_post() {
    install_red_hat_linux_stable_post
}

install_red_hat_enterprise_server_restart_daemons() {
    install_red_hat_linux_restart_daemons
}

install_red_hat_enterprise_server_git_post() {
    install_red_hat_linux_git_post
}
#
#   Ended RedHat Install Functions
#
##############################################################################

##############################################################################
#
#   Amazon Linux AMI Install Functions
#
install_amazon_linux_ami_deps() {
    # Acording to http://aws.amazon.com/amazon-linux-ami/faqs/#epel we should
    # enable the EPEL 6 repo
    if [ $CPU_ARCH_L = "i686" ]; then
        EPEL_ARCH="i386"
    else
        EPEL_ARCH=$CPU_ARCH_L
    fi
    rpm -Uvh --force http://mirrors.kernel.org/fedora-epel/6/${EPEL_ARCH}/epel-release-6-8.noarch.rpm
    yum -y update
    yum -y install PyYAML m2crypto python-crypto python-msgpack python-zmq \
        python-ordereddict python-jinja2 --enablerepo=epel-testing
}

install_amazon_linux_ami_git_deps() {
    install_amazon_linux_ami_deps
    yum -y install git --enablerepo=epel-testing

    __git_clone_and_checkout || return 1

    # Let's trigger config_salt()
    if [ "$TEMP_CONFIG_DIR" = "null" ]; then
        TEMP_CONFIG_DIR="${SALT_GIT_CHECKOUT_DIR}/conf/"
        CONFIG_SALT_FUNC="config_salt"
    fi

    return 0
}

install_amazon_linux_ami_stable() {
    install_centos_stable
}

install_amazon_linux_ami_stable_post() {
    install_centos_stable_post
}

install_amazon_linux_ami_restart_daemons() {
    install_centos_restart_daemons
}

install_amazon_linux_ami_git() {
    install_centos_git
}

install_amazon_linux_ami_git_post() {
    install_centos_git_post
}
#
#   Ended Amazon Linux AMI Install Functions
#
##############################################################################

##############################################################################
#
#   Arch Install Functions
#
install_arch_linux_stable_deps() {
    grep '\[salt\]' /etc/pacman.conf >/dev/null 2>&1 || echo '[salt]
Server = http://intothesaltmine.org/archlinux
' >> /etc/pacman.conf
}

install_arch_linux_git_deps() {
    grep '\[salt\]' /etc/pacman.conf >/dev/null 2>&1 || echo '[salt]
Server = http://intothesaltmine.org/archlinux
' >> /etc/pacman.conf

    pacman -Sy --noconfirm pacman
    pacman -Sy --noconfirm git python2-crypto python2-distribute \
        python2-jinja python2-m2crypto python2-markupsafe python2-msgpack \
        python2-psutil python2-yaml python2-pyzmq zeromq

    __git_clone_and_checkout || return 1

    # Let's trigger config_salt()
    if [ "$TEMP_CONFIG_DIR" = "null" ]; then
        TEMP_CONFIG_DIR="${SALT_GIT_CHECKOUT_DIR}/conf/"
        CONFIG_SALT_FUNC="config_salt"
    fi

    return 0
}

install_arch_linux_stable() {
    pacman -Sy --noconfirm pacman
    pacman -Syu --noconfirm salt
}

install_arch_linux_git() {
    python2 setup.py install
}

install_arch_linux_post() {
    for fname in minion master syndic; do

        # Skip if not meant to be installed
        [ $fname = "minion" ] && [ $INSTALL_MINION -eq $BS_FALSE ] && continue
        [ $fname = "master" ] && [ $INSTALL_MASTER -eq $BS_FALSE ] && continue
        [ $fname = "syndic" ] && [ $INSTALL_SYNDIC -eq $BS_FALSE ] && continue

        if [ -f /usr/bin/systemctl ]; then
            # Using systemd
            /usr/bin/systemctl is-enabled salt-$fname.service > /dev/null 2>&1 || (
                /usr/bin/systemctl preset salt-$fname.service > /dev/null 2>&1 &&
                /usr/bin/systemctl enable salt-$fname.service > /dev/null 2>&1
            )
            sleep 0.1
            /usr/bin/systemctl daemon-reload
            continue
        fi

        # XXX: How do we enable old Arch init.d scripts?
    done
}

install_arch_linux_git_post() {
    for fname in minion master syndic; do

        # Skip if not meant to be installed
        [ $fname = "minion" ] && [ $INSTALL_MINION -eq $BS_FALSE ] && continue
        [ $fname = "master" ] && [ $INSTALL_MASTER -eq $BS_FALSE ] && continue
        [ $fname = "syndic" ] && [ $INSTALL_SYNDIC -eq $BS_FALSE ] && continue

        if [ -f /usr/bin/systemctl ]; then
            cp ${SALT_GIT_CHECKOUT_DIR}/pkg/rpm/salt-$fname.service /lib/systemd/system/salt-$fname.service

            /usr/bin/systemctl is-enabled salt-$fname.service > /dev/null 2>&1 || (
                /usr/bin/systemctl preset salt-$fname.service > /dev/null 2>&1 &&
                /usr/bin/systemctl enable salt-$fname.service > /dev/null 2>&1
            )
            sleep 0.1
            /usr/bin/systemctl daemon-reload
            continue
        fi

        # SysV init!?
        cp ${SALT_GIT_CHECKOUT_DIR}/pkg/rpm/salt-$fname /etc/rc.d/init.d/salt-$fname
        chmod +x /etc/rc.d/init.d/salt-$fname
    done
}

install_arch_linux_restart_daemons() {
    for fname in minion master syndic; do

        # Skip if not meant to be installed
        [ $fname = "minion" ] && [ $INSTALL_MINION -eq $BS_FALSE ] && continue
        [ $fname = "master" ] && [ $INSTALL_MASTER -eq $BS_FALSE ] && continue
        [ $fname = "syndic" ] && [ $INSTALL_SYNDIC -eq $BS_FALSE ] && continue

        if [ -f /usr/bin/systemctl ]; then
            /usr/bin/systemctl stop salt-$fname.service > /dev/null 2>&1
            /usr/bin/systemctl start salt-$fname.service
            continue
        fi
        /etc/rc.d/salt-$fname stop > /dev/null 2>&1
        /etc/rc.d/salt-$fname start
    done
}
#
#   Ended Arch Install Functions
#
##############################################################################

##############################################################################
#
#   FreeBSD Install Functions
#
__freebsd_get_packagesite() {
    if [ $CPU_ARCH_L = "amd64" ]; then
        BSD_ARCH="x86:64"
    elif [ $CPU_ARCH_L = "x86_64" ]; then
        BSD_ARCH="x86:64"
    elif [ $CPU_ARCH_L = "i386" ]; then
        BSD_ARCH="x86:32"
    elif [ $CPU_ARCH_L = "i686" ]; then
        BSD_ARCH="x86:32"
    fi

    if [ "x${PACKAGESITE}" = "x" ]; then
        echowarn "The environment variable PACKAGESITE is not set."
        echowarn "The installation will, most likely fail since pkgbeta.freebsd.org does not yet contain any packages"
    fi
    BS_PACKAGESITE=${PACKAGESITE:-"http://pkgbeta.freebsd.org/freebsd:${DISTRO_MAJOR_VERSION}:${BSD_ARCH}/latest"}
}

install_freebsd_9_stable_deps() {
    __freebsd_get_packagesite

    fetch "${BS_PACKAGESITE}/Latest/pkg.txz"
    tar xf ./pkg.txz -s ",/.*/,,g" "*/pkg-static"
    ./pkg-static add ./pkg.txz
    /usr/local/sbin/pkg2ng
    echo "PACKAGESITE: ${BS_PACKAGESITE}" > /usr/local/etc/pkg.conf

    /usr/local/sbin/pkg install -y swig
}

install_freebsd_git_deps() {
    __freebsd_get_packagesite

    fetch "${BS_PACKAGESITE}/Latest/pkg.txz"
    tar xf ./pkg.txz -s ",/.*/,,g" "*/pkg-static"
    ./pkg-static add ./pkg.txz
    /usr/local/sbin/pkg2ng
    echo "PACKAGESITE: ${BS_PACKAGESITE}" > /usr/local/etc/pkg.conf

    /usr/local/sbin/pkg install -y swig

    __git_clone_and_checkout || return 1
    # Let's trigger config_salt()
    if [ "$TEMP_CONFIG_DIR" = "null" ]; then
        TEMP_CONFIG_DIR="${SALT_GIT_CHECKOUT_DIR}/conf/"
        CONFIG_SALT_FUNC="config_salt"
    fi

    return 0
}

install_freebsd_9_stable() {
    /usr/local/sbin/pkg install -y sysutils/py-salt
}

install_freebsd_git() {
    /usr/local/sbin/pkg install -y git sysutils/py-salt
    /usr/local/sbin/pkg delete -y sysutils/py-salt

    /usr/local/bin/python setup.py install
}

install_freebsd_9_stable_post() {
    for fname in minion master syndic; do

        # Skip if not meant to be installed
        [ $fname = "minion" ] && [ $INSTALL_MINION -eq $BS_FALSE ] && continue
        [ $fname = "master" ] && [ $INSTALL_MASTER -eq $BS_FALSE ] && continue
        [ $fname = "syndic" ] && [ $INSTALL_SYNDIC -eq $BS_FALSE ] && continue

        enable_string="salt_${fname}_enable=\"YES\""
        grep "$enable_string" /etc/rc.conf >/dev/null 2>&1
        [ $? -eq 1 ] && echo "$enable_string" >> /etc/rc.conf

        [ -f /usr/local/etc/salt/${fname}.sample ] && cp /usr/local/etc/salt/${fname}.sample /usr/local/etc/salt/${fname}

        if [ $fname = "minion" ] ; then
            grep "salt_minion_paths" /etc/rc.conf >/dev/null 2>&1
            [ $? -eq 1 ] && echo "salt_minion_paths=\"/bin:/sbin:/usr/bin:/usr/sbin:/usr/local/bin:/usr/local/sbin\"" >> /etc/rc.conf
        fi

    done
}

install_freebsd_git_post() {
    install_freebsd_9_stable_post
}

install_freebsd_restart_daemons() {
    for fname in minion master syndic; do

        # Skip if not meant to be installed
        [ $fname = "minion" ] && [ $INSTALL_MINION -eq $BS_FALSE ] && continue
        [ $fname = "master" ] && [ $INSTALL_MASTER -eq $BS_FALSE ] && continue
        [ $fname = "syndic" ] && [ $INSTALL_SYNDIC -eq $BS_FALSE ] && continue

        service salt_$fname stop > /dev/null 2>&1
        service salt_$fname start
    done
}
#
#   Ended FreeBSD Install Functions
#
##############################################################################

##############################################################################
#
#   SmartOS Install Functions
#
install_smartos_deps() {
    [ $PIP_ALLOWED -eq $BS_FALSE ] && pip_not_allowed
    echowarn "PyZMQ will be installed using pip"

    ZEROMQ_VERSION='3.2.2'
    pkgin -y in libtool-base autoconf automake libuuid gcc-compiler gmake \
        python27 py27-pip py27-setuptools py27-yaml py27-crypto swig
    [ -d zeromq-${ZEROMQ_VERSION} ] || (
        wget http://download.zeromq.org/zeromq-${ZEROMQ_VERSION}.tar.gz &&
        tar -xvf zeromq-${ZEROMQ_VERSION}.tar.gz
    )
    cd zeromq-${ZEROMQ_VERSION}
    ./configure
    make
    make install

    pip-2.7 install pyzmq

    # Let's trigger config_salt()
    if [ "$TEMP_CONFIG_DIR" = "null" ]; then
        # Let's set the configuration directory to /tmp
        TEMP_CONFIG_DIR="/tmp"
        CONFIG_SALT_FUNC="config_salt"

        # Let's download, since they were not provided, the default configuration files
        if [ ! -f /etc/salt/minion ] && [ ! -f $TEMP_CONFIG_DIR/minion ]; then
            curl -sk -o $TEMP_CONFIG_DIR/minion -L https://raw.github.com/saltstack/salt/blob/develop/conf/minion
        fi
        if [ ! -f /etc/salt/master ] && [ ! -f $TEMP_CONFIG_DIR/master ]; then
            curl -sk -o $TEMP_CONFIG_DIR/master -L https://raw.github.com/saltstack/salt/blob/develop/conf/master
        fi
    fi

}

install_smartos_git_deps() {
    install_smartos_deps
    pkgin -y in scmgit

    __git_clone_and_checkout || return 1
    # Let's trigger config_salt()
    if [ "$TEMP_CONFIG_DIR" = "null" ]; then
        TEMP_CONFIG_DIR="${SALT_GIT_CHECKOUT_DIR}/conf/"
        CONFIG_SALT_FUNC="config_salt"
    fi

    return 0
}

install_smartos_stable() {
    USE_SETUPTOOLS=1 pip-2.7 install salt
}

install_smartos_git() {
    # Use setuptools in order to also install dependencies
    USE_SETUPTOOLS=1 /opt/local/bin/python setup.py install
}

install_smartos_post() {
    # Install manifest files if needed.
    for fname in minion master syndic; do
        svcs network/salt-$fname > /dev/null 2>&1
        if [ $? -eq 1 ]; then
            if [ ! -f $TEMP_CONFIG_DIR/salt-$fname.xml ]; then
                curl -sk -o $TEMP_CONFIG_DIR/salt-$fname.xml -L https://raw.github.com/saltstack/salt/develop/pkg/solaris/salt-$fname.xml
            fi
            svccfg import $TEMP_CONFIG_DIR/salt-$fname.xml
        fi
    done
}

install_smartos_git_post() {
    # Install manifest files if needed.
    for fname in minion master syndic; do
        svcs network/salt-$fname > /dev/null 2>&1
        if [ $? -eq 1 ]; then
            svccfg import ${SALT_GIT_CHECKOUT_DIR}/pkg/solaris/salt-$fname.xml
        fi
    done
}

install_smartos_restart_daemons() {
    for fname in minion master syndic; do

        # Skip if not meant to be installed
        [ $fname = "minion" ] && [ $INSTALL_MINION -eq $BS_FALSE ] && continue
        [ $fname = "master" ] && [ $INSTALL_MASTER -eq $BS_FALSE ] && continue
        [ $fname = "syndic" ] && [ $INSTALL_SYNDIC -eq $BS_FALSE ] && continue

        # Stop if running && Start service
        svcadm disable salt-$fname > /dev/null 2>&1
        svcadm enable salt-$fname
    done
}
#
#   Ended SmartOS Install Functions
#
##############################################################################

##############################################################################
#
#    openSUSE Install Functions.
#
install_opensuse_stable_deps() {
    DISTRO_REPO="openSUSE_${DISTRO_MAJOR_VERSION}.${DISTRO_MINOR_VERSION}"
    zypper --non-interactive addrepo --refresh \
        http://download.opensuse.org/repositories/devel:/languages:/python/${DISTRO_REPO}/devel:languages:python.repo
    zypper --gpg-auto-import-keys --non-interactive refresh
    zypper --non-interactive install --auto-agree-with-licenses libzmq3 python \
        python-Jinja2 python-M2Crypto python-PyYAML python-msgpack-python \
        python-pycrypto python-pyzmq
}

install_opensuse_git_deps() {
    install_opensuse_stable_deps
    zypper --non-interactive install --auto-agree-with-licenses git

    __git_clone_and_checkout || return 1

    # Let's trigger config_salt()
    if [ "$TEMP_CONFIG_DIR" = "null" ]; then
        TEMP_CONFIG_DIR="${SALT_GIT_CHECKOUT_DIR}/conf/"
        CONFIG_SALT_FUNC="config_salt"
    fi

    return 0
}

install_opensuse_stable() {
    packages=""
    if [ $INSTALL_MINION -eq $BS_TRUE ]; then
        packages="${packages} salt-minion"
    fi
    if [ $INSTALL_MASTER -eq $BS_TRUE ]; then
        packages="${packages} salt-master"
    fi
    if [ $INSTALL_SYNDIC -eq $BS_TRUE ]; then
        packages="${packages} salt-syndic"
    fi
    zypper --non-interactive install --auto-agree-with-licenses $packages
}

install_opensuse_git() {
    python setup.py install --prefix=/usr
}

install_opensuse_stable_post() {
    for fname in minion master syndic; do

        # Skip if not meant to be installed
        [ $fname = "minion" ] && [ $INSTALL_MINION -eq $BS_FALSE ] && continue
        [ $fname = "master" ] && [ $INSTALL_MASTER -eq $BS_FALSE ] && continue
        [ $fname = "syndic" ] && [ $INSTALL_SYNDIC -eq $BS_FALSE ] && continue

        if [ -f /bin/systemctl ]; then
            systemctl is-enabled salt-$fname.service || (systemctl preset salt-$fname.service && systemctl enable salt-$fname.service)
            sleep 0.1
            systemctl daemon-reload
            continue
        fi

        /sbin/chkconfig --add salt-$fname
        /sbin/chkconfig salt-$fname on

    done
}

install_opensuse_git_post() {
    for fname in minion master syndic; do

        # Skip if not meant to be installed
        [ $fname = "minion" ] && [ $INSTALL_MINION -eq $BS_FALSE ] && continue
        [ $fname = "master" ] && [ $INSTALL_MASTER -eq $BS_FALSE ] && continue
        [ $fname = "syndic" ] && [ $INSTALL_SYNDIC -eq $BS_FALSE ] && continue

        if [ -f /bin/systemctl ]; then
            cp ${SALT_GIT_CHECKOUT_DIR}/pkg/salt-$fname.service /lib/systemd/system/salt-$fname.service
            continue
        fi

        cp ${SALT_GIT_CHECKOUT_DIR}/pkg/rpm/salt-$fname /etc/init.d/salt-$fname
        chmod +x /etc/init.d/salt-$fname

    done

    install_opensuse_stable_post
}

install_opensuse_restart_daemons() {
    for fname in minion master syndic; do

        # Skip if not meant to be installed
        [ $fname = "minion" ] && [ $INSTALL_MINION -eq $BS_FALSE ] && continue
        [ $fname = "master" ] && [ $INSTALL_MASTER -eq $BS_FALSE ] && continue
        [ $fname = "syndic" ] && [ $INSTALL_SYNDIC -eq $BS_FALSE ] && continue

        if [ -f /bin/systemctl ]; then
            systemctl stop salt-$fname > /dev/null 2>&1
            systemctl start salt-$fname.service
            continue
        fi

        service salt-$fname stop > /dev/null 2>&1
        service salt-$fname start

    done
}
#
#   End of openSUSE Install Functions.
#
##############################################################################

##############################################################################
#
#    SuSE Install Functions.
#
install_suse_11_stable_deps() {
    SUSE_PATCHLEVEL=$(grep PATCHLEVEL /etc/SuSE-release | awk '{print $3}')
    if [ "x${SUSE_PATCHLEVEL}" != "x" ]; then
        DISTRO_PATCHLEVEL="_SP${SUSE_PATCHLEVEL}"
    fi
    DISTRO_REPO="SLE_${DISTRO_MAJOR_VERSION}${DISTRO_PATCHLEVEL}"

    zypper --non-interactive addrepo --refresh \
        http://download.opensuse.org/repositories/devel:/languages:/python/${DISTRO_REPO}/devel:languages:python.repo
    zypper --gpg-auto-import-keys --non-interactive refresh
    if [ $SUSE_PATCHLEVEL -eq 1 ]; then
        [ $PIP_ALLOWED -eq $BS_FALSE ] && pip_not_allowed
        echowarn "PyYaml will be installed using pip"
        zypper --non-interactive install --auto-agree-with-licenses libzmq3 python \
        python-Jinja2 'python-M2Crypto>=0.21' python-msgpack-python \
        python-pycrypto python-pyzmq python-pip
        # There's no python-PyYaml in SP1, let's install it using pip
        pip install PyYaml
    else
        zypper --non-interactive install --auto-agree-with-licenses libzmq3 python \
        python-Jinja2 'python-M2Crypto>=0.21' python-PyYAML python-msgpack-python \
        python-pycrypto python-pyzmq
    fi
}

install_suse_11_git_deps() {
    install_suse_11_stable_deps
    zypper --non-interactive install --auto-agree-with-licenses git

    __git_clone_and_checkout || return 1

    # Let's trigger config_salt()
    if [ "$TEMP_CONFIG_DIR" = "null" ]; then
        TEMP_CONFIG_DIR="${SALT_GIT_CHECKOUT_DIR}/conf/"
        CONFIG_SALT_FUNC="config_salt"
    fi

    return 0
}

install_suse_11_stable() {
    if [ $SUSE_PATCHLEVEL -gt 1 ]; then
        install_opensuse_stable
    else
        # USE_SETUPTOOLS=1 To work around
        # error: option --single-version-externally-managed not recognized
        USE_SETUPTOOLS=1 pip install salt
    fi
}

install_suse_11_git() {
    install_opensuse_git
}

install_suse_11_stable_post() {
    if [ $SUSE_PATCHLEVEL -gt 1 ]; then
        install_opensuse_stable_post
    else
        for fname in minion master syndic; do

            # Skip if not meant to be installed
            [ $fname = "minion" ] && [ $INSTALL_MINION -eq $BS_FALSE ] && continue
            [ $fname = "master" ] && [ $INSTALL_MASTER -eq $BS_FALSE ] && continue
            [ $fname = "syndic" ] && [ $INSTALL_SYNDIC -eq $BS_FALSE ] && continue

            if [ -f /bin/systemctl ]; then
                curl -k -L https://github.com/saltstack/salt/raw/develop/pkg/salt-$fname.service \
                    -o /lib/systemd/system/salt-$fname.service
                continue
            fi

            curl -k -L https://github.com/saltstack/salt/raw/develop/pkg/rpm/salt-$fname \
                -o /etc/init.d/salt-$fname
            chmod +x /etc/init.d/salt-$fname

        done
    fi
}

install_suse_11_git_post() {
    install_opensuse_git_post
}

install_suse_11_restart_daemons() {
    install_opensuse_restart_daemons
}
#
#   End of SuSE Install Functions.
#
##############################################################################

##############################################################################
#
#   Default minion configuration function. Matches ANY distribution as long as
#   the -c options is passed.
#
config_salt() {
    # If the configuration directory is not passed, return
    [ "$TEMP_CONFIG_DIR" = "null" ] && return

    CONFIGURED_ANYTHING=$BS_FALSE

    PKI_DIR=$SALT_ETC_DIR/pki

    # Let's create the necessary directories
    [ -d $SALT_ETC_DIR ] || mkdir $SALT_ETC_DIR
    [ -d $PKI_DIR ] || mkdir -p $PKI_DIR && chmod 700 $PKI_DIR

    if [ $INSTALL_MINION -eq $BS_TRUE ]; then
        # Create the PKI directory
        [ -d $PKI_DIR/minion ] || mkdir -p $PKI_DIR/minion && chmod 700 $PKI_DIR/minion

        # Copy the minions configuration if found
        [ -f "$TEMP_CONFIG_DIR/minion" ] && mv "$TEMP_CONFIG_DIR/minion" /etc/salt && CONFIGURED_ANYTHING=$BS_TRUE

        # Copy the minion's keys if found
        if [ -f "$TEMP_CONFIG_DIR/minion.pem" ]; then
            mv "$TEMP_CONFIG_DIR/minion.pem" $PKI_DIR/minion/
            chmod 400 $PKI_DIR/minion/minion.pem
            CONFIGURED_ANYTHING=$BS_TRUE
        fi
        if [ -f "$TEMP_CONFIG_DIR/minion.pub" ]; then
            mv "$TEMP_CONFIG_DIR/minion.pub" $PKI_DIR/minion/
            chmod 664 $PKI_DIR/minion/minion.pub
            CONFIGURED_ANYTHING=$BS_TRUE
        fi
    fi


    if [ $INSTALL_MASTER -eq $BS_TRUE ] || [ $INSTALL_SYNDIC -eq $BS_TRUE ]; then
        # Create the PKI directory
        [ -d $PKI_DIR/master ] || mkdir -p $PKI_DIR/master && chmod 700 $PKI_DIR/master

        # Copy the masters configuration if found
        [ -f "$TEMP_CONFIG_DIR/master" ] && mv "$TEMP_CONFIG_DIR/master" /etc/salt && CONFIGURED_ANYTHING=$BS_TRUE

        # Copy the master's keys if found
        if [ -f "$TEMP_CONFIG_DIR/master.pem" ]; then
            mv "$TEMP_CONFIG_DIR/master.pem" $PKI_DIR/master/
            chmod 400 $PKI_DIR/master/master.pem
            CONFIGURED_ANYTHING=$BS_TRUE
        fi
        if [ -f "$TEMP_CONFIG_DIR/master.pub" ]; then
            mv "$TEMP_CONFIG_DIR/master.pub" $PKI_DIR/master/
            chmod 664 $PKI_DIR/master/master.pub
            CONFIGURED_ANYTHING=$BS_TRUE
        fi
    fi

    if [ $CONFIG_ONLY -eq $BS_TRUE ] && [ $CONFIGURED_ANYTHING -eq $BS_FALSE ]; then
        echowarn "No configuration or keys were copied over. No configuration was done!"
        exit 0
    fi
}
#
#  Ended Default Configuration function
#
##############################################################################


##############################################################################
#
#   This function checks if all of the installed daemons are running or not.
#
daemons_running() {
    FAILED_DAEMONS=0
    for fname in minion master syndic; do

        # Skip if not meant to be installed
        [ $fname = "minion" ] && [ $INSTALL_MINION -eq $BS_FALSE ] && continue
        [ $fname = "master" ] && [ $INSTALL_MASTER -eq $BS_FALSE ] && continue
        [ $fname = "syndic" ] && [ $INSTALL_SYNDIC -eq $BS_FALSE ] && continue

        if [ "x$(ps aux | grep -v grep | grep salt-$fname)" = "x" ]; then
            echoerror "salt-$fname was not found running"
            FAILED_DAEMONS=$(expr $FAILED_DAEMONS + 1)
        fi
    done
    return $FAILED_DAEMONS
}
#
#  Ended daemons running check function
#
##############################################################################


#=============================================================================
# LET'S PROCEED WITH OUR INSTALLATION
#=============================================================================
# Let's get the dependencies install function
DEP_FUNC_NAMES="install_${DISTRO_NAME_L}${PREFIXED_DISTRO_MAJOR_VERSION}_${ITYPE}_deps"
DEP_FUNC_NAMES="$DEP_FUNC_NAMES install_${DISTRO_NAME_L}${PREFIXED_DISTRO_MAJOR_VERSION}${PREFIXED_DISTRO_MINOR_VERSION}_${ITYPE}_deps"
DEP_FUNC_NAMES="$DEP_FUNC_NAMES install_${DISTRO_NAME_L}${PREFIXED_DISTRO_MAJOR_VERSION}_deps"
DEP_FUNC_NAMES="$DEP_FUNC_NAMES install_${DISTRO_NAME_L}${PREFIXED_DISTRO_MAJOR_VERSION}${PREFIXED_DISTRO_MINOR_VERSION}_deps"
DEP_FUNC_NAMES="$DEP_FUNC_NAMES install_${DISTRO_NAME_L}_${ITYPE}_deps"
DEP_FUNC_NAMES="$DEP_FUNC_NAMES install_${DISTRO_NAME_L}_deps"

DEPS_INSTALL_FUNC="null"
for DEP_FUNC_NAME in $(__strip_duplicates $DEP_FUNC_NAMES); do
    if __function_defined $DEP_FUNC_NAME; then
        DEPS_INSTALL_FUNC=$DEP_FUNC_NAME
        break
    fi
done


# Let's get the minion config function
CONFIG_SALT_FUNC="null"
if [ "$TEMP_CONFIG_DIR" != "null" ]; then

    CONFIG_FUNC_NAMES="config_${DISTRO_NAME_L}${PREFIXED_DISTRO_MAJOR_VERSION}_${ITYPE}_salt"
    CONFIG_FUNC_NAMES="$CONFIG_FUNC_NAMES config_${DISTRO_NAME_L}${PREFIXED_DISTRO_MAJOR_VERSION}${PREFIXED_DISTRO_MINOR_VERSION}_${ITYPE}_salt"
    CONFIG_FUNC_NAMES="$CONFIG_FUNC_NAMES config_${DISTRO_NAME_L}${PREFIXED_DISTRO_MAJOR_VERSION}_salt"
    CONFIG_FUNC_NAMES="$CONFIG_FUNC_NAMES config_${DISTRO_NAME_L}${PREFIXED_DISTRO_MAJOR_VERSION}${PREFIXED_DISTRO_MINOR_VERSION}_salt"
    CONFIG_FUNC_NAMES="$CONFIG_FUNC_NAMES config_${DISTRO_NAME_L}_${ITYPE}_salt"
    CONFIG_FUNC_NAMES="$CONFIG_FUNC_NAMES config_${DISTRO_NAME_L}_salt"
    CONFIG_FUNC_NAMES="$CONFIG_FUNC_NAMES config_salt"

    for FUNC_NAME in $(__strip_duplicates $CONFIG_FUNC_NAMES); do
        if __function_defined $FUNC_NAME; then
            CONFIG_SALT_FUNC=$FUNC_NAME
            break
        fi
    done
fi


# Let's get the install function
INSTALL_FUNC_NAMES="install_${DISTRO_NAME_L}${PREFIXED_DISTRO_MAJOR_VERSION}_${ITYPE}"
INSTALL_FUNC_NAMES="$INSTALL_FUNC_NAMES install_${DISTRO_NAME_L}${PREFIXED_DISTRO_MAJOR_VERSION}${PREFIXED_DISTRO_MINOR_VERSION}_${ITYPE}"
INSTALL_FUNC_NAMES="$INSTALL_FUNC_NAMES install_${DISTRO_NAME_L}_${ITYPE}"

INSTALL_FUNC="null"
for FUNC_NAME in $(__strip_duplicates $INSTALL_FUNC_NAMES); do
    if __function_defined $FUNC_NAME; then
        INSTALL_FUNC=$FUNC_NAME
        break
    fi
done


# Let's get the post install function
POST_FUNC_NAMES="install_${DISTRO_NAME_L}${PREFIXED_DISTRO_MAJOR_VERSION}_${ITYPE}_post"
POST_FUNC_NAMES="$POST_FUNC_NAMES install_${DISTRO_NAME_L}${PREFIXED_DISTRO_MAJOR_VERSION}${PREFIXED_DISTRO_MINOR_VERSION}_${ITYPE}_post"
POST_FUNC_NAMES="$POST_FUNC_NAMES install_${DISTRO_NAME_L}${PREFIXED_DISTRO_MAJOR_VERSION}_post"
POST_FUNC_NAMES="$POST_FUNC_NAMES install_${DISTRO_NAME_L}${PREFIXED_DISTRO_MAJOR_VERSION}${PREFIXED_DISTRO_MINOR_VERSION}_post"
POST_FUNC_NAMES="$POST_FUNC_NAMES install_${DISTRO_NAME_L}_${ITYPE}_post"
POST_FUNC_NAMES="$POST_FUNC_NAMES install_${DISTRO_NAME_L}_post"


POST_INSTALL_FUNC="null"
for FUNC_NAME in $(__strip_duplicates $POST_FUNC_NAMES); do
    if __function_defined $FUNC_NAME; then
        POST_INSTALL_FUNC=$FUNC_NAME
        break
    fi
done


# Let's get the start daemons install function
STARTDAEMONS_FUNC_NAMES="install_${DISTRO_NAME_L}${PREFIXED_DISTRO_MAJOR_VERSION}_${ITYPE}_restart_daemons"
STARTDAEMONS_FUNC_NAMES="$STARTDAEMONS_FUNC_NAMES install_${DISTRO_NAME_L}${PREFIXED_DISTRO_MAJOR_VERSION}${PREFIXED_DISTRO_MINOR_VERSION}_${ITYPE}_restart_daemons"
STARTDAEMONS_FUNC_NAMES="$STARTDAEMONS_FUNC_NAMES install_${DISTRO_NAME_L}${PREFIXED_DISTRO_MAJOR_VERSION}_restart_daemons"
STARTDAEMONS_FUNC_NAMES="$STARTDAEMONS_FUNC_NAMES install_${DISTRO_NAME_L}${PREFIXED_DISTRO_MAJOR_VERSION}${PREFIXED_DISTRO_MINOR_VERSION}_restart_daemons"
STARTDAEMONS_FUNC_NAMES="$STARTDAEMONS_FUNC_NAMES install_${DISTRO_NAME_L}_${ITYPE}_restart_daemons"
STARTDAEMONS_FUNC_NAMES="$STARTDAEMONS_FUNC_NAMES install_${DISTRO_NAME_L}_restart_daemons"

STARTDAEMONS_INSTALL_FUNC="null"
for FUNC_NAME in $(__strip_duplicates $STARTDAEMONS_FUNC_NAMES); do
    if __function_defined $FUNC_NAME; then
        STARTDAEMONS_INSTALL_FUNC=$FUNC_NAME
        break
    fi
done


# Let's get the daemons running check function.
DAEMONS_RUNNING_FUNC="null"
DAEMONS_RUNNING_FUNC_NAMES="daemons_running_${DISTRO_NAME_L}${PREFIXED_DISTRO_MAJOR_VERSION}_${ITYPE}"
DAEMONS_RUNNING_FUNC_NAMES="$DAEMONS_RUNNING_FUNC_NAMES daemons_running_${DISTRO_NAME_L}${PREFIXED_DISTRO_MAJOR_VERSION}${PREFIXED_DISTRO_MINOR_VERSION}_${ITYPE}"
DAEMONS_RUNNING_FUNC_NAMES="$DAEMONS_RUNNING_FUNC_NAMES daemons_running_${DISTRO_NAME_L}${PREFIXED_DISTRO_MAJOR_VERSION}"
DAEMONS_RUNNING_FUNC_NAMES="$DAEMONS_RUNNING_FUNC_NAMES daemons_running_${DISTRO_NAME_L}${PREFIXED_DISTRO_MAJOR_VERSION}${PREFIXED_DISTRO_MINOR_VERSION}"
DAEMONS_RUNNING_FUNC_NAMES="$DAEMONS_RUNNING_FUNC_NAMES daemons_running_${DISTRO_NAME_L}_${ITYPE}"
DAEMONS_RUNNING_FUNC_NAMES="$DAEMONS_RUNNING_FUNC_NAMES daemons_running_${DISTRO_NAME_L}"
DAEMONS_RUNNING_FUNC_NAMES="$DAEMONS_RUNNING_FUNC_NAMES daemons_running"

for FUNC_NAME in $(__strip_duplicates $DAEMONS_RUNNING_FUNC_NAMES); do
    if __function_defined $FUNC_NAME; then
        DAEMONS_RUNNING_FUNC=$FUNC_NAME
        break
    fi
done



if [ $DEPS_INSTALL_FUNC = "null" ]; then
    echoerror "No dependencies installation function found. Exiting..."
    exit 1
fi

if [ $INSTALL_FUNC = "null" ]; then
    echoerror "No installation function found. Exiting..."
    exit 1
fi


# Install dependencies
if [ $CONFIG_ONLY -eq $BS_FALSE ]; then
    # Only execute function is not in config mode only
    echoinfo "Running ${DEPS_INSTALL_FUNC}()"
    $DEPS_INSTALL_FUNC
    if [ $? -ne 0 ]; then
        echoerror "Failed to run ${DEPS_INSTALL_FUNC}()!!!"
        exit 1
    fi
fi


# Configure Salt
if [ "$TEMP_CONFIG_DIR" != "null" ] && [ "$CONFIG_SALT_FUNC" != "null" ]; then
    echoinfo "Running ${CONFIG_SALT_FUNC}()"
    $CONFIG_SALT_FUNC
    if [ $? -ne 0 ]; then
        echoerror "Failed to run ${CONFIG_SALT_FUNC}()!!!"
        exit 1
    fi
fi


# Install Salt
if [ $CONFIG_ONLY -eq $BS_FALSE ]; then
    # Only execute function is not in config mode only
    echoinfo "Running ${INSTALL_FUNC}()"
    $INSTALL_FUNC
    if [ $? -ne 0 ]; then
        echoerror "Failed to run ${INSTALL_FUNC}()!!!"
        exit 1
    fi
fi


# Run any post install function, Only execute function is not in config mode only
if [ $CONFIG_ONLY -eq $BS_FALSE ] && [ "$POST_INSTALL_FUNC" != "null" ]; then
    echoinfo "Running ${POST_INSTALL_FUNC}()"
    $POST_INSTALL_FUNC
    if [ $? -ne 0 ]; then
        echoerror "Failed to run ${POST_INSTALL_FUNC}()!!!"
        exit 1
    fi
fi


# Run any start daemons function
if [ "$STARTDAEMONS_INSTALL_FUNC" != "null" ]; then
    echoinfo "Running ${STARTDAEMONS_INSTALL_FUNC}()"
    $STARTDAEMONS_INSTALL_FUNC
    if [ $? -ne 0 ]; then
        echoerror "Failed to run ${STARTDAEMONS_INSTALL_FUNC}()!!!"
        exit 1
    fi
fi

# Check if the installed daemons are running or not
if [ "$DAEMONS_RUNNING_FUNC" != "null" ]; then
    sleep 3  # Sleep a little bit to let daemons start
    echoinfo "Running ${DAEMONS_RUNNING_FUNC}()"
    $DAEMONS_RUNNING_FUNC
    if [ $? -ne 0 ]; then
        echoerror "Failed to run ${DAEMONS_RUNNING_FUNC}()!!!"
        echodebug "Running Processes:"
        for line in "$(ps auxwww)"; do
            echodebug "$line"
        done

        for fname in minion master syndic; do
            # Skip if not meant to be installed
            [ $fname = "minion" ] && [ $INSTALL_MINION -eq $BS_FALSE ] && continue
            [ $fname = "master" ] && [ $INSTALL_MASTER -eq $BS_FALSE ] && continue
            [ $fname = "syndic" ] && [ $INSTALL_SYNDIC -eq $BS_FALSE ] && continue

            [ ! -f /var/log/salt/$fname ] && continue

            echodebug "DEAMON LOGS for $fname: $(cat /var/log/salt/$fname)"

        done
        exit 1
    fi
fi


# Done!
if [ $CONFIG_ONLY -eq $BS_FALSE ]; then
    echoinfo "Salt installed!"
else
    echoinfo "Salt configured"
fi
exit 0<|MERGE_RESOLUTION|>--- conflicted
+++ resolved
@@ -24,11 +24,8 @@
 #-------------------------------------------------------------------------------
 #   * BS_COLORS:        If 0 disables colour support
 #   * BS_PIP_ALLOWED:   If 1 enable pip based installations(if needed)
-<<<<<<< HEAD
 #   * BS_ECHO_DEBUG:    If 1 enable debug echo which can also be set by -D
-=======
 #   * BS_SALT_ETC_DIR:  Defaults to /etc/salt
->>>>>>> fce8bd8d
 #===============================================================================
 
 
