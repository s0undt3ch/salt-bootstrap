#!/bin/sh -
#======================================================================================================================
# vim: softtabstop=4 shiftwidth=4 expandtab fenc=utf-8 spell spelllang=en cc=120
#======================================================================================================================
#
#          FILE: bootstrap-salt.sh
#
#   DESCRIPTION: Bootstrap Salt installation for various systems/distributions
#
#          BUGS: https://github.com/saltstack/salt-bootstrap/issues
#
#     COPYRIGHT: (c) 2012-2017 by the SaltStack Team, see AUTHORS.rst for more
#                details.
#
#       LICENSE: Apache 2.0
#  ORGANIZATION: SaltStack (saltstack.com)
#       CREATED: 10/15/2012 09:49:37 PM WEST
#======================================================================================================================
set -o nounset                              # Treat unset variables as an error

__ScriptVersion="2017.01.10"
__ScriptName="bootstrap-salt.sh"

__ScriptFullName="$0"
__ScriptArgs="$*"

#======================================================================================================================
#  Environment variables taken into account.
#----------------------------------------------------------------------------------------------------------------------
#   * BS_COLORS:                If 0 disables colour support
#   * BS_PIP_ALLOWED:           If 1 enable pip based installations(if needed)
#   * BS_PIP_ALL:               If 1 enable all python packages to be installed via pip instead of apt, requires setting virtualenv
#   * BS_VIRTUALENV_DIR:        The virtualenv to install salt into (shouldn't exist yet)
#   * BS_ECHO_DEBUG:            If 1 enable debug echo which can also be set by -D
#   * BS_SALT_ETC_DIR:          Defaults to /etc/salt (Only tweak'able on git based installations)
#   * BS_SALT_CACHE_DIR:        Defaults to /var/cache/salt (Only tweak'able on git based installations)
#   * BS_KEEP_TEMP_FILES:       If 1, don't move temporary files, instead copy them
#   * BS_FORCE_OVERWRITE:       Force overriding copied files(config, init.d, etc)
#   * BS_UPGRADE_SYS:           If 1 and an option, upgrade system. Default 0.
#   * BS_GENTOO_USE_BINHOST:    If 1 add `--getbinpkg` to gentoo's emerge
#   * BS_SALT_MASTER_ADDRESS:   The IP or DNS name of the salt-master the minion should connect to
#   * BS_SALT_GIT_CHECKOUT_DIR: The directory where to clone Salt on git installations
#======================================================================================================================


#======================================================================================================================
#  LET THE BLACK MAGIC BEGIN!!!!
#======================================================================================================================

# Bootstrap script truth values
BS_TRUE=1
BS_FALSE=0

# Default sleep time used when waiting for daemons to start, restart and checking for these running
__DEFAULT_SLEEP=3

#---  FUNCTION  -------------------------------------------------------------------------------------------------------
#          NAME:  __detect_color_support
#   DESCRIPTION:  Try to detect color support.
#----------------------------------------------------------------------------------------------------------------------
_COLORS=${BS_COLORS:-$(tput colors 2>/dev/null || echo 0)}
__detect_color_support() {
    if [ $? -eq 0 ] && [ "$_COLORS" -gt 2 ]; then
        RC="\033[1;31m"
        GC="\033[1;32m"
        BC="\033[1;34m"
        YC="\033[1;33m"
        EC="\033[0m"
    else
        RC=""
        GC=""
        BC=""
        YC=""
        EC=""
    fi
}
__detect_color_support


#---  FUNCTION  -------------------------------------------------------------------------------------------------------
#          NAME:  echoerr
#   DESCRIPTION:  Echo errors to stderr.
#----------------------------------------------------------------------------------------------------------------------
echoerror() {
    printf "${RC} * ERROR${EC}: %s\n" "$@" 1>&2;
}

#---  FUNCTION  -------------------------------------------------------------------------------------------------------
#          NAME:  echoinfo
#   DESCRIPTION:  Echo information to stdout.
#----------------------------------------------------------------------------------------------------------------------
echoinfo() {
    printf "${GC} *  INFO${EC}: %s\n" "$@";
}

#---  FUNCTION  -------------------------------------------------------------------------------------------------------
#          NAME:  echowarn
#   DESCRIPTION:  Echo warning informations to stdout.
#----------------------------------------------------------------------------------------------------------------------
echowarn() {
    printf "${YC} *  WARN${EC}: %s\n" "$@";
}

#---  FUNCTION  -------------------------------------------------------------------------------------------------------
#          NAME:  echodebug
#   DESCRIPTION:  Echo debug information to stdout.
#----------------------------------------------------------------------------------------------------------------------
echodebug() {
    if [ "$_ECHO_DEBUG" -eq $BS_TRUE ]; then
        printf "${BC} * DEBUG${EC}: %s\n" "$@";
    fi
}

#---  FUNCTION  -------------------------------------------------------------------------------------------------------
#          NAME:  __check_command_exists
#   DESCRIPTION:  Check if a command exists.
#----------------------------------------------------------------------------------------------------------------------
__check_command_exists() {
    command -v "$1" > /dev/null 2>&1
}

#---  FUNCTION  -------------------------------------------------------------------------------------------------------
#          NAME:  __check_pip_allowed
#   DESCRIPTION:  Simple function to let the users know that -P needs to be
#                 used.
#----------------------------------------------------------------------------------------------------------------------
__check_pip_allowed() {
    if [ $# -eq 1 ]; then
        _PIP_ALLOWED_ERROR_MSG=$1
    else
        _PIP_ALLOWED_ERROR_MSG="pip based installations were not allowed. Retry using '-P'"
    fi

    if [ "$_PIP_ALLOWED" -eq $BS_FALSE ]; then
        echoerror "$_PIP_ALLOWED_ERROR_MSG"
        __usage
        exit 1
    fi
}

#---  FUNCTION  -------------------------------------------------------------------------------------------------------
#         NAME:  __check_config_dir
#  DESCRIPTION:  Checks the config directory, retrieves URLs if provided.
#----------------------------------------------------------------------------------------------------------------------
__check_config_dir() {
    CC_DIR_NAME="$1"
    CC_DIR_BASE=$(basename "${CC_DIR_NAME}")

    case "$CC_DIR_NAME" in
        http://*|https://*)
            __fetch_url "/tmp/${CC_DIR_BASE}" "${CC_DIR_NAME}"
            CC_DIR_NAME="/tmp/${CC_DIR_BASE}"
            ;;
        ftp://*)
            __fetch_url "/tmp/${CC_DIR_BASE}" "${CC_DIR_NAME}"
            CC_DIR_NAME="/tmp/${CC_DIR_BASE}"
            ;;
        *)
            if [ ! -e "${CC_DIR_NAME}" ]; then
                echo "null"
                return 0
            fi
            ;;
    esac

    case "$CC_DIR_NAME" in
        *.tgz|*.tar.gz)
            tar -zxf "${CC_DIR_NAME}" -C /tmp
            CC_DIR_BASE=$(basename "${CC_DIR_BASE}" ".tgz")
            CC_DIR_BASE=$(basename "${CC_DIR_BASE}" ".tar.gz")
            CC_DIR_NAME="/tmp/${CC_DIR_BASE}"
            ;;
        *.tbz|*.tar.bz2)
            tar -xjf "${CC_DIR_NAME}" -C /tmp
            CC_DIR_BASE=$(basename "${CC_DIR_BASE}" ".tbz")
            CC_DIR_BASE=$(basename "${CC_DIR_BASE}" ".tar.bz2")
            CC_DIR_NAME="/tmp/${CC_DIR_BASE}"
            ;;
        *.txz|*.tar.xz)
            tar -xJf "${CC_DIR_NAME}" -C /tmp
            CC_DIR_BASE=$(basename "${CC_DIR_BASE}" ".txz")
            CC_DIR_BASE=$(basename "${CC_DIR_BASE}" ".tar.xz")
            CC_DIR_NAME="/tmp/${CC_DIR_BASE}"
            ;;
    esac

    echo "${CC_DIR_NAME}"
}


#----------------------------------------------------------------------------------------------------------------------
#  Handle command line arguments
#----------------------------------------------------------------------------------------------------------------------
_KEEP_TEMP_FILES=${BS_KEEP_TEMP_FILES:-$BS_FALSE}
_TEMP_CONFIG_DIR="null"
_SALTSTACK_REPO_URL="https://github.com/saltstack/salt.git"
_SALT_REPO_URL=${_SALTSTACK_REPO_URL}
_DOWNSTREAM_PKG_REPO=$BS_FALSE
_TEMP_KEYS_DIR="null"
_SLEEP="${__DEFAULT_SLEEP}"
_INSTALL_MASTER=$BS_FALSE
_INSTALL_SYNDIC=$BS_FALSE
_INSTALL_MINION=$BS_TRUE
_INSTALL_CLOUD=$BS_FALSE
_VIRTUALENV_DIR=${BS_VIRTUALENV_DIR:-"null"}
_START_DAEMONS=$BS_TRUE
_DISABLE_SALT_CHECKS=$BS_FALSE
_ECHO_DEBUG=${BS_ECHO_DEBUG:-$BS_FALSE}
_CONFIG_ONLY=$BS_FALSE
_PIP_ALLOWED=${BS_PIP_ALLOWED:-$BS_FALSE}
_PIP_ALL=${BS_PIP_ALL:-$BS_FALSE}
_SALT_ETC_DIR=${BS_SALT_ETC_DIR:-/etc/salt}
_SALT_CACHE_DIR=${BS_SALT_CACHE_DIR:-/var/cache/salt}
_PKI_DIR=${_SALT_ETC_DIR}/pki
_FORCE_OVERWRITE=${BS_FORCE_OVERWRITE:-$BS_FALSE}
_GENTOO_USE_BINHOST=${BS_GENTOO_USE_BINHOST:-$BS_FALSE}
_EPEL_REPO=${BS_EPEL_REPO:-epel}
_EPEL_REPOS_INSTALLED=$BS_FALSE
_UPGRADE_SYS=${BS_UPGRADE_SYS:-$BS_FALSE}
_INSECURE_DL=${BS_INSECURE_DL:-$BS_FALSE}
_CURL_ARGS=${BS_CURL_ARGS:-}
_FETCH_ARGS=${BS_FETCH_ARGS:-}
_GPG_ARGS=${BS_GPG_ARGS:-}
_WGET_ARGS=${BS_WGET_ARGS:-}
_ENABLE_EXTERNAL_ZMQ_REPOS=${BS_ENABLE_EXTERNAL_ZMQ_REPOS:-$BS_FALSE}
_SALT_MASTER_ADDRESS=${BS_SALT_MASTER_ADDRESS:-null}
_SALT_MINION_ID="null"
# _SIMPLIFY_VERSION is mostly used in Solaris based distributions
_SIMPLIFY_VERSION=$BS_TRUE
_LIBCLOUD_MIN_VERSION="0.14.0"
_EXTRA_PACKAGES=""
_HTTP_PROXY=""
_SALT_GIT_CHECKOUT_DIR=${BS_SALT_GIT_CHECKOUT_DIR:-/tmp/git/salt}
_NO_DEPS=$BS_FALSE
_FORCE_SHALLOW_CLONE=$BS_FALSE
_DISABLE_SSL=$BS_FALSE
_DISABLE_REPOS=$BS_FALSE
_CUSTOM_REPO_URL="null"
_CUSTOM_MASTER_CONFIG="null"
_CUSTOM_MINION_CONFIG="null"
_QUIET_GIT_INSTALLATION=$BS_FALSE

#---  FUNCTION  -------------------------------------------------------------------------------------------------------
#         NAME:  __usage
#  DESCRIPTION:  Display usage information.
#----------------------------------------------------------------------------------------------------------------------
__usage() {
    cat << EOT

  Usage :  ${__ScriptName} [options] <install-type> [install-type-args]

  Installation types:
    - stable              Install latest stable release. This is the default
                          install type
    - stable [branch]     Install latest version on a branch. Only supported
                          for packages available at repo.saltstack.com
    - stable [version]    Install a specific version. Only supported for
                          packages available at repo.saltstack.com
    - daily               Ubuntu specific: configure SaltStack Daily PPA
    - testing             RHEL-family specific: configure EPEL testing repo
    - git                 Install from the head of the develop branch
    - git [ref]           Install from any git ref (such as a branch, tag, or
                          commit)

  Examples:
    - ${__ScriptName}
    - ${__ScriptName} stable
    - ${__ScriptName} stable 2016.3
    - ${__ScriptName} stable 2016.3.1
    - ${__ScriptName} daily
    - ${__ScriptName} testing
    - ${__ScriptName} git
    - ${__ScriptName} git 2016.3
    - ${__ScriptName} git v2016.3.1
    - ${__ScriptName} git 06f249901a2e2f1ed310d58ea3921a129f214358

  Options:
    -h  Display this message
    -v  Display script version
    -n  No colours
    -D  Show debug output
    -c  Temporary configuration directory
    -g  Salt Git repository URL. Default: ${_SALTSTACK_REPO_URL}
    -w  Install packages from downstream package repository rather than
        upstream, saltstack package repository. This is currently only
        implemented for SUSE.
    -k  Temporary directory holding the minion keys which will pre-seed
        the master.
    -s  Sleep time used when waiting for daemons to start, restart and when
        checking for the services running. Default: ${__DEFAULT_SLEEP}
    -L  Also install salt-cloud and required python-libcloud package
    -M  Also install salt-master
    -S  Also install salt-syndic
    -N  Do not install salt-minion
    -X  Do not start daemons after installation
    -d  Disables checking if Salt services are enabled to start on system boot.
        You can also do this by touching /tmp/disable_salt_checks on the target
        host. Default: \${BS_FALSE}
    -P  Allow pip based installations. On some distributions the required salt
        packages or its dependencies are not available as a package for that
        distribution. Using this flag allows the script to use pip as a last
        resort method. NOTE: This only works for functions which actually
        implement pip based installations.
    -U  If set, fully upgrade the system prior to bootstrapping Salt
    -I  If set, allow insecure connections while downloading any files. For
        example, pass '--no-check-certificate' to 'wget' or '--insecure' to
        'curl'. On Debian and Ubuntu, using this option with -U allows to obtain
        GnuPG archive keys insecurely if distro has changed release signatures.
    -F  Allow copied files to overwrite existing (config, init.d, etc)
    -K  If set, keep the temporary files in the temporary directories specified
        with -c and -k
    -C  Only run the configuration function. Implies -F (forced overwrite).
        To overwrite Master or Syndic configs, -M or -S, respectively, must
        also be specified. Salt installation will be ommitted, but some of the
        dependencies could be installed to write configuration with -j or -J.
    -A  Pass the salt-master DNS name or IP. This will be stored under
        \${BS_SALT_ETC_DIR}/minion.d/99-master-address.conf
    -i  Pass the salt-minion id. This will be stored under
        \${BS_SALT_ETC_DIR}/minion_id
    -p  Extra-package to install while installing Salt dependencies. One package
        per -p flag. You're responsible for providing the proper package name.
    -H  Use the specified HTTP proxy for all download URLs (including https://).
        For example: http://myproxy.example.com:3128
    -Z  Enable additional package repository for newer ZeroMQ
        (only available for RHEL/CentOS/Fedora/Ubuntu based distributions)
    -b  Assume that dependencies are already installed and software sources are
        set up. If git is selected, git tree is still checked out as dependency
        step.
    -f  Force shallow cloning for git installations.
        This may result in an "n/a" in the version number.
    -l  Disable ssl checks. When passed, switches "https" calls to "http" where
        possible.
    -V  Install Salt into virtualenv
        (only available for Ubuntu based distributions)
    -a  Pip install all Python pkg dependencies for Salt. Requires -V to install
        all pip pkgs into the virtualenv.
        (Only available for Ubuntu based distributions)
    -r  Disable all repository configuration performed by this script. This
        option assumes all necessary repository configuration is already present
        on the system.
    -R  Specify a custom repository URL. Assumes the custom repository URL
        points to a repository that mirrors Salt packages located at
        repo.saltstack.com. The option passed with -R replaces the
        "repo.saltstack.com". If -R is passed, -r is also set. Currently only
        works on CentOS/RHEL based distributions.
    -J  Replace the Master config file with data passed in as a JSON string. If
        a Master config file is found, a reasonable effort will be made to save
        the file with a ".bak" extension. If used in conjunction with -C or -F,
        no ".bak" file will be created as either of those options will force
        a complete overwrite of the file.
    -j  Replace the Minion config file with data passed in as a JSON string. If
        a Minion config file is found, a reasonable effort will be made to save
        the file with a ".bak" extension. If used in conjunction with -C or -F,
        no ".bak" file will be created as either of those options will force
        a complete overwrite of the file.
    -q  Quiet salt installation from git (setup.py install -q)

EOT
}   # ----------  end of function __usage  ----------


while getopts ':hvnDc:g:Gwk:s:MSNXCPFUKIA:i:Lp:dH:ZbflV:J:j:rR:aq' opt
do
  case "${opt}" in

    h )  __usage; exit 0                                ;;
    v )  echo "$0 -- Version $__ScriptVersion"; exit 0  ;;
    n )  _COLORS=0; __detect_color_support              ;;
    D )  _ECHO_DEBUG=$BS_TRUE                           ;;

    c )  _TEMP_CONFIG_DIR=$(__check_config_dir "$OPTARG")
         # If the configuration directory does not exist, error out
         if [ "$_TEMP_CONFIG_DIR" = "null" ]; then
             echoerror "Unsupported URI scheme for $OPTARG"
             exit 1
         fi
         if [ ! -d "$_TEMP_CONFIG_DIR" ]; then
             echoerror "The configuration directory ${_TEMP_CONFIG_DIR} does not exist."
             exit 1
         fi
         ;;

    g )  _SALT_REPO_URL=$OPTARG                         ;;

    G )  echowarn "The '-G' option is DEPRECATED and will be removed in the future stable release!"
         echowarn "Bootstrap will always use 'https' protocol to clone from SaltStack GitHub repo."
         echowarn "No need to provide this option anymore, now it is a default behavior."
         ;;

    w )  _DOWNSTREAM_PKG_REPO=$BS_TRUE                  ;;

    k )  _TEMP_KEYS_DIR="$OPTARG"
         # If the configuration directory does not exist, error out
         if [ ! -d "$_TEMP_KEYS_DIR" ]; then
             echoerror "The pre-seed keys directory ${_TEMP_KEYS_DIR} does not exist."
             exit 1
         fi
         ;;
    s )  _SLEEP=$OPTARG                                 ;;
    M )  _INSTALL_MASTER=$BS_TRUE                       ;;
    S )  _INSTALL_SYNDIC=$BS_TRUE                       ;;
    N )  _INSTALL_MINION=$BS_FALSE                      ;;
    X )  _START_DAEMONS=$BS_FALSE                       ;;
    C )  _CONFIG_ONLY=$BS_TRUE                          ;;
    P )  _PIP_ALLOWED=$BS_TRUE                          ;;
    F )  _FORCE_OVERWRITE=$BS_TRUE                      ;;
    U )  _UPGRADE_SYS=$BS_TRUE                          ;;
    K )  _KEEP_TEMP_FILES=$BS_TRUE                      ;;
    I )  _INSECURE_DL=$BS_TRUE                          ;;
    A )  _SALT_MASTER_ADDRESS=$OPTARG                   ;;
    i )  _SALT_MINION_ID=$OPTARG                        ;;
    L )  _INSTALL_CLOUD=$BS_TRUE                        ;;
    p )  _EXTRA_PACKAGES="$_EXTRA_PACKAGES $OPTARG"     ;;
    d )  _DISABLE_SALT_CHECKS=$BS_TRUE                  ;;
    H )  _HTTP_PROXY="$OPTARG"                          ;;
    Z )  _ENABLE_EXTERNAL_ZMQ_REPOS=$BS_TRUE            ;;
    b )  _NO_DEPS=$BS_TRUE                              ;;
    f )  _FORCE_SHALLOW_CLONE=$BS_TRUE                  ;;
    l )  _DISABLE_SSL=$BS_TRUE                          ;;
    V )  _VIRTUALENV_DIR="$OPTARG"                      ;;
    a )  _PIP_ALL=$BS_TRUE                              ;;
    r )  _DISABLE_REPOS=$BS_TRUE                        ;;
    R )  _CUSTOM_REPO_URL=$OPTARG                       ;;
    J )  _CUSTOM_MASTER_CONFIG=$OPTARG                  ;;
    j )  _CUSTOM_MINION_CONFIG=$OPTARG                  ;;
    q )  _QUIET_GIT_INSTALLATION=$BS_TRUE               ;;

    \?)  echo
         echoerror "Option does not exist : $OPTARG"
         __usage
         exit 1
         ;;

  esac    # --- end of case ---
done
shift $((OPTIND-1))


__check_unparsed_options() {
    shellopts="$1"
    # grep alternative for SunOS
    if [ -f /usr/xpg4/bin/grep ]; then
        grep='/usr/xpg4/bin/grep'
    else
        grep='grep'
    fi
    unparsed_options=$( echo "$shellopts" | ${grep} -E '(^|[[:space:]])[-]+[[:alnum:]]' )
    if [ "$unparsed_options" != "" ]; then
        __usage
        echo
        echoerror "options are only allowed before install arguments"
        echo
        exit 1
    fi
}


# Check that we're actually installing one of minion/master/syndic
if [ "$_INSTALL_MINION" -eq $BS_FALSE ] && [ "$_INSTALL_MASTER" -eq $BS_FALSE ] && [ "$_INSTALL_SYNDIC" -eq $BS_FALSE ] && [ "$_CONFIG_ONLY" -eq $BS_FALSE ]; then
    echowarn "Nothing to install or configure"
    exit 0
fi

# Check that we're installing a minion if we're being passed a master address
if [ "$_INSTALL_MINION" -eq $BS_FALSE ] && [ "$_SALT_MASTER_ADDRESS" != "null" ]; then
    echoerror "Don't pass a master address (-A) if no minion is going to be bootstrapped."
    exit 1
fi

# Check that we're installing a minion if we're being passed a minion id
if [ "$_INSTALL_MINION" -eq $BS_FALSE ] && [ "$_SALT_MINION_ID" != "null" ]; then
    echoerror "Don't pass a minion id (-i) if no minion is going to be bootstrapped."
    exit 1
fi

# Check that we're installing or configuring a master if we're being passed a master config json dict
if [ "$_CUSTOM_MASTER_CONFIG" != "null" ]; then
    if [ "$_INSTALL_MASTER" -eq $BS_FALSE ] && [ "$_CONFIG_ONLY" -eq $BS_FALSE ]; then
        echoerror "Don't pass a master config JSON dict (-J) if no master is going to be bootstrapped or configured."
        exit 1
    fi
fi

# Check that we're installing or configuring a minion if we're being passed a minion config json dict
if [ "$_CUSTOM_MINION_CONFIG" != "null" ]; then
    if [ "$_INSTALL_MINION" -eq $BS_FALSE ] && [ "$_CONFIG_ONLY" -eq $BS_FALSE ]; then
        echoerror "Don't pass a minion config JSON dict (-j) if no minion is going to be bootstrapped or configured."
        exit 1
    fi
fi

# Define installation type
if [ "$#" -eq 0 ];then
    ITYPE="stable"
else
    __check_unparsed_options "$*"
    ITYPE=$1
    shift
fi

# Check installation type
if [ "$(echo "$ITYPE" | egrep '(stable|testing|daily|git)')" = "" ]; then
    echoerror "Installation type \"$ITYPE\" is not known..."
    exit 1
fi

# If doing a git install, check what branch/tag/sha will be checked out
if [ "$ITYPE" = "git" ]; then
    if [ "$#" -eq 0 ];then
        GIT_REV="develop"
    else
        __check_unparsed_options "$*"
        GIT_REV="$1"
        shift
    fi

    # Disable shell warning about unbound variable during git install
    STABLE_REV="latest"

# If doing stable install, check if version specified
elif [ "$ITYPE" = "stable" ]; then
    if [ "$#" -eq 0 ];then
        STABLE_REV="latest"
    else
        __check_unparsed_options "$*"

        if [ "$(echo "$1" | egrep '^(latest|1\.6|1\.7|2014\.1|2014\.7|2015\.5|2015\.8|2016\.3|2016\.11)$')" != "" ]; then
            STABLE_REV="$1"
            shift
        elif [ "$(echo "$1" | egrep '^([0-9]*\.[0-9]*\.[0-9]*)$')" != "" ]; then
            STABLE_REV="archive/$1"
            shift
        else
            echo "Unknown stable version: $1 (valid: 1.6, 1.7, 2014.1, 2014.7, 2015.5, 2015.8, 2016.3, 2016.11, latest, \$MAJOR.\$MINOR.\$PATCH)"
            exit 1
        fi
    fi
fi

# -a and -V only work from git
if [ "$ITYPE" != "git" ]; then
    if [ $_PIP_ALL -eq $BS_TRUE ]; then
        echoerror "Pip installing all python packages with -a is only possible when installing Salt via git"
        exit 1
    fi
    if [ "$_VIRTUALENV_DIR" != "null" ]; then
        echoerror "Virtualenv installs via -V is only possible when installing Salt via git"
        exit 1
    fi
fi

# Check for -r if -R is being passed. Set -r with a warning.
if [ "$_CUSTOM_REPO_URL" != "null" ] && [ "$_DISABLE_REPOS" -eq $BS_FALSE ]; then
    echowarn "Detected -R option. No other repositories will be configured when -R is used. Setting -r option to True."
    _DISABLE_REPOS=$BS_TRUE
fi

# Check for any unparsed arguments. Should be an error.
if [ "$#" -gt 0 ]; then
    __check_unparsed_options "$*"
    __usage
    echo
    echoerror "Too many arguments."
    exit 1
fi

# Check the _DISABLE_SSL value and set HTTP or HTTPS.
if [ "$_DISABLE_SSL" -eq $BS_TRUE ]; then
    HTTP_VAL="http"
else
    HTTP_VAL="https"
fi

# Check the _QUIET_GIT_INSTALLATION value and set SETUP_PY_INSTALL_ARGS.
if [ "$_QUIET_GIT_INSTALLATION" -eq $BS_TRUE ]; then
    SETUP_PY_INSTALL_ARGS="-q"
else
    SETUP_PY_INSTALL_ARGS=""
fi

# whoami alternative for SunOS
if [ -f /usr/xpg4/bin/id ]; then
    whoami='/usr/xpg4/bin/id -un'
else
    whoami='whoami'
fi

# Root permissions are required to run this script
if [ "$($whoami)" != "root" ]; then
    echoerror "Salt requires root privileges to install. Please re-run this script as root."
    exit 1
fi

# Export the http_proxy configuration to our current environment
if [ "${_HTTP_PROXY}" != "" ]; then
    export http_proxy="$_HTTP_PROXY"
    export https_proxy="$_HTTP_PROXY"
fi

# Let's discover how we're being called
# shellcheck disable=SC2009
CALLER=$(ps -a -o pid,args | grep $$ | grep -v grep | tr -s ' ' | cut -d ' ' -f 3)

if [ "${CALLER}x" = "${0}x" ]; then
    CALLER="shell pipe"
fi

# Work around for 'Docker + salt-bootstrap failure' https://github.com/saltstack/salt-bootstrap/issues/394
if [ "${_DISABLE_SALT_CHECKS}" -eq $BS_FALSE ] && [ -f /tmp/disable_salt_checks ]; then
    # shellcheck disable=SC2016
    echowarn 'Found file: /tmp/disable_salt_checks, setting _DISABLE_SALT_CHECKS=$BS_TRUE'
    _DISABLE_SALT_CHECKS=$BS_TRUE
fi

# Because -a can only be installed into virtualenv
if [ "${_PIP_ALL}" -eq $BS_TRUE ] && [ "${_VIRTUALENV_DIR}" = "null" ]; then
    usage
    # Could possibly set up a default virtualenv location when -a flag is passed
    echoerror "Using -a requires -V because pip pkgs should be siloed from python system pkgs"
    exit 1
fi

# Make sure virtualenv directory does not already exist
if [ -d "${_VIRTUALENV_DIR}" ]; then
    echoerror "The directory ${_VIRTUALENV_DIR} for virtualenv already exists"
    exit 1
fi

echoinfo "Running version: ${__ScriptVersion}"
echoinfo "Executed by: ${CALLER}"
echoinfo "Command line: '${__ScriptFullName} ${__ScriptArgs}'"
echowarn "Running the unstable version of ${__ScriptName}"

#---  FUNCTION  -------------------------------------------------------------------------------------------------------
#          NAME:  __exit_cleanup
#   DESCRIPTION:  Cleanup any leftovers after script has ended
#
#
#   http://www.unix.com/man-page/POSIX/1posix/trap/
#
#               Signal Number   Signal Name
#               1               SIGHUP
#               2               SIGINT
#               3               SIGQUIT
#               6               SIGABRT
#               9               SIGKILL
#              14               SIGALRM
#              15               SIGTERM
#----------------------------------------------------------------------------------------------------------------------
__exit_cleanup() {
    EXIT_CODE=$?

    if [ "$ITYPE" = "git" ] && [ -d "${_SALT_GIT_CHECKOUT_DIR}" ]; then
        if [ $_KEEP_TEMP_FILES -eq $BS_FALSE ]; then
            # Clean up the checked out repository
            echodebug "Cleaning up the Salt Temporary Git Repository"
            # shellcheck disable=SC2164
            cd "${__SALT_GIT_CHECKOUT_PARENT_DIR}"
            rm -rf "${_SALT_GIT_CHECKOUT_DIR}"
        else
            echowarn "Not cleaning up the Salt Temporary git repository on request"
            echowarn "Note that if you intend to re-run this script using the git approach, you might encounter some issues"
        fi
    fi

    # Remove the logging pipe when the script exits
    echodebug "Removing the logging pipe $LOGPIPE"
    rm -f "$LOGPIPE"

    # Kill tee when exiting, CentOS, at least requires this
    # shellcheck disable=SC2009
    TEE_PID=$(ps ax | grep tee | grep "$LOGFILE" | awk '{print $1}')

    [ "$TEE_PID" = "" ] && exit $EXIT_CODE

    echodebug "Killing logging pipe tee's with pid(s): $TEE_PID"

    # We need to trap errors since killing tee will cause a 127 errno
    # We also do this as late as possible so we don't "mis-catch" other errors
    __trap_errors() {
        echoinfo "Errors Trapped: $EXIT_CODE"
        # Exit with the "original" exit code, not the trapped code
        exit $EXIT_CODE
    }
    trap "__trap_errors" INT ABRT QUIT TERM

    # Now we're "good" to kill tee
    kill -s TERM "$TEE_PID"

    # In case the 127 errno is not triggered, exit with the "original" exit code
    exit $EXIT_CODE
}
trap "__exit_cleanup" EXIT INT


# Define our logging file and pipe paths
LOGFILE="/tmp/$( echo "$__ScriptName" | sed s/.sh/.log/g )"
LOGPIPE="/tmp/$( echo "$__ScriptName" | sed s/.sh/.logpipe/g )"

# Create our logging pipe
# On FreeBSD we have to use mkfifo instead of mknod
mknod "$LOGPIPE" p >/dev/null 2>&1 || mkfifo "$LOGPIPE" >/dev/null 2>&1
if [ $? -ne 0 ]; then
    echoerror "Failed to create the named pipe required to log"
    exit 1
fi

# What ever is written to the logpipe gets written to the logfile
tee < "$LOGPIPE" "$LOGFILE" &

# Close STDOUT, reopen it directing it to the logpipe
exec 1>&-
exec 1>"$LOGPIPE"
# Close STDERR, reopen it directing it to the logpipe
exec 2>&-
exec 2>"$LOGPIPE"


# Handle the insecure flags
if [ "$_INSECURE_DL" -eq $BS_TRUE ]; then
    _CURL_ARGS="${_CURL_ARGS} --insecure"
    _FETCH_ARGS="${_FETCH_ARGS} --no-verify-peer"
    _GPG_ARGS="${_GPG_ARGS} --keyserver-options no-check-cert"
    _WGET_ARGS="${_WGET_ARGS} --no-check-certificate"
else
    _GPG_ARGS="${_GPG_ARGS} --keyserver-options ca-cert-file=/etc/ssl/certs/ca-certificates.crt"
fi

#---  FUNCTION  -------------------------------------------------------------------------------------------------------
#         NAME:  __fetch_url
#  DESCRIPTION:  Retrieves a URL and writes it to a given path
#----------------------------------------------------------------------------------------------------------------------
__fetch_url() {
    # shellcheck disable=SC2086
    curl $_CURL_ARGS -L -s -o "$1" "$2" >/dev/null 2>&1        ||
        wget $_WGET_ARGS -q -O "$1" "$2" >/dev/null 2>&1       ||
            fetch $_FETCH_ARGS -q -o "$1" "$2" >/dev/null 2>&1 ||  # FreeBSD
                fetch -q -o "$1" "$2" >/dev/null 2>&1          ||  # Pre FreeBSD 10
                    ftp -o "$1" "$2" >/dev/null 2>&1               # OpenBSD
}

#---  FUNCTION  -------------------------------------------------------------------------------------------------------
#         NAME:  __fetch_verify
#  DESCRIPTION:  Retrieves a URL, verifies its content and writes it to standard output
#----------------------------------------------------------------------------------------------------------------------
__fetch_verify() {
    fetch_verify_url="$1"
    fetch_verify_sum="$2"
    fetch_verify_size="$3"

    fetch_verify_tmpf=$(mktemp) && \
    __fetch_url "$fetch_verify_tmpf" "$fetch_verify_url" && \
    test "$(stat --format=%s "$fetch_verify_tmpf")" -eq "$fetch_verify_size" && \
    test "$(md5sum "$fetch_verify_tmpf" | awk '{ print $1 }')" = "$fetch_verify_sum" && \
    cat "$fetch_verify_tmpf" && \
    rm -f "$fetch_verify_tmpf"
    if [ $? -eq 0 ]; then
        return 0
    fi
    echo "Failed verification of $fetch_verify_url"
    return 1
}

#---  FUNCTION  -------------------------------------------------------------------------------------------------------
#          NAME:  __gather_hardware_info
#   DESCRIPTION:  Discover hardware information
#----------------------------------------------------------------------------------------------------------------------
__gather_hardware_info() {
    if [ -f /proc/cpuinfo ]; then
        CPU_VENDOR_ID=$(awk '/vendor_id|Processor/ {sub(/-.*$/,"",$3); print $3; exit}' /proc/cpuinfo )
    elif [ -f /usr/bin/kstat ]; then
        # SmartOS.
        # Solaris!?
        # This has only been tested for a GenuineIntel CPU
        CPU_VENDOR_ID=$(/usr/bin/kstat -p cpu_info:0:cpu_info0:vendor_id | awk '{print $2}')
    else
        CPU_VENDOR_ID=$( sysctl -n hw.model )
    fi
    # shellcheck disable=SC2034
    CPU_VENDOR_ID_L=$( echo "$CPU_VENDOR_ID" | tr '[:upper:]' '[:lower:]' )
    CPU_ARCH=$(uname -m 2>/dev/null || uname -p 2>/dev/null || echo "unknown")
    CPU_ARCH_L=$( echo "$CPU_ARCH" | tr '[:upper:]' '[:lower:]' )
}
__gather_hardware_info


#---  FUNCTION  -------------------------------------------------------------------------------------------------------
#          NAME:  __gather_os_info
#   DESCRIPTION:  Discover operating system information
#----------------------------------------------------------------------------------------------------------------------
__gather_os_info() {
    OS_NAME=$(uname -s 2>/dev/null)
    OS_NAME_L=$( echo "$OS_NAME" | tr '[:upper:]' '[:lower:]' )
    OS_VERSION=$(uname -r)
    # shellcheck disable=SC2034
    OS_VERSION_L=$( echo "$OS_VERSION" | tr '[:upper:]' '[:lower:]' )
}
__gather_os_info


#---  FUNCTION  -------------------------------------------------------------------------------------------------------
#          NAME:  __parse_version_string
#   DESCRIPTION:  Parse version strings ignoring the revision.
#                 MAJOR.MINOR.REVISION becomes MAJOR.MINOR
#----------------------------------------------------------------------------------------------------------------------
__parse_version_string() {
    VERSION_STRING="$1"
    PARSED_VERSION=$(
        echo "$VERSION_STRING" |
        sed -e 's/^/#/' \
            -e 's/^#[^0-9]*\([0-9][0-9]*\.[0-9][0-9]*\)\(\.[0-9][0-9]*\).*$/\1/' \
            -e 's/^#[^0-9]*\([0-9][0-9]*\.[0-9][0-9]*\).*$/\1/' \
            -e 's/^#[^0-9]*\([0-9][0-9]*\).*$/\1/' \
            -e 's/^#.*$//'
    )
    echo "$PARSED_VERSION"
}


#---  FUNCTION  -------------------------------------------------------------------------------------------------------
#          NAME:  __derive_debian_numeric_version
#   DESCRIPTION:  Derive the numeric version from a Debian version string.
#----------------------------------------------------------------------------------------------------------------------
__derive_debian_numeric_version() {
    NUMERIC_VERSION=""
    INPUT_VERSION="$1"
    if echo "$INPUT_VERSION" | grep -q '^[0-9]'; then
        NUMERIC_VERSION="$INPUT_VERSION"
    elif [ -z "$INPUT_VERSION" ] && [ -f "/etc/debian_version" ]; then
        INPUT_VERSION="$(cat /etc/debian_version)"
    fi
    if [ -z "$NUMERIC_VERSION" ]; then
        if [ "$INPUT_VERSION" = "wheezy/sid" ]; then
            # I've found an EC2 wheezy image which did not tell its version
            NUMERIC_VERSION=$(__parse_version_string "7.0")
        elif [ "$INPUT_VERSION" = "jessie/sid" ]; then
            NUMERIC_VERSION=$(__parse_version_string "8.0")
        elif [ "$INPUT_VERSION" = "stretch/sid" ]; then
            # Let's start detecting the upcoming Debian 9 (Stretch)
            NUMERIC_VERSION=$(__parse_version_string "9.0")
        else
            echowarn "Unable to parse the Debian Version (codename: '$INPUT_VERSION')"
        fi
    fi
    echo "$NUMERIC_VERSION"
}


#---  FUNCTION  -------------------------------------------------------------------------------------------------------
#          NAME:  __unquote_string
#   DESCRIPTION:  Strip single or double quotes from the provided string.
#----------------------------------------------------------------------------------------------------------------------
__unquote_string() {
    echo "$*" | sed -e "s/^\([\"\']\)\(.*\)\1\$/\2/g"
}

#---  FUNCTION  -------------------------------------------------------------------------------------------------------
#          NAME:  __camelcase_split
#   DESCRIPTION:  Convert 'CamelCased' strings to 'Camel Cased'
#----------------------------------------------------------------------------------------------------------------------
__camelcase_split() {
    echo "$*" | sed -e 's/\([^[:upper:][:punct:]]\)\([[:upper:]]\)/\1 \2/g'
}

#---  FUNCTION  -------------------------------------------------------------------------------------------------------
#          NAME:  __strip_duplicates
#   DESCRIPTION:  Strip duplicate strings
#----------------------------------------------------------------------------------------------------------------------
__strip_duplicates() {
    echo "$*" | tr -s '[:space:]' '\n' | awk '!x[$0]++'
}

#---  FUNCTION  -------------------------------------------------------------------------------------------------------
#          NAME:  __sort_release_files
#   DESCRIPTION:  Custom sort function. Alphabetical or numerical sort is not
#                 enough.
#----------------------------------------------------------------------------------------------------------------------
__sort_release_files() {
    KNOWN_RELEASE_FILES=$(echo "(arch|alpine|centos|debian|ubuntu|fedora|redhat|suse|\
        mandrake|mandriva|gentoo|slackware|turbolinux|unitedlinux|void|lsb|system|\
        oracle|os)(-|_)(release|version)" | sed -r 's:[[:space:]]::g')
    primary_release_files=""
    secondary_release_files=""
    # Sort know VS un-known files first
    for release_file in $(echo "${@}" | sed -r 's:[[:space:]]:\n:g' | sort -f | uniq); do
        match=$(echo "$release_file" | egrep -i "${KNOWN_RELEASE_FILES}")
        if [ "${match}" != "" ]; then
            primary_release_files="${primary_release_files} ${release_file}"
        else
            secondary_release_files="${secondary_release_files} ${release_file}"
        fi
    done

    # Now let's sort by know files importance, max important goes last in the max_prio list
    max_prio="redhat-release centos-release oracle-release"
    for entry in $max_prio; do
        if [ "$(echo "${primary_release_files}" | grep "$entry")" != "" ]; then
            primary_release_files=$(echo "${primary_release_files}" | sed -e "s:\(.*\)\($entry\)\(.*\):\2 \1 \3:g")
        fi
    done
    # Now, least important goes last in the min_prio list
    min_prio="lsb-release"
    for entry in $min_prio; do
        if [ "$(echo "${primary_release_files}" | grep "$entry")" != "" ]; then
            primary_release_files=$(echo "${primary_release_files}" | sed -e "s:\(.*\)\($entry\)\(.*\):\1 \3 \2:g")
        fi
    done

    # Echo the results collapsing multiple white-space into a single white-space
    echo "${primary_release_files} ${secondary_release_files}" | sed -r 's:[[:space:]]+:\n:g'
}


#---  FUNCTION  -------------------------------------------------------------------------------------------------------
#          NAME:  __gather_linux_system_info
#   DESCRIPTION:  Discover Linux system information
#----------------------------------------------------------------------------------------------------------------------
__gather_linux_system_info() {
    DISTRO_NAME=""
    DISTRO_VERSION=""

    # Let's test if the lsb_release binary is available
    rv=$(lsb_release >/dev/null 2>&1)
    if [ $? -eq 0 ]; then
        DISTRO_NAME=$(lsb_release -si)
        if [ "${DISTRO_NAME}" = "Scientific" ]; then
            DISTRO_NAME="Scientific Linux"
        elif [ "$(echo "$DISTRO_NAME" | grep ^CloudLinux)" != "" ]; then
            DISTRO_NAME="Cloud Linux"
        elif [ "$(echo "$DISTRO_NAME" | grep ^RedHat)" != "" ]; then
            # Let's convert 'CamelCased' to 'Camel Cased'
            n=$(__camelcase_split "$DISTRO_NAME")
            # Skip setting DISTRO_NAME this time, splitting CamelCase has failed.
            # See https://github.com/saltstack/salt-bootstrap/issues/918
            [ "$n" = "$DISTRO_NAME" ] && DISTRO_NAME="" || DISTRO_NAME="$n"
        elif [ "${DISTRO_NAME}" = "openSUSE project" ]; then
            # lsb_release -si returns "openSUSE project" on openSUSE 12.3
            DISTRO_NAME="opensuse"
        elif [ "${DISTRO_NAME}" = "SUSE LINUX" ]; then
            if [ "$(lsb_release -sd | grep -i opensuse)" != "" ]; then
                # openSUSE 12.2 reports SUSE LINUX on lsb_release -si
                DISTRO_NAME="opensuse"
            else
                # lsb_release -si returns "SUSE LINUX" on SLES 11 SP3
                DISTRO_NAME="suse"
            fi
        elif [ "${DISTRO_NAME}" = "EnterpriseEnterpriseServer" ]; then
            # This the Oracle Linux Enterprise ID before ORACLE LINUX 5 UPDATE 3
            DISTRO_NAME="Oracle Linux"
        elif [ "${DISTRO_NAME}" = "OracleServer" ]; then
            # This the Oracle Linux Server 6.5
            DISTRO_NAME="Oracle Linux"
        elif [ "${DISTRO_NAME}" = "AmazonAMI" ]; then
            DISTRO_NAME="Amazon Linux AMI"
        elif [ "${DISTRO_NAME}" = "Arch" ]; then
            DISTRO_NAME="Arch Linux"
            return
        elif [ "${DISTRO_NAME}" = "Raspbian" ]; then
           DISTRO_NAME="Debian"
        elif [ "${DISTRO_NAME}" = "Cumulus Linux" ]; then
            DISTRO_NAME="Debian"
        fi
        rv=$(lsb_release -sr)
        [ "${rv}" != "" ] && DISTRO_VERSION=$(__parse_version_string "$rv")
    elif [ -f /etc/lsb-release ]; then
        # We don't have the lsb_release binary, though, we do have the file it parses
        DISTRO_NAME=$(grep DISTRIB_ID /etc/lsb-release | sed -e 's/.*=//')
        rv=$(grep DISTRIB_RELEASE /etc/lsb-release | sed -e 's/.*=//')
        [ "${rv}" != "" ] && DISTRO_VERSION=$(__parse_version_string "$rv")
    fi

    if [ "$DISTRO_NAME" != "" ] && [ "$DISTRO_VERSION" != "" ]; then
        # We already have the distribution name and version
        return
    fi
    # shellcheck disable=SC2035,SC2086
    for rsource in $(__sort_release_files "$(
            cd /etc && /bin/ls *[_-]release *[_-]version 2>/dev/null | env -i sort | \
            sed -e '/^redhat-release$/d' -e '/^lsb-release$/d'; \
            echo redhat-release lsb-release
            )"); do

        [ -L "/etc/${rsource}" ] && continue        # Don't follow symlinks
        [ ! -f "/etc/${rsource}" ] && continue      # Does not exist

        n=$(echo "${rsource}" | sed -e 's/[_-]release$//' -e 's/[_-]version$//')
        shortname=$(echo "${n}" | tr '[:upper:]' '[:lower:]')
        if [ "$shortname" = "debian" ]; then
            rv=$(__derive_debian_numeric_version "$(cat /etc/${rsource})")
        else
            rv=$( (grep VERSION "/etc/${rsource}"; cat "/etc/${rsource}") | grep '[0-9]' | sed -e 'q' )
        fi
        [ "${rv}" = "" ] && [ "$shortname" != "arch" ] && continue  # There's no version information. Continue to next rsource
        v=$(__parse_version_string "$rv")
        case $shortname in
            redhat             )
                if [ "$(egrep 'CentOS' /etc/${rsource})" != "" ]; then
                    n="CentOS"
                elif [ "$(egrep 'Scientific' /etc/${rsource})" != "" ]; then
                    n="Scientific Linux"
                elif [ "$(egrep 'Red Hat Enterprise Linux' /etc/${rsource})" != "" ]; then
                    n="<R>ed <H>at <E>nterprise <L>inux"
                else
                    n="<R>ed <H>at <L>inux"
                fi
                ;;
            arch               ) n="Arch Linux"     ;;
            alpine             ) n="Alpine Linux"   ;;
            centos             ) n="CentOS"         ;;
            debian             ) n="Debian"         ;;
            ubuntu             ) n="Ubuntu"         ;;
            fedora             ) n="Fedora"         ;;
            suse               ) n="SUSE"           ;;
            mandrake*|mandriva ) n="Mandriva"       ;;
            gentoo             ) n="Gentoo"         ;;
            slackware          ) n="Slackware"      ;;
            turbolinux         ) n="TurboLinux"     ;;
            unitedlinux        ) n="UnitedLinux"    ;;
            void               ) n="VoidLinux"      ;;
            oracle             ) n="Oracle Linux"   ;;
            system             )
                while read -r line; do
                    [ "${n}x" != "systemx" ] && break
                    case "$line" in
                        *Amazon*Linux*AMI*)
                            n="Amazon Linux AMI"
                            break
                    esac
                done < "/etc/${rsource}"
                ;;
            os                 )
                nn="$(__unquote_string "$(grep '^ID=' /etc/os-release | sed -e 's/^ID=\(.*\)$/\1/g')")"
                rv="$(__unquote_string "$(grep '^VERSION_ID=' /etc/os-release | sed -e 's/^VERSION_ID=\(.*\)$/\1/g')")"
                [ "${rv}" != "" ] && v=$(__parse_version_string "$rv") || v=""
                case $(echo "${nn}" | tr '[:upper:]' '[:lower:]') in
                    alpine      )
                        n="Alpine Linux"
                        v="${rv}"
                        ;;
                    amzn        )
                        # Amazon AMI's after 2014.09 match here
                        n="Amazon Linux AMI"
                        ;;
                    arch        )
                        n="Arch Linux"
                        v=""  # Arch Linux does not provide a version.
                        ;;
                    cloudlinux  )
                        n="Cloud Linux"
                        ;;
                    debian      )
                        n="Debian"
                        v=$(__derive_debian_numeric_version "$v")
                        ;;
                    sles        )
                        n="SUSE"
                        v="${rv}"
                        ;;
                    *           )
                        n=${nn}
                        ;;
                esac
                ;;
            *                  ) n="${n}"           ;
        esac
        DISTRO_NAME=$n
        DISTRO_VERSION=$v
        break
    done
}


#---  FUNCTION  -------------------------------------------------------------------------------------------------------
#          NAME:  __gather_sunos_system_info
#   DESCRIPTION:  Discover SunOS system info
#----------------------------------------------------------------------------------------------------------------------
__gather_sunos_system_info() {
    if [ -f /sbin/uname ]; then
        DISTRO_VERSION=$(/sbin/uname -X | awk '/[kK][eE][rR][nN][eE][lL][iI][dD]/ { print $3 }')
    fi

    DISTRO_NAME=""
    if [ -f /etc/release ]; then
        while read -r line; do
            [ "${DISTRO_NAME}" != "" ] && break
            case "$line" in
                *OpenIndiana*oi_[0-9]*)
                    DISTRO_NAME="OpenIndiana"
                    DISTRO_VERSION=$(echo "$line" | sed -nr "s/OpenIndiana(.*)oi_([[:digit:]]+)(.*)/\2/p")
                    break
                    ;;
                *OpenSolaris*snv_[0-9]*)
                    DISTRO_NAME="OpenSolaris"
                    DISTRO_VERSION=$(echo "$line" | sed -nr "s/OpenSolaris(.*)snv_([[:digit:]]+)(.*)/\2/p")
                    break
                    ;;
                *Oracle*Solaris*[0-9]*)
                    DISTRO_NAME="Oracle Solaris"
                    DISTRO_VERSION=$(echo "$line" | sed -nr "s/(Oracle Solaris) ([[:digit:]]+)(.*)/\2/p")
                    break
                    ;;
                *Solaris*)
                    DISTRO_NAME="Solaris"
                    # Let's make sure we not actually on a Joyent's SmartOS VM since some releases
                    # don't have SmartOS in `/etc/release`, only `Solaris`
                    uname -v | grep joyent >/dev/null 2>&1
                    if [ $? -eq 0 ]; then
                        DISTRO_NAME="SmartOS"
                    fi
                    break
                    ;;
                *NexentaCore*)
                    DISTRO_NAME="Nexenta Core"
                    break
                    ;;
                *SmartOS*)
                    DISTRO_NAME="SmartOS"
                    break
                    ;;
                *OmniOS*)
                    DISTRO_NAME="OmniOS"
                    DISTRO_VERSION=$(echo "$line" | awk '{print $3}')
                    _SIMPLIFY_VERSION=$BS_FALSE
                    break
                    ;;
            esac
        done < /etc/release
    fi

    if [ "${DISTRO_NAME}" = "" ]; then
        DISTRO_NAME="Solaris"
        DISTRO_VERSION=$(
            echo "${OS_VERSION}" |
            sed -e 's;^4\.;1.;' \
                -e 's;^5\.\([0-6]\)[^0-9]*$;2.\1;' \
                -e 's;^5\.\([0-9][0-9]*\).*;\1;'
        )
    fi

    if [ "${DISTRO_NAME}" = "SmartOS" ]; then
        VIRTUAL_TYPE="smartmachine"
        if [ "$(zonename)" = "global" ]; then
            VIRTUAL_TYPE="global"
        fi
    fi
}


#---  FUNCTION  -------------------------------------------------------------------------------------------------------
#          NAME:  __gather_bsd_system_info
#   DESCRIPTION:  Discover OpenBSD, NetBSD and FreeBSD systems information
#----------------------------------------------------------------------------------------------------------------------
__gather_bsd_system_info() {
    DISTRO_NAME=${OS_NAME}
    DISTRO_VERSION=$(echo "${OS_VERSION}" | sed -e 's;[()];;' -e 's/-.*$//')
}


#---  FUNCTION  -------------------------------------------------------------------------------------------------------
#          NAME:  __gather_system_info
#   DESCRIPTION:  Discover which system and distribution we are running.
#----------------------------------------------------------------------------------------------------------------------
__gather_system_info() {
    case ${OS_NAME_L} in
        linux )
            __gather_linux_system_info
            ;;
        sunos )
            __gather_sunos_system_info
            ;;
        openbsd|freebsd|netbsd )
            __gather_bsd_system_info
            ;;
        * )
            echoerror "${OS_NAME} not supported.";
            exit 1
            ;;
    esac

}

#---  FUNCTION  -------------------------------------------------------------------------------------------------------
#          NAME:  __get_dpkg_architecture
#   DESCRIPTION:  Determine primary architecture for packages to install on Debian and derivatives
#----------------------------------------------------------------------------------------------------------------------
__get_dpkg_architecture() {
    if __check_command_exists dpkg; then
        DPKG_ARCHITECTURE="$(dpkg --print-architecture)"
    else
        echoerror "dpkg: command not found."
        return 1
    fi

    return 0
}

#---  FUNCTION  -------------------------------------------------------------------------------------------------------
#          NAME:  __ubuntu_derivatives_translation
#   DESCRIPTION:  Map Ubuntu derivatives to their Ubuntu base versions.
#                 If distro has a known Ubuntu base version, use those install
#                 functions by pretending to be Ubuntu (i.e. change global vars)
#----------------------------------------------------------------------------------------------------------------------
# shellcheck disable=SC2034
__ubuntu_derivatives_translation() {
    UBUNTU_DERIVATIVES="(trisquel|linuxmint|linaro|elementary_os)"
    # Mappings
    trisquel_6_ubuntu_base="12.04"
    linuxmint_13_ubuntu_base="12.04"
    linuxmint_17_ubuntu_base="14.04"
    linuxmint_18_ubuntu_base="16.04"
    linaro_12_ubuntu_base="12.04"
    elementary_os_02_ubuntu_base="12.04"

    # Translate Ubuntu derivatives to their base Ubuntu version
    match=$(echo "$DISTRO_NAME_L" | egrep ${UBUNTU_DERIVATIVES})

    if [ "${match}" != "" ]; then
        case $match in
            "elementary_os")
                _major=$(echo "$DISTRO_VERSION" | sed 's/\.//g')
                ;;
            "linuxmint")
                export LSB_ETC_LSB_RELEASE=/etc/upstream-release/lsb-release
                _major=$(echo "$DISTRO_VERSION" | sed 's/^\([0-9]*\).*/\1/g')
                ;;
            *)
                _major=$(echo "$DISTRO_VERSION" | sed 's/^\([0-9]*\).*/\1/g')
                ;;
        esac

        _ubuntu_version=$(eval echo "\$${match}_${_major}_ubuntu_base")

        if [ "$_ubuntu_version" != "" ]; then
            echodebug "Detected Ubuntu $_ubuntu_version derivative"
            DISTRO_NAME_L="ubuntu"
            DISTRO_VERSION="$_ubuntu_version"
        fi
    fi
}

#---  FUNCTION  -------------------------------------------------------------------------------------------------------
#          NAME:  __ubuntu_codename_translation
#   DESCRIPTION:  Map Ubuntu major versions to their corresponding codenames
#----------------------------------------------------------------------------------------------------------------------
# shellcheck disable=SC2034
__ubuntu_codename_translation() {
    case $DISTRO_MINOR_VERSION in
        "04")
            _april="yes"
            ;;
        "10")
            _april=""
            ;;
        *)
            _april="yes"
            ;;
    esac

    case $DISTRO_MAJOR_VERSION in
        "12")
            DISTRO_CODENAME="precise"
            ;;
        "14")
            DISTRO_CODENAME="trusty"
            ;;
        "16")
            if [ "$_april" ]; then
                DISTRO_CODENAME="xenial"
            else
                DISTRO_CODENAME="yakkety"
            fi
            ;;
        *)
            DISTRO_CODENAME="trusty"
            ;;
    esac
}

#---  FUNCTION  -------------------------------------------------------------------------------------------------------
#          NAME:  __debian_derivatives_translation
#   DESCRIPTION:  Map Debian derivatives to their Debian base versions.
#                 If distro has a known Debian base version, use those install
#                 functions by pretending to be Debian (i.e. change global vars)
#----------------------------------------------------------------------------------------------------------------------
# shellcheck disable=SC2034
__debian_derivatives_translation() {

    # If the file does not exist, return
    [ ! -f /etc/os-release ] && return

    DEBIAN_DERIVATIVES="(kali|linuxmint|cumulus-linux)"
    # Mappings
    kali_1_debian_base="7.0"
    linuxmint_1_debian_base="8.0"
    cumulus_2_debian_base="7.0"
    cumulus_3_debian_base="8.0"

    # Detect derivates, Cumulus Linux, Kali and LinuxMint *only* for now
    rv=$(grep ^ID= /etc/os-release | sed -e 's/.*=//')

    # Translate Debian derivatives to their base Debian version
    match=$(echo "$rv" | egrep ${DEBIAN_DERIVATIVES})

    if [ "${match}" != "" ]; then
        case $match in
            kali)
                _major=$(echo "$DISTRO_VERSION" | sed 's/^\([0-9]*\).*/\1/g')
                _debian_derivative="kali"
                ;;
            linuxmint)
                _major=$(echo "$DISTRO_VERSION" | sed 's/^\([0-9]*\).*/\1/g')
                _debian_derivative="linuxmint"
                ;;
            cumulus-linux)
                _major=$(echo "$DISTRO_VERSION" | sed 's/^\([0-9]*\).*/\1/g')
                _debian_derivative="cumulus"
                ;;
        esac

        _debian_version=$(eval echo "\$${_debian_derivative}_${_major}_debian_base")

        if [ "$_debian_version" != "" ]; then
            echodebug "Detected Debian $_debian_version derivative"
            DISTRO_NAME_L="debian"
            DISTRO_VERSION="$_debian_version"
        fi
    fi
}


#---  FUNCTION  -------------------------------------------------------------------------------------------------------
#          NAME:  __check_and_refresh_suse_pkg_repo
#   DESCRIPTION:  Check if zypper knows about systemsmanagement_saltstack repo yet.
#                 If it doesn't, add the repo and refresh with the SUSE_PKG_URL.
#----------------------------------------------------------------------------------------------------------------------
__check_and_refresh_suse_pkg_repo() {
    # Check to see if systemsmanagement_saltstack exists
    __zypper repos | grep systemsmanagement_saltstack >/dev/null 2>&1

    if [ $? -eq 1 ]; then
        # zypper does not yet know anything about systemsmanagement_saltstack
        __zypper addrepo --refresh "${SUSE_PKG_URL}" || return 1
    fi
}

__gather_system_info

echo
echoinfo "System Information:"
echoinfo "  CPU:          ${CPU_VENDOR_ID}"
echoinfo "  CPU Arch:     ${CPU_ARCH}"
echoinfo "  OS Name:      ${OS_NAME}"
echoinfo "  OS Version:   ${OS_VERSION}"
echoinfo "  Distribution: ${DISTRO_NAME} ${DISTRO_VERSION}"
echo

echodebug "Binaries will be searched using the following \$PATH: ${PATH}"

# Let users know that we'll use a proxy
if [ "${_HTTP_PROXY}" != "" ]; then
    echoinfo "Using http proxy $_HTTP_PROXY"
fi

# Let users know what's going to be installed/configured
if [ "$_INSTALL_MINION" -eq $BS_TRUE ]; then
    if [ "$_CONFIG_ONLY" -eq $BS_FALSE ]; then
        echoinfo "Installing minion"
    else
        echoinfo "Configuring minion"
    fi
fi

if [ "$_INSTALL_MASTER" -eq $BS_TRUE ]; then
    if [ "$_CONFIG_ONLY" -eq $BS_FALSE ]; then
        echoinfo "Installing master"
    else
        echoinfo "Configuring master"
    fi
fi

if [ "$_INSTALL_SYNDIC" -eq $BS_TRUE ]; then
    if [ "$_CONFIG_ONLY" -eq $BS_FALSE ]; then
        echoinfo "Installing syndic"
    else
        echoinfo "Configuring syndic"
    fi
fi

if [ "$_INSTALL_CLOUD" -eq $BS_TRUE ] && [ "$_CONFIG_ONLY" -eq $BS_FALSE ]; then
    echoinfo "Installing salt-cloud and required python-libcloud package"
fi

if [ $_START_DAEMONS -eq $BS_FALSE ]; then
    echoinfo "Daemons will not be started"
fi

# Simplify distro name naming on functions
DISTRO_NAME_L=$(echo "$DISTRO_NAME" | tr '[:upper:]' '[:lower:]' | sed 's/[^a-zA-Z0-9_ ]//g' | sed -re 's/([[:space:]])+/_/g')

# For Ubuntu derivatives, pretend to be their Ubuntu base version
__ubuntu_derivatives_translation

# For Debian derivates, pretend to be their Debian base version
__debian_derivatives_translation

# Simplify version naming on functions
if [ "$DISTRO_VERSION" = "" ] || [ ${_SIMPLIFY_VERSION} -eq $BS_FALSE ]; then
    DISTRO_MAJOR_VERSION=""
    DISTRO_MINOR_VERSION=""
    PREFIXED_DISTRO_MAJOR_VERSION=""
    PREFIXED_DISTRO_MINOR_VERSION=""
else
    DISTRO_MAJOR_VERSION=$(echo "$DISTRO_VERSION" | sed 's/^\([0-9]*\).*/\1/g')
    DISTRO_MINOR_VERSION=$(echo "$DISTRO_VERSION" | sed 's/^\([0-9]*\).\([0-9]*\).*/\2/g')
    PREFIXED_DISTRO_MAJOR_VERSION="_${DISTRO_MAJOR_VERSION}"
    if [ "${PREFIXED_DISTRO_MAJOR_VERSION}" = "_" ]; then
        PREFIXED_DISTRO_MAJOR_VERSION=""
    fi
    PREFIXED_DISTRO_MINOR_VERSION="_${DISTRO_MINOR_VERSION}"
    if [ "${PREFIXED_DISTRO_MINOR_VERSION}" = "_" ]; then
        PREFIXED_DISTRO_MINOR_VERSION=""
    fi
fi

# For ubuntu versions, obtain the codename from the release version
__ubuntu_codename_translation

# Only Ubuntu has daily packages, let's let users know about that
if ([ "${DISTRO_NAME_L}" != "ubuntu" ] && [ "$ITYPE" = "daily" ]); then
    echoerror "${DISTRO_NAME} does not have daily packages support"
    exit 1
elif ([ "$(echo "${DISTRO_NAME_L}" | egrep '(debian|ubuntu|centos|red_hat|oracle|scientific|amazon)')" = "" ] && [ "$ITYPE" = "stable" ] && [ "$STABLE_REV" != "latest" ]); then
    echoerror "${DISTRO_NAME} does not have major version pegged packages support"
    exit 1
fi

# Only RedHat based distros have testing support
if [ "${ITYPE}" = "testing" ]; then
    if [ "$(echo "${DISTRO_NAME_L}" | egrep '(centos|red_hat|amazon|oracle)')" = "" ]; then
        echoerror "${DISTRO_NAME} does not have testing packages support"
        exit 1
    fi
    _EPEL_REPO="epel-testing"
fi

# Only Ubuntu has support for installing to virtualenvs
if ([ "${DISTRO_NAME_L}" != "ubuntu" ] && [ "$_VIRTUALENV_DIR" != "null" ]); then
    echoerror "${DISTRO_NAME} does not have -V support"
    exit 1
fi

# Only Ubuntu has support for pip installing all packages
if ([ "${DISTRO_NAME_L}" != "ubuntu" ] && [ $_PIP_ALL -eq $BS_TRUE ]);then
    echoerror "${DISTRO_NAME} does not have -a support"
    exit 1
fi

# Starting from Ubuntu 16.10, gnupg-curl has been renamed to gnupg1-curl.
GNUPG_CURL="gnupg-curl"
if ([ "${DISTRO_NAME_L}" = "ubuntu" ] && [ "${DISTRO_VERSION}" = "16.10" ]); then
    GNUPG_CURL="gnupg1-curl"
fi



#---  FUNCTION  -------------------------------------------------------------------------------------------------------
#          NAME:  __function_defined
#   DESCRIPTION:  Checks if a function is defined within this scripts scope
#    PARAMETERS:  function name
#       RETURNS:  0 or 1 as in defined or not defined
#----------------------------------------------------------------------------------------------------------------------
__function_defined() {
    FUNC_NAME=$1
    if [ "$(command -v "$FUNC_NAME")" != "" ]; then
        echoinfo "Found function $FUNC_NAME"
        return 0
    fi
    echodebug "$FUNC_NAME not found...."
    return 1
}


#---  FUNCTION  -------------------------------------------------------------------------------------------------------
#          NAME:  __apt_get_install_noinput
#   DESCRIPTION:  (DRY) apt-get install with noinput options
#    PARAMETERS:  packages
#----------------------------------------------------------------------------------------------------------------------
__apt_get_install_noinput() {
    apt-get install -y -o DPkg::Options::=--force-confold "${@}"; return $?
}   # ----------  end of function __apt_get_install_noinput  ----------


#---  FUNCTION  -------------------------------------------------------------------------------------------------------
#          NAME:  __apt_get_upgrade_noinput
#   DESCRIPTION:  (DRY) apt-get upgrade with noinput options
#----------------------------------------------------------------------------------------------------------------------
__apt_get_upgrade_noinput() {
    apt-get upgrade -y -o DPkg::Options::=--force-confold; return $?
}   # ----------  end of function __apt_get_upgrade_noinput  ----------


#---  FUNCTION  -------------------------------------------------------------------------------------------------------
#          NAME:  __apt_key_fetch
#   DESCRIPTION:  Download and import GPG public key for "apt-secure"
#    PARAMETERS:  url
#----------------------------------------------------------------------------------------------------------------------
__apt_key_fetch() {
    url=$1

    __apt_get_install_noinput ${GNUPG_CURL} || return 1

    # shellcheck disable=SC2086
    apt-key adv ${_GPG_ARGS} --fetch-keys "$url"; return $?
}   # ----------  end of function __apt_key_fetch  ----------


#---  FUNCTION  -------------------------------------------------------------------------------------------------------
#          NAME:  __rpm_import_gpg
#   DESCRIPTION:  Download and import GPG public key to rpm database
#    PARAMETERS:  url
#----------------------------------------------------------------------------------------------------------------------
__rpm_import_gpg() {
    url=$1

    if __check_command_exists mktemp; then
        tempfile="$(mktemp /tmp/salt-gpg-XXXXXXXX.pub 2>/dev/null)"

        if [ -z "$tempfile" ]; then
            echoerror "Failed to create temporary file in /tmp"
            return 1
        fi
    else
        tempfile="/tmp/salt-gpg-$$.pub"
    fi

    __fetch_url "$tempfile" "$url" || return 1
    rpm --import "$tempfile" || return 1
    rm -f "$tempfile"

    return 0
}   # ----------  end of function __rpm_import_gpg  ----------


#---  FUNCTION  -------------------------------------------------------------------------------------------------------
#          NAME:  __yum_install_noinput
#   DESCRIPTION:  (DRY) yum install with noinput options
#----------------------------------------------------------------------------------------------------------------------
__yum_install_noinput() {

    ENABLE_EPEL_CMD=""
    if [ $_DISABLE_REPOS -eq $BS_FALSE ]; then
        ENABLE_EPEL_CMD="--enablerepo=${_EPEL_REPO}"
    fi

    if [ "$DISTRO_NAME_L" = "oracle_linux" ]; then
        # We need to install one package at a time because --enablerepo=X disables ALL OTHER REPOS!!!!
        for package in "${@}"; do
            yum -y install "${package}" || yum -y install "${package}" ${ENABLE_EPEL_CMD} || return $?
        done
    else
        yum -y install "${@}" ${ENABLE_EPEL_CMD} || return $?
    fi
}   # ----------  end of function __yum_install_noinput  ----------


#---  FUNCTION  -------------------------------------------------------------------------------------------------------
#          NAME:  __git_clone_and_checkout
#   DESCRIPTION:  (DRY) Helper function to clone and checkout salt to a
#                 specific revision.
#----------------------------------------------------------------------------------------------------------------------
__git_clone_and_checkout() {

    echodebug "Installed git version: $(git --version | awk '{ print $3 }')"
    # Turn off SSL verification if -I flag was set for insecure downloads
    if [ "$_INSECURE_DL" -eq $BS_TRUE ]; then
        export GIT_SSL_NO_VERIFY=1
    fi

    __SALT_GIT_CHECKOUT_PARENT_DIR=$(dirname "${_SALT_GIT_CHECKOUT_DIR}" 2>/dev/null)
    __SALT_GIT_CHECKOUT_PARENT_DIR="${__SALT_GIT_CHECKOUT_PARENT_DIR:-/tmp/git}"
    __SALT_CHECKOUT_REPONAME="$(basename "${_SALT_GIT_CHECKOUT_DIR}" 2>/dev/null)"
    __SALT_CHECKOUT_REPONAME="${__SALT_CHECKOUT_REPONAME:-salt}"
    [ -d "${__SALT_GIT_CHECKOUT_PARENT_DIR}" ] || mkdir "${__SALT_GIT_CHECKOUT_PARENT_DIR}"
    # shellcheck disable=SC2164
    cd "${__SALT_GIT_CHECKOUT_PARENT_DIR}"
    if [ -d "${_SALT_GIT_CHECKOUT_DIR}" ]; then
        echodebug "Found a checked out Salt repository"
        # shellcheck disable=SC2164
        cd "${_SALT_GIT_CHECKOUT_DIR}"
        echodebug "Fetching git changes"
        git fetch || return 1
        # Tags are needed because of salt's versioning, also fetch that
        echodebug "Fetching git tags"
        git fetch --tags || return 1

        # If we have the SaltStack remote set as upstream, we also need to fetch the tags from there
        if [ "$(git remote -v | grep $_SALTSTACK_REPO_URL)" != "" ]; then
            echodebug "Fetching upstream(SaltStack's Salt repository) git tags"
            git fetch --tags upstream
        else
            echoinfo "Adding SaltStack's Salt repository as a remote"
            git remote add upstream "$_SALTSTACK_REPO_URL"
            echodebug "Fetching upstream(SaltStack's Salt repository) git tags"
            git fetch --tags upstream
        fi

        echodebug "Hard reseting the cloned repository to ${GIT_REV}"
        git reset --hard "$GIT_REV" || return 1

        # Just calling `git reset --hard $GIT_REV` on a branch name that has
        # already been checked out will not update that branch to the upstream
        # HEAD; instead it will simply reset to itself.  Check the ref to see
        # if it is a branch name, check out the branch, and pull in the
        # changes.
        git branch -a | grep -q "${GIT_REV}"
        if [ $? -eq 0 ]; then
            echodebug "Rebasing the cloned repository branch"
            git pull --rebase || return 1
        fi
    else
        if [ "$_FORCE_SHALLOW_CLONE" -eq "${BS_TRUE}" ]; then
            echoinfo "Forced shallow cloning of git repository."
            __SHALLOW_CLONE=$BS_TRUE
        elif [ "$(echo "$GIT_REV" | sed 's/^.*\(v\?[[:digit:]]\{1,4\}\.[[:digit:]]\{1,2\}\)\(\.[[:digit:]]\{1,2\}\)\?.*$/MATCH/')" = "MATCH" ]; then
            echoinfo "Git revision matches a Salt version tag, shallow cloning enabled."
            __SHALLOW_CLONE=$BS_TRUE
        else
            echowarn "The git revision being installed does not match a Salt version tag. Shallow cloning disabled"
            __SHALLOW_CLONE=$BS_FALSE
        fi

        if [ "$__SHALLOW_CLONE" -eq $BS_TRUE ]; then
            # Let's try shallow cloning to speed up.
            # Test for "--single-branch" option introduced in git 1.7.10, the minimal version of git where the shallow
            # cloning we need actually works
            if [ "$(git clone 2>&1 | grep 'single-branch')" != "" ]; then
                # The "--single-branch" option is supported, attempt shallow cloning
                echoinfo "Attempting to shallow clone $GIT_REV from Salt's repository ${_SALT_REPO_URL}"
                git clone --depth 1 --branch "$GIT_REV" "$_SALT_REPO_URL" "$__SALT_CHECKOUT_REPONAME"
                if [ $? -eq 0 ]; then
                    # shellcheck disable=SC2164
                    cd "${_SALT_GIT_CHECKOUT_DIR}"
                    __SHALLOW_CLONE=$BS_TRUE
                else
                    # Shallow clone above failed(missing upstream tags???), let's resume the old behaviour.
                    echowarn "Failed to shallow clone."
                    echoinfo "Resuming regular git clone and remote SaltStack repository addition procedure"
                    __SHALLOW_CLONE=$BS_FALSE
                fi
            else
                echodebug "Shallow cloning not possible. Required git version not met."
                __SHALLOW_CLONE=$BS_FALSE
            fi
        fi

        if [ "$__SHALLOW_CLONE" -eq $BS_FALSE ]; then
            git clone "$_SALT_REPO_URL" "$__SALT_CHECKOUT_REPONAME" || return 1
            # shellcheck disable=SC2164
            cd "${_SALT_GIT_CHECKOUT_DIR}"

            if ! echo "$_SALT_REPO_URL" | grep -q -F -w "${_SALTSTACK_REPO_URL#*://}"; then
                # We need to add the saltstack repository as a remote and fetch tags for proper versioning
                echoinfo "Adding SaltStack's Salt repository as a remote"
                git remote add upstream "$_SALTSTACK_REPO_URL" || return 1

                echodebug "Fetching upstream (SaltStack's Salt repository) git tags"
                git fetch --tags upstream || return 1

                # Check if GIT_REV is a remote branch or just a commit hash
                if git branch -r | grep -q -F -w "origin/$GIT_REV"; then
                    GIT_REV="origin/$GIT_REV"
                fi
            fi

            echodebug "Checking out $GIT_REV"
            git checkout "$GIT_REV" || return 1
        fi

    fi

    echoinfo "Cloning Salt's git repository succeeded"
    return 0
}


#---  FUNCTION  -------------------------------------------------------------------------------------------------------
#          NAME:  __check_end_of_life_versions
#   DESCRIPTION:  Check for end of life distribution versions
#----------------------------------------------------------------------------------------------------------------------
__check_end_of_life_versions() {
    case "${DISTRO_NAME_L}" in
        debian)
            # Debian versions bellow 6 are not supported
            if [ "$DISTRO_MAJOR_VERSION" -lt 7 ]; then
                echoerror "End of life distributions are not supported."
                echoerror "Please consider upgrading to the next stable. See:"
                echoerror "    https://wiki.debian.org/DebianReleases"
                exit 1
            fi
            ;;

        ubuntu)
            # Ubuntu versions not supported
            #
            #  < 12.04
            #  13.x, 15.x
            #  12.10, 14.10
            if [ "$DISTRO_MAJOR_VERSION" -lt 12 ] || \
               [ "$DISTRO_MAJOR_VERSION" -eq 13 ] || \
               [ "$DISTRO_MAJOR_VERSION" -eq 15 ] || \
               ([ "$DISTRO_MAJOR_VERSION" -lt 16 ] && [ "$DISTRO_MINOR_VERSION" -eq 10 ]); then
                echoerror "End of life distributions are not supported."
                echoerror "Please consider upgrading to the next stable. See:"
                echoerror "    https://wiki.ubuntu.com/Releases"
                exit 1
            fi
            ;;

        opensuse)
            # openSUSE versions not supported
            #
            #  <= 12.1
            if ([ "$DISTRO_MAJOR_VERSION" -eq 12 ] && [ "$DISTRO_MINOR_VERSION" -eq 1 ]) || [ "$DISTRO_MAJOR_VERSION" -lt 12 ]; then
                echoerror "End of life distributions are not supported."
                echoerror "Please consider upgrading to the next stable. See:"
                echoerror "    http://en.opensuse.org/Lifetime"
                exit 1
            fi
            ;;

        suse)
            # SuSE versions not supported
            #
            # < 11 SP2
            SUSE_PATCHLEVEL=$(awk '/PATCHLEVEL/ {print $3}' /etc/SuSE-release )
            if [ "${SUSE_PATCHLEVEL}" = "" ]; then
                SUSE_PATCHLEVEL="00"
            fi
            if ([ "$DISTRO_MAJOR_VERSION" -eq 11 ] && [ "$SUSE_PATCHLEVEL" -lt 02 ]) || [ "$DISTRO_MAJOR_VERSION" -lt 11 ]; then
                echoerror "Versions lower than SuSE 11 SP2 are not supported."
                echoerror "Please consider upgrading to the next stable"
                exit 1
            fi
            ;;

        fedora)
            # Fedora lower than 18 are no longer supported
            if [ "$DISTRO_MAJOR_VERSION" -lt 23 ]; then
                echoerror "End of life distributions are not supported."
                echoerror "Please consider upgrading to the next stable. See:"
                echoerror "    https://fedoraproject.org/wiki/Releases"
                exit 1
            fi
            ;;

        centos)
            # CentOS versions lower than 5 are no longer supported
            if [ "$DISTRO_MAJOR_VERSION" -lt 5 ]; then
                echoerror "End of life distributions are not supported."
                echoerror "Please consider upgrading to the next stable. See:"
                echoerror "    http://wiki.centos.org/Download"
                exit 1
            fi
            ;;

        red_hat*linux)
            # Red Hat (Enterprise) Linux versions lower than 5 are no longer supported
            if [ "$DISTRO_MAJOR_VERSION" -lt 5 ]; then
                echoerror "End of life distributions are not supported."
                echoerror "Please consider upgrading to the next stable. See:"
                echoerror "    https://access.redhat.com/support/policy/updates/errata/"
                exit 1
            fi
            ;;

        amazon*linux*ami)
            # Amazon Linux versions lower than 2012.0X no longer supported
            if [ "$DISTRO_MAJOR_VERSION" -lt 2012 ]; then
                echoerror "End of life distributions are not supported."
                echoerror "Please consider upgrading to the next stable. See:"
                echoerror "    https://aws.amazon.com/amazon-linux-ami/"
                exit 1
            fi
            ;;

        freebsd)
            # FreeBSD versions lower than 9.1 are not supported.
            if ([ "$DISTRO_MAJOR_VERSION" -eq 9 ] && [ "$DISTRO_MINOR_VERSION" -lt 01 ]) || [ "$DISTRO_MAJOR_VERSION" -lt 9 ]; then
                echoerror "Versions lower than FreeBSD 9.1 are not supported."
                exit 1
            fi
            ;;

        *)
            ;;
    esac
}
# Fail soon for end of life versions
__check_end_of_life_versions


#---  FUNCTION  -------------------------------------------------------------------------------------------------------
#          NAME:  __copyfile
#   DESCRIPTION:  Simple function to copy files. Overrides if asked.
#----------------------------------------------------------------------------------------------------------------------
__copyfile() {
    overwrite=$_FORCE_OVERWRITE
    if [ $# -eq 2 ]; then
        sfile=$1
        dfile=$2
    elif [ $# -eq 3 ]; then
        sfile=$1
        dfile=$2
        overwrite=$3
    else
        echoerror "Wrong number of arguments for __copyfile()"
        echoinfo "USAGE: __copyfile <source> <dest>  OR  __copyfile <source> <dest> <overwrite>"
        exit 1
    fi

    # Does the source file exist?
    if [ ! -f "$sfile" ]; then
        echowarn "$sfile does not exist!"
        return 1
    fi

    # If the destination is a directory, let's make it a full path so the logic
    # below works as expected
    if [ -d "$dfile" ]; then
        echodebug "The passed destination ($dfile) is a directory"
        dfile="${dfile}/$(basename "$sfile")"
        echodebug "Full destination path is now: $dfile"
    fi

    if [ ! -f "$dfile" ]; then
        # The destination file does not exist, copy
        echodebug "Copying $sfile to $dfile"
        cp "$sfile" "$dfile" || return 1
    elif [ -f "$dfile" ] && [ "$overwrite" -eq $BS_TRUE ]; then
        # The destination exist and we're overwriting
        echodebug "Overwriting $dfile with $sfile"
        cp -f "$sfile" "$dfile" || return 1
    elif [ -f "$dfile" ] && [ "$overwrite" -ne $BS_TRUE ]; then
        echodebug "Not overwriting $dfile with $sfile"
    fi
    return 0
}


#---  FUNCTION  -------------------------------------------------------------------------------------------------------
#          NAME:  __movefile
#   DESCRIPTION:  Simple function to move files. Overrides if asked.
#----------------------------------------------------------------------------------------------------------------------
__movefile() {
    overwrite=$_FORCE_OVERWRITE
    if [ $# -eq 2 ]; then
        sfile=$1
        dfile=$2
    elif [ $# -eq 3 ]; then
        sfile=$1
        dfile=$2
        overwrite=$3
    else
        echoerror "Wrong number of arguments for __movefile()"
        echoinfo "USAGE: __movefile <source> <dest>  OR  __movefile <source> <dest> <overwrite>"
        exit 1
    fi

    if [ $_KEEP_TEMP_FILES -eq $BS_TRUE ]; then
        # We're being told not to move files, instead copy them so we can keep
        # them around
        echodebug "Since BS_KEEP_TEMP_FILES=1 we're copying files instead of moving them"
        __copyfile "$sfile" "$dfile" "$overwrite"
        return $?
    fi

    # Does the source file exist?
    if [ ! -f "$sfile" ]; then
        echowarn "$sfile does not exist!"
        return 1
    fi

    # If the destination is a directory, let's make it a full path so the logic
    # below works as expected
    if [ -d "$dfile" ]; then
        echodebug "The passed destination($dfile) is a directory"
        dfile="${dfile}/$(basename "$sfile")"
        echodebug "Full destination path is now: $dfile"
    fi

    if [ ! -f "$dfile" ]; then
        # The destination file does not exist, move
        echodebug "Moving $sfile to $dfile"
        mv "$sfile" "$dfile" || return 1
    elif [ -f "$dfile" ] && [ "$overwrite" -eq $BS_TRUE ]; then
        # The destination exist and we're overwriting
        echodebug "Overriding $dfile with $sfile"
        mv -f "$sfile" "$dfile" || return 1
    elif [ -f "$dfile" ] && [ "$overwrite" -ne $BS_TRUE ]; then
        echodebug "Not overriding $dfile with $sfile"
    fi

    return 0
}


#---  FUNCTION  -------------------------------------------------------------------------------------------------------
#          NAME:  __linkfile
#   DESCRIPTION:  Simple function to create symlinks. Overrides if asked. Accepts globs.
#----------------------------------------------------------------------------------------------------------------------
__linkfile() {
    overwrite=$_FORCE_OVERWRITE
    if [ $# -eq 2 ]; then
        target=$1
        linkname=$2
    elif [ $# -eq 3 ]; then
        target=$1
        linkname=$2
        overwrite=$3
    else
        echoerror "Wrong number of arguments for __linkfile()"
        echoinfo "USAGE: __linkfile <target> <link>  OR  __linkfile <tagret> <link> <overwrite>"
        exit 1
    fi

    for sfile in $target; do
        # Does the source file exist?
        if [ ! -f "$sfile" ]; then
            echowarn "$sfile does not exist!"
            return 1
        fi

        # If the destination is a directory, let's make it a full path so the logic
        # below works as expected
        if [ -d "$linkname" ]; then
            echodebug "The passed link name ($linkname) is a directory"
            linkname="${linkname}/$(basename "$sfile")"
            echodebug "Full destination path is now: $linkname"
        fi

        if [ ! -e "$linkname" ]; then
            # The destination file does not exist, create link
            echodebug "Creating $linkname symlink pointing to $sfile"
            ln -s "$sfile" "$linkname" || return 1
        elif [ -e "$linkname" ] && [ "$overwrite" -eq $BS_TRUE ]; then
            # The destination exist and we're overwriting
            echodebug "Overwriting $linkname symlink to point on $sfile"
            ln -sf "$sfile" "$linkname" || return 1
        elif [ -e "$linkname" ] && [ "$overwrite" -ne $BS_TRUE ]; then
            echodebug "Not overwriting $linkname symlink to point on $sfile"
        fi
    done

    return 0
}

#---  FUNCTION  -------------------------------------------------------------------------------------------------------
#          NAME:  __overwriteconfig()
#   DESCRIPTION:  Simple function to overwrite master or minion config files.
#----------------------------------------------------------------------------------------------------------------------
__overwriteconfig() {
    if [ $# -eq 2 ]; then
        target=$1
        json=$2
    else
        echoerror "Wrong number of arguments for __convert_json_to_yaml_str()"
        echoinfo "USAGE: __convert_json_to_yaml_str <configfile> <jsonstring>"
        exit 1
    fi

    # Make a tempfile to dump any python errors into.
    if __check_command_exists mktemp; then
        tempfile="$(mktemp /tmp/salt-config-XXXXXXXX 2>/dev/null)"

        if [ -z "$tempfile" ]; then
            echoerror "Failed to create temporary file in /tmp"
            return 1
        fi
    else
        tempfile="/tmp/salt-config-$$"
    fi

    # If python does not have yaml installed we're on Arch and should use python2
    if python -c "import yaml" 2> /dev/null; then
        good_python=python
    else
        good_python=python2
    fi

    # Convert json string to a yaml string and write it to config file. Output is dumped into tempfile.
    $good_python -c "import json; import yaml; jsn=json.loads('$json'); yml=yaml.safe_dump(jsn, line_break='\n', default_flow_style=False); config_file=open('$target', 'w'); config_file.write(yml); config_file.close();" 2>$tempfile

    # No python errors output to the tempfile
    if [ ! -s "$tempfile" ]; then
        rm -f "$tempfile"
        return 0
    fi

    # Errors are present in the tempfile - let's expose them to the user.
    fullerror=$(cat "$tempfile")
    echodebug "$fullerror"
    echoerror "Python error encountered. This is likely due to passing in a malformed JSON string. Please use -D to see stacktrace."

    rm -f "$tempfile"

    return 1

}

#---  FUNCTION  -------------------------------------------------------------------------------------------------------
#          NAME:  __check_services_systemd
#   DESCRIPTION:  Return 0 or 1 in case the service is enabled or not
#    PARAMETERS:  servicename
#----------------------------------------------------------------------------------------------------------------------
__check_services_systemd() {
    if [ $# -eq 0 ]; then
        echoerror "You need to pass a service name to check!"
        exit 1
    elif [ $# -ne 1 ]; then
        echoerror "You need to pass a service name to check as the single argument to the function"
    fi

    servicename=$1
    echodebug "Checking if service ${servicename} is enabled"

    if [ "$(systemctl is-enabled "${servicename}")" = "enabled" ]; then
        echodebug "Service ${servicename} is enabled"
        return 0
    else
        echodebug "Service ${servicename} is NOT enabled"
        return 1
    fi
}   # ----------  end of function __check_services_systemd  ----------


#---  FUNCTION  -------------------------------------------------------------------------------------------------------
#          NAME:  __check_services_upstart
#   DESCRIPTION:  Return 0 or 1 in case the service is enabled or not
#    PARAMETERS:  servicename
#----------------------------------------------------------------------------------------------------------------------
__check_services_upstart() {
    if [ $# -eq 0 ]; then
        echoerror "You need to pass a service name to check!"
        exit 1
    elif [ $# -ne 1 ]; then
        echoerror "You need to pass a service name to check as the single argument to the function"
    fi

    servicename=$1
    echodebug "Checking if service ${servicename} is enabled"

    # Check if service is enabled to start at boot
    initctl list | grep "${servicename}" > /dev/null 2>&1

    if [ $? -eq 0 ]; then
        echodebug "Service ${servicename} is enabled"
        return 0
    else
        echodebug "Service ${servicename} is NOT enabled"
        return 1
    fi
}   # ----------  end of function __check_services_upstart  ----------


#---  FUNCTION  -------------------------------------------------------------------------------------------------------
#          NAME:  __check_services_sysvinit
#   DESCRIPTION:  Return 0 or 1 in case the service is enabled or not
#    PARAMETERS:  servicename
#----------------------------------------------------------------------------------------------------------------------
__check_services_sysvinit() {
    if [ $# -eq 0 ]; then
        echoerror "You need to pass a service name to check!"
        exit 1
    elif [ $# -ne 1 ]; then
        echoerror "You need to pass a service name to check as the single argument to the function"
    fi

    servicename=$1
    echodebug "Checking if service ${servicename} is enabled"

    if [ "$(LC_ALL=C /sbin/chkconfig --list | grep "\<${servicename}\>" | grep '[2-5]:on')" != "" ]; then
        echodebug "Service ${servicename} is enabled"
        return 0
    else
        echodebug "Service ${servicename} is NOT enabled"
        return 1
    fi
}   # ----------  end of function __check_services_sysvinit  ----------


#---  FUNCTION  -------------------------------------------------------------------------------------------------------
#          NAME:  __check_services_debian
#   DESCRIPTION:  Return 0 or 1 in case the service is enabled or not
#    PARAMETERS:  servicename
#----------------------------------------------------------------------------------------------------------------------
__check_services_debian() {
    if [ $# -eq 0 ]; then
        echoerror "You need to pass a service name to check!"
        exit 1
    elif [ $# -ne 1 ]; then
        echoerror "You need to pass a service name to check as the single argument to the function"
    fi

    servicename=$1
    echodebug "Checking if service ${servicename} is enabled"

    # Check if the service is going to be started at any runlevel, fixes bootstrap in container (Docker, LXC)
    if ls /etc/rc?.d/S*"${servicename}" >/dev/null 2>&1; then
        echodebug "Service ${servicename} is enabled"
        return 0
    else
        echodebug "Service ${servicename} is NOT enabled"
        return 1
    fi
}   # ----------  end of function __check_services_debian  ----------


#---  FUNCTION  -------------------------------------------------------------------------------------------------------
#          NAME:  __check_services_openbsd
#   DESCRIPTION:  Return 0 or 1 in case the service is enabled or not
#    PARAMETERS:  servicename
#----------------------------------------------------------------------------------------------------------------------
__check_services_openbsd() {
    if [ $# -eq 0 ]; then
        echoerror "You need to pass a service name to check!"
        exit 1
    elif [ $# -ne 1 ]; then
        echoerror "You need to pass a service name to check as the single argument to the function"
    fi

    servicename=$1
    echodebug "Checking if service ${servicename} is enabled"

    # shellcheck disable=SC2086,SC2046,SC2144
    if rcctl get ${servicename} status; then
        echodebug "Service ${servicename} is enabled"
        return 0
    else
        echodebug "Service ${servicename} is NOT enabled"
        return 1
    fi
}   # ----------  end of function __check_services_openbsd  ----------

#---  FUNCTION  -------------------------------------------------------------------------------------------------------
#          NAME:  __check_services_alpine
#   DESCRIPTION:  Return 0 or 1 in case the service is enabled or not
#    PARAMETERS:  servicename
#----------------------------------------------------------------------------------------------------------------------
__check_services_alpine() {
    if [ $# -eq 0 ]; then
        echoerror "You need to pass a service name to check!"
        exit 1
    elif [ $# -ne 1 ]; then
        echoerror "You need to pass a service name to check as the single argument to the function"
    fi

    servicename=$1
    echodebug "Checking if service ${servicename} is enabled"

    # shellcheck disable=SC2086,SC2046,SC2144
    if rc-status $(rc-status -r) | tail -n +2 | grep -q "\<$servicename\>"; then
        echodebug "Service ${servicename} is enabled"
        return 0
    else
        echodebug "Service ${servicename} is NOT enabled"
        return 1
    fi
}   # ----------  end of function __check_services_openbsd  ----------


#---  FUNCTION  -------------------------------------------------------------------------------------------------------
#          NAME:  __create_virtualenv
#   DESCRIPTION:  Return 0 or 1 depending on successful creation of virtualenv
#----------------------------------------------------------------------------------------------------------------------
__create_virtualenv() {
    if [ ! -d "$_VIRTUALENV_DIR" ]; then
        echoinfo "Creating virtualenv ${_VIRTUALENV_DIR}"
        if [ $_PIP_ALL -eq $BS_TRUE ]; then
            virtualenv --no-site-packages "${_VIRTUALENV_DIR}" || return 1
        else
            virtualenv --system-site-packages "${_VIRTUALENV_DIR}" || return 1
        fi
    fi
    return 0
}   # ----------  end of function __create_virtualenv  ----------


#---  FUNCTION  -------------------------------------------------------------------------------------------------------
#          NAME:  __activate_virtualenv
#   DESCRIPTION:  Return 0 or 1 depending on successful activation of virtualenv
#----------------------------------------------------------------------------------------------------------------------
__activate_virtualenv() {
    set +o nounset
    # Is virtualenv empty
    if [ -z "$VIRTUAL_ENV" ]; then
        __create_virtualenv || return 1
        # shellcheck source=/dev/null
        . "${_VIRTUALENV_DIR}/bin/activate" || return 1
        echoinfo "Activated virtualenv ${_VIRTUALENV_DIR}"
    fi
    set -o nounset
    return 0
}   # ----------  end of function __activate_virtualenv  ----------


#---  FUNCTION  -------------------------------------------------------------------------------------------------------
#          NAME:  __install_pip_deps
#   DESCRIPTION:  Return 0 or 1 if successfully able to install pip packages via requirements file
#    PARAMETERS:  requirements_file
#----------------------------------------------------------------------------------------------------------------------
__install_pip_deps() {
    # Install virtualenv to system pip before activating virtualenv if thats going to be used
    # We assume pip pkg is installed since that is distro specific
    if [ "$_VIRTUALENV_DIR" != "null" ]; then
        if ! __check_command_exists pip; then
            echoerror "Pip not installed: required for -a installs"
            exit 1
        fi
        pip install -U virtualenv
        __activate_virtualenv || return 1
    else
        echoerror "Must have virtualenv dir specified for -a installs"
    fi

    requirements_file=$1
    if [ ! -f "${requirements_file}" ]; then
        echoerror "Requirements file: ${requirements_file} cannot be found, needed for -a (pip pkg) installs"
        exit 1
    fi

    __PIP_PACKAGES=''
    if [ "$_INSTALL_CLOUD" -eq $BS_TRUE ]; then
        # shellcheck disable=SC2089
        __PIP_PACKAGES="${__PIP_PACKAGES} 'apache-libcloud>=$_LIBCLOUD_MIN_VERSION'"
    fi

    # shellcheck disable=SC2086,SC2090
    pip install -U -r ${requirements_file} ${__PIP_PACKAGES}
}   # ----------  end of function __install_pip_deps  ----------


#######################################################################################################################
#
#   Distribution install functions
#
#   In order to install salt for a distribution you need to define:
#
#   To Install Dependencies, which is required, one of:
#       1. install_<distro>_<major_version>_<install_type>_deps
#       2. install_<distro>_<major_version>_<minor_version>_<install_type>_deps
#       3. install_<distro>_<major_version>_deps
#       4  install_<distro>_<major_version>_<minor_version>_deps
#       5. install_<distro>_<install_type>_deps
#       6. install_<distro>_deps
#
#   Optionally, define a salt configuration function, which will be called if
#   the -c (config-dir) option is passed. One of:
#       1. config_<distro>_<major_version>_<install_type>_salt
#       2. config_<distro>_<major_version>_<minor_version>_<install_type>_salt
#       3. config_<distro>_<major_version>_salt
#       4  config_<distro>_<major_version>_<minor_version>_salt
#       5. config_<distro>_<install_type>_salt
#       6. config_<distro>_salt
#       7. config_salt [THIS ONE IS ALREADY DEFINED AS THE DEFAULT]
#
#   Optionally, define a salt master pre-seed function, which will be called if
#   the -k (pre-seed master keys) option is passed. One of:
#       1. preseed_<distro>_<major_version>_<install_type>_master
#       2. preseed_<distro>_<major_version>_<minor_version>_<install_type>_master
#       3. preseed_<distro>_<major_version>_master
#       4  preseed_<distro>_<major_version>_<minor_version>_master
#       5. preseed_<distro>_<install_type>_master
#       6. preseed_<distro>_master
#       7. preseed_master [THIS ONE IS ALREADY DEFINED AS THE DEFAULT]
#
#   To install salt, which, of course, is required, one of:
#       1. install_<distro>_<major_version>_<install_type>
#       2. install_<distro>_<major_version>_<minor_version>_<install_type>
#       3. install_<distro>_<install_type>
#
#   Optionally, define a post install function, one of:
#       1. install_<distro>_<major_version>_<install_type>_post
#       2. install_<distro>_<major_version>_<minor_version>_<install_type>_post
#       3. install_<distro>_<major_version>_post
#       4  install_<distro>_<major_version>_<minor_version>_post
#       5. install_<distro>_<install_type>_post
#       6. install_<distro>_post
#
#   Optionally, define a start daemons function, one of:
#       1. install_<distro>_<major_version>_<install_type>_restart_daemons
#       2. install_<distro>_<major_version>_<minor_version>_<install_type>_restart_daemons
#       3. install_<distro>_<major_version>_restart_daemons
#       4  install_<distro>_<major_version>_<minor_version>_restart_daemons
#       5. install_<distro>_<install_type>_restart_daemons
#       6. install_<distro>_restart_daemons
#
#       NOTE: The start daemons function should be able to restart any daemons
#             which are running, or start if they're not running.
#
#   Optionally, define a daemons running function, one of:
#       1. daemons_running_<distro>_<major_version>_<install_type>
#       2. daemons_running_<distro>_<major_version>_<minor_version>_<install_type>
#       3. daemons_running_<distro>_<major_version>
#       4  daemons_running_<distro>_<major_version>_<minor_version>
#       5. daemons_running_<distro>_<install_type>
#       6. daemons_running_<distro>
#       7. daemons_running  [THIS ONE IS ALREADY DEFINED AS THE DEFAULT]
#
#   Optionally, check enabled Services:
#       1. install_<distro>_<major_version>_<install_type>_check_services
#       2. install_<distro>_<major_version>_<minor_version>_<install_type>_check_services
#       3. install_<distro>_<major_version>_check_services
#       4  install_<distro>_<major_version>_<minor_version>_check_services
#       5. install_<distro>_<install_type>_check_services
#       6. install_<distro>_check_services
#
#######################################################################################################################


#######################################################################################################################
#
#   Ubuntu Install Functions
#
__enable_universe_repository() {
    if [ "$(grep -R universe /etc/apt/sources.list /etc/apt/sources.list.d/ | grep -v '#')" != "" ]; then
        # The universe repository is already enabled
        return 0
    fi

    echodebug "Enabling the universe repository"

    add-apt-repository -y "deb http://archive.ubuntu.com/ubuntu $(lsb_release -sc) universe" || return 1

    return 0
}

install_ubuntu_deps() {
    if [ "$DISTRO_MAJOR_VERSION" -gt 12 ]; then
        # Above Ubuntu 12.04 add-apt-repository is in a different package
        __apt_get_install_noinput software-properties-common || return 1
    else
        __apt_get_install_noinput python-software-properties || return 1
    fi

    if [ $_DISABLE_REPOS -eq $BS_FALSE ]; then
        __enable_universe_repository || return 1

        # Versions starting with 2015.5.6 and 2015.8.1 are hosted at repo.saltstack.com
        if [ "$(echo "$STABLE_REV" | egrep '^(2015\.5|2015\.8|2016\.3|2016\.11|latest|archive\/)')" = "" ]; then
            if [ "$DISTRO_MAJOR_VERSION" -lt 14 ]; then
                echoinfo "Installing Python Requests/Chardet from Chris Lea's PPA repository"
                add-apt-repository -y "ppa:chris-lea/python-requests" || return 1
                add-apt-repository -y "ppa:chris-lea/python-chardet" || return 1
                add-apt-repository -y "ppa:chris-lea/python-urllib3" || return 1
                add-apt-repository -y "ppa:chris-lea/python-crypto" || return 1
            fi

        fi

        apt-get update
    fi

    # Minimal systems might not have upstart installed, install it
    __PACKAGES="upstart"

    if [ "$DISTRO_MAJOR_VERSION" -ge 16 ]; then
        __PACKAGES="${__PACKAGES} python2.7"
    fi
    if [ "$_VIRTUALENV_DIR" != "null" ]; then
        __PACKAGES="${__PACKAGES} python-virtualenv"
    fi
    # Need python-apt for managing packages via Salt
    __PACKAGES="${__PACKAGES} python-apt"

    # requests is still used by many salt modules
    __PACKAGES="${__PACKAGES} python-requests"

    # YAML module is used for generating custom master/minion configs
    __PACKAGES="${__PACKAGES} python-yaml"

    # Additionally install procps and pciutils which allows for Docker bootstraps. See 366#issuecomment-39666813
    __PACKAGES="${__PACKAGES} procps pciutils"

    # shellcheck disable=SC2086,SC2090
    __apt_get_install_noinput ${__PACKAGES} || return 1

    if [ "${_EXTRA_PACKAGES}" != "" ]; then
        echoinfo "Installing the following extra packages as requested: ${_EXTRA_PACKAGES}"
        # shellcheck disable=SC2086
        __apt_get_install_noinput ${_EXTRA_PACKAGES} || return 1
    fi

    return 0
}

install_ubuntu_stable_deps() {
    if [ "${_SLEEP}" -eq "${__DEFAULT_SLEEP}" ] && [ "$DISTRO_MAJOR_VERSION" -lt 16 ]; then
        # The user did not pass a custom sleep value as an argument, let's increase the default value
        echodebug "On Ubuntu systems we increase the default sleep value to 10."
        echodebug "See https://github.com/saltstack/salt/issues/12248 for more info."
        _SLEEP=10
    fi

    if [ $_START_DAEMONS -eq $BS_FALSE ]; then
        echowarn "Not starting daemons on Debian based distributions is not working mostly because starting them is the default behaviour."
    fi

    # No user interaction, libc6 restart services for example
    export DEBIAN_FRONTEND=noninteractive

    apt-get update

    if [ "${_UPGRADE_SYS}" -eq $BS_TRUE ]; then
        if [ "${_INSECURE_DL}" -eq $BS_TRUE ]; then
            __apt_get_install_noinput --allow-unauthenticated debian-archive-keyring &&
                apt-key update && apt-get update
        fi

        __apt_get_upgrade_noinput || return 1
    fi

    if [ ${_DISABLE_REPOS} -eq $BS_FALSE ]; then
         __get_dpkg_architecture || return 1
        __REPO_ARCH="$DPKG_ARCHITECTURE"

        if [ "$DPKG_ARCHITECTURE" = "i386" ]; then
            echoerror "repo.saltstack.com likely doesn't have all required 32-bit packages for Ubuntu $DISTRO_MAJOR_VERSION (yet?)."

            # amd64 is just a part of repository URI, 32-bit pkgs are hosted under the same location
            __REPO_ARCH="amd64"
        elif [ "$DPKG_ARCHITECTURE" != "amd64" ]; then
            echoerror "repo.saltstack.com doesn't have packages for your system architecture: $DPKG_ARCHITECTURE."
            if [ "$ITYPE" != "git" ]; then
                echoerror "You can try git installation mode, i.e.: sh ${__ScriptName} git v2016.3.1"
                exit 1
            fi
        fi

        # Versions starting with 2015.5.6, 2015.8.1 and 2016.3.0 are hosted at repo.saltstack.com
        if [ "$(echo "$STABLE_REV" | egrep '^(2015\.5|2015\.8|2016\.3|2016\.11|latest|archive\/)')" != "" ]; then
            # Workaround for latest non-LTS ubuntu
            if [ "$DISTRO_VERSION" = "16.10" ]; then
                echowarn "Non-LTS Ubuntu detected, but stable packages requested. Trying packages from latest LTS release. You may experience problems."
                UBUNTU_VERSION=16.04
                UBUNTU_CODENAME=xenial
            else
                UBUNTU_VERSION=$DISTRO_VERSION
                UBUNTU_CODENAME=$DISTRO_CODENAME
            fi

            # SaltStack's stable Ubuntu repository:
            SALTSTACK_UBUNTU_URL="${HTTP_VAL}://repo.saltstack.com/apt/ubuntu/${UBUNTU_VERSION}/${__REPO_ARCH}/${STABLE_REV}"
            echo "deb $SALTSTACK_UBUNTU_URL $UBUNTU_CODENAME main" > /etc/apt/sources.list.d/saltstack.list

            # Make sure https transport is available
            if [ "$HTTP_VAL" = "https" ] ; then
                __apt_get_install_noinput apt-transport-https ca-certificates || return 1
            fi

            __apt_key_fetch "$SALTSTACK_UBUNTU_URL/SALTSTACK-GPG-KEY.pub" || return 1
        else
            # Alternate PPAs: salt16, salt17, salt2014-1, salt2014-7
            if [ ! "$(echo "$STABLE_REV" | egrep '^(1\.6|1\.7)$')" = "" ]; then
              STABLE_PPA="saltstack/salt$(echo "$STABLE_REV" | tr -d .)"
            elif [ ! "$(echo "$STABLE_REV" | egrep '^(2014\.1|2014\.7)$')" = "" ]; then
              STABLE_PPA="saltstack/salt$(echo "$STABLE_REV" | tr . -)"
            else
              STABLE_PPA="saltstack/salt"
            fi

            add-apt-repository -y "ppa:$STABLE_PPA" || return 1
        fi

        apt-get update
    fi

    install_ubuntu_deps || return 1
}

install_ubuntu_daily_deps() {
    install_ubuntu_stable_deps || return 1

    if [ "$DISTRO_MAJOR_VERSION" -gt 12 ]; then
        __apt_get_install_noinput software-properties-common || return 1
    else
        # Ubuntu 12.04 needs python-software-properties to get add-apt-repository binary
        __apt_get_install_noinput python-software-properties || return 1
    fi

    if [ $_DISABLE_REPOS -eq $BS_FALSE ]; then
        __enable_universe_repository || return 1

        add-apt-repository -y ppa:saltstack/salt-daily || return 1
        apt-get update
    fi

    if [ "$_UPGRADE_SYS" -eq $BS_TRUE ]; then
        __apt_get_upgrade_noinput || return 1
    fi

    return 0
}

install_ubuntu_git_deps() {
    apt-get update

    if ! __check_command_exists git; then
        __apt_get_install_noinput git-core || return 1
    fi

    if [ "$_INSECURE_DL" -eq $BS_FALSE ] && [ "${_SALT_REPO_URL%%://*}" = "https" ]; then
        __apt_get_install_noinput ca-certificates
    fi

    __git_clone_and_checkout || return 1

    __PACKAGES=""

    # See how we are installing packages
    if [ "${_PIP_ALL}" -eq $BS_TRUE ]; then
        __PACKAGES="${__PACKAGES} python-dev swig libssl-dev libzmq3 libzmq3-dev"

        if ! __check_command_exists pip; then
            __PACKAGES="${__PACKAGES} python-setuptools python-pip"
        fi

        # Get just the apt packages that are required to build all the pythons
        # shellcheck disable=SC2086
        __apt_get_install_noinput ${__PACKAGES} || return 1
        # Install the pythons from requirements (only zmq for now)
        __install_pip_deps "${_SALT_GIT_CHECKOUT_DIR}/requirements/zeromq.txt" || return 1
    else
        install_ubuntu_stable_deps || return 1

        __PACKAGES="${__PACKAGES} python-crypto python-jinja2 python-msgpack python-requests"
        __PACKAGES="${__PACKAGES} python-tornado python-yaml python-zmq"

        if [ "$_INSTALL_CLOUD" -eq $BS_TRUE ]; then
            # Install python-libcloud if asked to
            __PACKAGES="${__PACKAGES} python-libcloud"
        fi

        # shellcheck disable=SC2086
        __apt_get_install_noinput ${__PACKAGES} || return 1
    fi

    # Let's trigger config_salt()
    if [ "$_TEMP_CONFIG_DIR" = "null" ]; then
        _TEMP_CONFIG_DIR="${_SALT_GIT_CHECKOUT_DIR}/conf/"
        CONFIG_SALT_FUNC="config_salt"
    fi

    return 0
}

install_ubuntu_stable() {
    __PACKAGES=""

    if [ "$_INSTALL_CLOUD" -eq $BS_TRUE ];then
        __PACKAGES="${__PACKAGES} salt-cloud"
    fi
    if [ "$_INSTALL_MASTER" -eq $BS_TRUE ]; then
        __PACKAGES="${__PACKAGES} salt-master"
    fi
    if [ "$_INSTALL_MINION" -eq $BS_TRUE ]; then
        __PACKAGES="${__PACKAGES} salt-minion"
    fi
    if [ "$_INSTALL_SYNDIC" -eq $BS_TRUE ]; then
        __PACKAGES="${__PACKAGES} salt-syndic"
    fi

    # shellcheck disable=SC2086
    __apt_get_install_noinput ${__PACKAGES} || return 1
    return 0
}

install_ubuntu_daily() {
    install_ubuntu_stable || return 1
    return 0
}

install_ubuntu_git() {
    # Activate virtualenv before install
    if [ "${_VIRTUALENV_DIR}" != "null" ]; then
        __activate_virtualenv || return 1
    fi

    if [ -f "${_SALT_GIT_CHECKOUT_DIR}/salt/syspaths.py" ]; then
        python setup.py --salt-config-dir="$_SALT_ETC_DIR" --salt-cache-dir="${_SALT_CACHE_DIR}" ${SETUP_PY_INSTALL_ARGS} install --install-layout=deb || return 1
    else
        python setup.py ${SETUP_PY_INSTALL_ARGS} install --install-layout=deb || return 1
    fi
    return 0
}

install_ubuntu_stable_post() {
    for fname in api master minion syndic; do
        # Skip salt-api since the service should be opt-in and not necessarily started on boot
        [ $fname = "api" ] && continue

        # Skip if not meant to be installed
        [ $fname = "minion" ] && [ "$_INSTALL_MINION" -eq $BS_FALSE ] && continue
        [ $fname = "master" ] && [ "$_INSTALL_MASTER" -eq $BS_FALSE ] && continue
        [ $fname = "syndic" ] && [ "$_INSTALL_SYNDIC" -eq $BS_FALSE ] && continue

        if [ -f /bin/systemctl ]; then
            # Using systemd
            /bin/systemctl is-enabled salt-$fname.service > /dev/null 2>&1 || (
                /bin/systemctl preset salt-$fname.service > /dev/null 2>&1 &&
                /bin/systemctl enable salt-$fname.service > /dev/null 2>&1
            )
            sleep 0.1
            /bin/systemctl daemon-reload
        elif [ -f /etc/init.d/salt-$fname ]; then
            update-rc.d salt-$fname defaults
        fi
    done
}

install_ubuntu_git_post() {
    for fname in api master minion syndic; do
        # Skip if not meant to be installed
        [ $fname = "api" ] && \
            ([ "$_INSTALL_MASTER" -eq $BS_FALSE ] || ! __check_command_exists "salt-${fname}") && continue
        [ $fname = "master" ] && [ "$_INSTALL_MASTER" -eq $BS_FALSE ] && continue
        [ $fname = "minion" ] && [ "$_INSTALL_MINION" -eq $BS_FALSE ] && continue
        [ $fname = "syndic" ] && [ "$_INSTALL_SYNDIC" -eq $BS_FALSE ] && continue

        if [ -f /bin/systemctl ] && [ "$DISTRO_MAJOR_VERSION" -ge 16 ]; then
            __copyfile "${_SALT_GIT_CHECKOUT_DIR}/pkg/deb/salt-${fname}.service" "/lib/systemd/system/salt-${fname}.service"

            # Skip salt-api since the service should be opt-in and not necessarily started on boot
            [ $fname = "api" ] && continue

            systemctl is-enabled salt-$fname.service || (systemctl preset salt-$fname.service && systemctl enable salt-$fname.service)
            sleep 0.1
            systemctl daemon-reload
        elif [ -f /sbin/initctl ]; then
            _upstart_conf="/etc/init/salt-$fname.conf"
            # We have upstart support
            echodebug "There's upstart support"
            if [ ! -f $_upstart_conf ]; then
                # upstart does not know about our service, let's copy the proper file
                echowarn "Upstart does not appear to know about salt-$fname"
                echodebug "Copying ${_SALT_GIT_CHECKOUT_DIR}/pkg/salt-$fname.upstart to $_upstart_conf"
                __copyfile "${_SALT_GIT_CHECKOUT_DIR}/pkg/salt-${fname}.upstart" "$_upstart_conf"
                # Set service to know about virtualenv
                if [ "${_VIRTUALENV_DIR}" != "null" ]; then
                    echo "SALT_USE_VIRTUALENV=${_VIRTUALENV_DIR}" > /etc/default/salt-${fname}
                fi
                /sbin/initctl reload-configuration || return 1
            fi
        # No upstart support in Ubuntu!?
        elif [ -f "${_SALT_GIT_CHECKOUT_DIR}/debian/salt-${fname}.init" ]; then
            echodebug "There's NO upstart support!?"
            echodebug "Copying ${_SALT_GIT_CHECKOUT_DIR}/debian/salt-${fname}.init to /etc/init.d/salt-$fname"
            __copyfile "${_SALT_GIT_CHECKOUT_DIR}/debian/salt-${fname}.init" "/etc/init.d/salt-$fname"
            chmod +x /etc/init.d/salt-$fname

            # Skip salt-api since the service should be opt-in and not necessarily started on boot
            [ $fname = "api" ] && continue

            update-rc.d salt-$fname defaults
        else
            echoerror "Neither upstart nor init.d was setup for salt-$fname"
        fi
    done
}

install_ubuntu_restart_daemons() {
    [ $_START_DAEMONS -eq $BS_FALSE ] && return

    # Ensure upstart configs / systemd units are loaded
    if [ -f /bin/systemctl ] && [ "$DISTRO_MAJOR_VERSION" -ge 16 ]; then
        systemctl daemon-reload
    elif [ -f /sbin/initctl ]; then
        /sbin/initctl reload-configuration
    fi

    for fname in api master minion syndic; do
        # Skip salt-api since the service should be opt-in and not necessarily started on boot
        [ $fname = "api" ] && continue

        # Skip if not meant to be installed
        [ $fname = "master" ] && [ "$_INSTALL_MASTER" -eq $BS_FALSE ] && continue
        [ $fname = "minion" ] && [ "$_INSTALL_MINION" -eq $BS_FALSE ] && continue
        [ $fname = "syndic" ] && [ "$_INSTALL_SYNDIC" -eq $BS_FALSE ] && continue

        if [ -f /bin/systemctl ] && [ "$DISTRO_MAJOR_VERSION" -ge 16 ]; then
            echodebug "There's systemd support while checking salt-$fname"
            systemctl stop salt-$fname > /dev/null 2>&1
            systemctl start salt-$fname.service
            [ $? -eq 0 ] && continue
            # We failed to start the service, let's test the SysV code below
            echodebug "Failed to start salt-$fname using systemd"
        fi

        if [ -f /sbin/initctl ]; then
            echodebug "There's upstart support while checking salt-$fname"

            status salt-$fname 2>/dev/null | grep -q running
            if [ $? -eq 0 ]; then
                stop salt-$fname || (echodebug "Failed to stop salt-$fname" && return 1)
            fi

            start salt-$fname
            [ $? -eq 0 ] && continue
            # We failed to start the service, let's test the SysV code below
            echodebug "Failed to start salt-$fname using Upstart"
        fi

        if [ ! -f /etc/init.d/salt-$fname ]; then
            echoerror "No init.d support for salt-$fname was found"
            return 1
        fi

        /etc/init.d/salt-$fname stop > /dev/null 2>&1
        /etc/init.d/salt-$fname start
    done
    return 0
}

install_ubuntu_check_services() {
    for fname in api master minion syndic; do
        # Skip salt-api since the service should be opt-in and not necessarily started on boot
        [ $fname = "api" ] && continue

        # Skip if not meant to be installed
        [ $fname = "minion" ] && [ "$_INSTALL_MINION" -eq $BS_FALSE ] && continue
        [ $fname = "master" ] && [ "$_INSTALL_MASTER" -eq $BS_FALSE ] && continue
        [ $fname = "syndic" ] && [ "$_INSTALL_SYNDIC" -eq $BS_FALSE ] && continue

        if [ -f /bin/systemctl ] && [ "$DISTRO_MAJOR_VERSION" -ge 16 ]; then
            __check_services_systemd salt-$fname || return 1
        elif [ -f /sbin/initctl ] && [ -f /etc/init/salt-${fname}.conf ]; then
            __check_services_upstart salt-$fname || return 1
        elif [ -f /etc/init.d/salt-$fname ]; then
            __check_services_debian salt-$fname || return 1
        fi
    done

    return 0
}
#
#   End of Ubuntu Install Functions
#
#######################################################################################################################

#######################################################################################################################
#
#   Debian Install Functions
#
install_debian_deps() {
    if [ $_START_DAEMONS -eq $BS_FALSE ]; then
        echowarn "Not starting daemons on Debian based distributions is not working mostly because starting them is the default behaviour."
    fi

    # No user interaction, libc6 restart services for example
    export DEBIAN_FRONTEND=noninteractive

    apt-get update

    if [ "${_UPGRADE_SYS}" -eq $BS_TRUE ]; then
        # Try to update GPG keys first if allowed
        if [ "${_INSECURE_DL}" -eq $BS_TRUE ]; then
            __apt_get_install_noinput --allow-unauthenticated debian-archive-keyring &&
                apt-key update && apt-get update
        fi

        __apt_get_upgrade_noinput || return 1
    fi

    # Install procps and pciutils which allows for Docker bootstraps. See #366#issuecomment-39666813
    __PACKAGES="procps pciutils"
    __PIP_PACKAGES=""

    # YAML module is used for generating custom master/minion configs
    __PACKAGES="${__PACKAGES} python-yaml"

    # shellcheck disable=SC2086
    __apt_get_install_noinput ${__PACKAGES} || return 1

    if [ "${_EXTRA_PACKAGES}" != "" ]; then
        echoinfo "Installing the following extra packages as requested: ${_EXTRA_PACKAGES}"
        # shellcheck disable=SC2086
        __apt_get_install_noinput ${_EXTRA_PACKAGES} || return 1
    fi

    if [ "$_INSTALL_CLOUD" -eq $BS_TRUE ]; then
        # shellcheck disable=SC2089
        __PIP_PACKAGES="${__PIP_PACKAGES} 'apache-libcloud>=$_LIBCLOUD_MIN_VERSION'"
    fi

    if [ "${__PIP_PACKAGES}" != "" ]; then
        # shellcheck disable=SC2086,SC2090
        pip install -U ${__PIP_PACKAGES} || return 1
    fi

    return 0
}

install_debian_7_deps() {
    if [ $_START_DAEMONS -eq $BS_FALSE ]; then
        echowarn "Not starting daemons on Debian based distributions is not working mostly because starting them is the default behaviour."
    fi

    # No user interaction, libc6 restart services for example
    export DEBIAN_FRONTEND=noninteractive

    apt-get update

    if [ "${_UPGRADE_SYS}" -eq $BS_TRUE ]; then
        # Try to update GPG keys first if allowed
        if [ "${_INSECURE_DL}" -eq $BS_TRUE ]; then
            __apt_get_install_noinput --allow-unauthenticated debian-archive-keyring &&
                apt-key update && apt-get update
        fi

        __apt_get_upgrade_noinput || return 1
    fi

    if [ "${_DISABLE_REPOS}" -eq $BS_FALSE ]; then
         __get_dpkg_architecture || return 1

        __REPO_ARCH="$DPKG_ARCHITECTURE"

        if [ "$DPKG_ARCHITECTURE" = "i386" ]; then
            echoerror "repo.saltstack.com likely doesn't have all required 32-bit packages for Debian $DISTRO_MAJOR_VERSION (yet?)."

            if [ "$ITYPE" != "git" ]; then
                echoerror "You can try git installation mode, i.e.: sh ${__ScriptName} git v2016.3.1"
            fi

            # amd64 is just a part of repository URI, 32-bit pkgs are hosted under the same location
            __REPO_ARCH="amd64"
        elif [ "$DPKG_ARCHITECTURE" != "amd64" ]; then
            echoerror "repo.saltstack.com doesn't have packages for your system architecture: $DPKG_ARCHITECTURE."
            exit 1
        fi

        # Versions starting with 2015.8.7 and 2016.3.0 are hosted at repo.saltstack.com
        if [ "$(echo "$STABLE_REV" | egrep '^(2015\.8|2016\.3|2016\.11|latest|archive\/201[5-6]\.)')" != "" ]; then
            # amd64 is just a part of repository URI, 32-bit pkgs are hosted under the same location
            SALTSTACK_DEBIAN_URL="${HTTP_VAL}://repo.saltstack.com/apt/debian/${DISTRO_MAJOR_VERSION}/${__REPO_ARCH}/${STABLE_REV}"
            echo "deb $SALTSTACK_DEBIAN_URL wheezy main" > "/etc/apt/sources.list.d/saltstack.list"

            if [ "$HTTP_VAL" = "https" ] ; then
                __apt_get_install_noinput apt-transport-https ca-certificates || return 1
            fi

            __apt_key_fetch "$SALTSTACK_DEBIAN_URL/SALTSTACK-GPG-KEY.pub" || return 1
        elif [ -n "$STABLE_REV" ]; then
            echoerror "Installation of Salt ${STABLE_REV#*/} packages not supported by ${__ScriptName} ${__ScriptVersion} on Debian $DISTRO_MAJOR_VERSION."

            return 1
        fi

        apt-get update
    else
        echowarn "Packages from repo.saltstack.com are required to install Salt version 2015.8 or higher on Debian $DISTRO_MAJOR_VERSION."
    fi

    # Additionally install procps and pciutils which allows for Docker bootstraps. See 366#issuecomment-39666813
    __PACKAGES='procps pciutils'

    # YAML module is used for generating custom master/minion configs
    __PACKAGES="${__PACKAGES} python-yaml"

    # shellcheck disable=SC2086
    __apt_get_install_noinput ${__PACKAGES} || return 1

    if [ "${_EXTRA_PACKAGES}" != "" ]; then
        echoinfo "Installing the following extra packages as requested: ${_EXTRA_PACKAGES}"
        # shellcheck disable=SC2086
        __apt_get_install_noinput ${_EXTRA_PACKAGES} || return 1
    fi

    return 0
}

install_debian_8_deps() {
    if [ $_START_DAEMONS -eq $BS_FALSE ]; then
        echowarn "Not starting daemons on Debian based distributions is not working mostly because starting them is the default behaviour."
    fi

    # No user interaction, libc6 restart services for example
    export DEBIAN_FRONTEND=noninteractive

    apt-get update

    if [ "${_UPGRADE_SYS}" -eq $BS_TRUE ]; then
        # Try to update GPG keys first if allowed
        if [ "${_INSECURE_DL}" -eq $BS_TRUE ]; then
            __apt_get_install_noinput --allow-unauthenticated debian-archive-keyring &&
                apt-key update && apt-get update
        fi

        __apt_get_upgrade_noinput || return 1
    fi

    if [ ${_DISABLE_REPOS} -eq $BS_FALSE ]; then
         __get_dpkg_architecture || return 1

        __REPO_ARCH="$DPKG_ARCHITECTURE"

        if [ "$DPKG_ARCHITECTURE" = "i386" ]; then
            echoerror "repo.saltstack.com likely doesn't have all required 32-bit packages for Debian $DISTRO_MAJOR_VERSION (yet?)."

            if [ "$ITYPE" != "git" ]; then
                echoerror "You can try git installation mode, i.e.: sh ${__ScriptName} git v2016.3.1"
            fi

            # amd64 is just a part of repository URI, 32-bit pkgs are hosted under the same location
            __REPO_ARCH="amd64"
        elif [ "$DPKG_ARCHITECTURE" != "amd64" ] && [ "$DPKG_ARCHITECTURE" != "armhf" ]; then
            echoerror "repo.saltstack.com doesn't have packages for your system architecture: $DPKG_ARCHITECTURE."
            echoerror "Try git installation mode with pip and disable SaltStack apt repository, for example:"
            echoerror "    sh ${__ScriptName} -r -P git v2016.3.1"

            exit 1
        fi

        # Versions starting with 2015.5.6, 2015.8.1 and 2016.3.0 are hosted at repo.saltstack.com
        if [ "$(echo "$STABLE_REV" | egrep '^(2015\.5|2015\.8|2016\.3|2016\.11|latest|archive\/201[5-6]\.)')" != "" ]; then
            SALTSTACK_DEBIAN_URL="${HTTP_VAL}://repo.saltstack.com/apt/debian/${DISTRO_MAJOR_VERSION}/${__REPO_ARCH}/${STABLE_REV}"
            echo "deb $SALTSTACK_DEBIAN_URL jessie main" > "/etc/apt/sources.list.d/saltstack.list"

            if [ "$HTTP_VAL" = "https" ] ; then
                __apt_get_install_noinput apt-transport-https ca-certificates || return 1
            fi

            __apt_key_fetch "$SALTSTACK_DEBIAN_URL/SALTSTACK-GPG-KEY.pub" || return 1
        elif [ -n "$STABLE_REV" ]; then
            echoerror "Installation of Salt ${STABLE_REV#*/} packages not supported by ${__ScriptName} ${__ScriptVersion} on Debian $DISTRO_MAJOR_VERSION."

            return 1
        fi

        apt-get update
    fi

    # Additionally install procps and pciutils which allows for Docker bootstraps. See 366#issuecomment-39666813
    __PACKAGES='procps pciutils'

    # shellcheck disable=SC2086
    __apt_get_install_noinput ${__PACKAGES} || return 1

    # YAML module is used for generating custom master/minion configs
    __PACKAGES="${__PACKAGES} python-yaml"

    if [ "${_EXTRA_PACKAGES}" != "" ]; then
        echoinfo "Installing the following extra packages as requested: ${_EXTRA_PACKAGES}"
        # shellcheck disable=SC2086
        __apt_get_install_noinput ${_EXTRA_PACKAGES} || return 1
    fi

    return 0
}

install_debian_git_deps() {
    if ! __check_command_exists git; then
        __apt_get_install_noinput git || return 1
    fi

    if [ "$_INSECURE_DL" -eq $BS_FALSE ] && [ "${_SALT_REPO_URL%%://*}" = "https" ]; then
        __apt_get_install_noinput ca-certificates
    fi

    __git_clone_and_checkout || return 1

    __PACKAGES="libzmq3 libzmq3-dev lsb-release python-apt python-backports.ssl-match-hostname python-crypto"
    __PACKAGES="${__PACKAGES} python-jinja2 python-msgpack python-requests"
    __PACKAGES="${__PACKAGES} python-tornado python-yaml python-zmq"

    if [ "$_INSTALL_CLOUD" -eq $BS_TRUE ]; then
        # Install python-libcloud if asked to
        __PACKAGES="${__PACKAGES} python-libcloud"
    fi

    # shellcheck disable=SC2086
    __apt_get_install_noinput ${__PACKAGES} || return 1

    # Let's trigger config_salt()
    if [ "$_TEMP_CONFIG_DIR" = "null" ]; then
        _TEMP_CONFIG_DIR="${_SALT_GIT_CHECKOUT_DIR}/conf/"
        CONFIG_SALT_FUNC="config_salt"
    fi

    return 0
}

install_debian_7_git_deps() {
    install_debian_7_deps || return 1
    install_debian_git_deps || return 1

    return 0
}

install_debian_8_git_deps() {
    install_debian_8_deps || return 1

    if ! __check_command_exists git; then
        __apt_get_install_noinput git || return 1
    fi

    if [ "$_INSECURE_DL" -eq $BS_FALSE ] && [ "${_SALT_REPO_URL%%://*}" = "https" ]; then
        __apt_get_install_noinput ca-certificates
    fi

    __git_clone_and_checkout || return 1

    __PACKAGES="libzmq3 libzmq3-dev lsb-release python-apt python-crypto python-jinja2 python-msgpack"
    __PACKAGES="${__PACKAGES} python-requests python-systemd python-yaml python-zmq"

    if [ "$_INSTALL_CLOUD" -eq $BS_TRUE ]; then
        # Install python-libcloud if asked to
        __PACKAGES="${__PACKAGES} python-libcloud"
    fi

    __PIP_PACKAGES=''
    if (__check_pip_allowed >/dev/null 2>&1); then
        __PIP_PACKAGES='tornado'
        # Install development environment for building tornado Python module
        __PACKAGES="${__PACKAGES} build-essential python-dev"

        if ! __check_command_exists pip; then
            __PACKAGES="${__PACKAGES} python-pip"
        fi
    # Attempt to configure backports repo on non-x86_64 system
    elif [ $_DISABLE_REPOS -eq $BS_FALSE ] && [ "$DPKG_ARCHITECTURE" != "amd64" ]; then
        # Check if Debian Backports repo already configured
        if ! apt-cache policy | grep -q 'Debian Backports'; then
            echo 'deb http://httpredir.debian.org/debian jessie-backports main' > \
                /etc/apt/sources.list.d/backports.list
        fi

        apt-get update || return 1

        # python-tornado package should be installed from backports repo
        __PACKAGES="${__PACKAGES} python-backports.ssl-match-hostname python-tornado/jessie-backports"
    else
        __PACKAGES="${__PACKAGES} python-backports.ssl-match-hostname python-tornado"
    fi

    # shellcheck disable=SC2086
    __apt_get_install_noinput ${__PACKAGES} || return 1

    if [ "${__PIP_PACKAGES}" != "" ]; then
        # shellcheck disable=SC2086,SC2090
        pip install -U ${__PIP_PACKAGES} || return 1
    fi

    # Let's trigger config_salt()
    if [ "$_TEMP_CONFIG_DIR" = "null" ]; then
        _TEMP_CONFIG_DIR="${_SALT_GIT_CHECKOUT_DIR}/conf/"
        CONFIG_SALT_FUNC="config_salt"
    fi

    return 0
}

install_debian_stable() {
    __PACKAGES=""

    if [ "$_INSTALL_CLOUD" -eq $BS_TRUE ];then
        __PACKAGES="${__PACKAGES} salt-cloud"
    fi
    if [ "$_INSTALL_MASTER" -eq $BS_TRUE ]; then
        __PACKAGES="${__PACKAGES} salt-master"
    fi
    if [ "$_INSTALL_MINION" -eq $BS_TRUE ]; then
        __PACKAGES="${__PACKAGES} salt-minion"
    fi
    if [ "$_INSTALL_SYNDIC" -eq $BS_TRUE ]; then
        __PACKAGES="${__PACKAGES} salt-syndic"
    fi

    # shellcheck disable=SC2086
    __apt_get_install_noinput ${__PACKAGES} || return 1

    return 0
}

install_debian_7_stable() {
    install_debian_stable || return 1
    return 0
}

install_debian_8_stable() {
    install_debian_stable || return 1
    return 0
}

install_debian_git() {
    if [ -f "${_SALT_GIT_CHECKOUT_DIR}/salt/syspaths.py" ]; then
      python setup.py --salt-config-dir="$_SALT_ETC_DIR" --salt-cache-dir="${_SALT_CACHE_DIR}" ${SETUP_PY_INSTALL_ARGS} install --install-layout=deb || return 1
    else
        python setup.py ${SETUP_PY_INSTALL_ARGS} install --install-layout=deb || return 1
    fi
}

install_debian_7_git() {
    install_debian_git || return 1
    return 0
}

install_debian_8_git() {
    install_debian_git || return 1
    return 0
}

install_debian_git_post() {
    for fname in api master minion syndic; do
        # Skip if not meant to be installed
        [ "$fname" = "api" ] && \
            ([ "$_INSTALL_MASTER" -eq $BS_FALSE ] || ! __check_command_exists "salt-${fname}") && continue
        [ "$fname" = "master" ] && [ "$_INSTALL_MASTER" -eq $BS_FALSE ] && continue
        [ "$fname" = "minion" ] && [ "$_INSTALL_MINION" -eq $BS_FALSE ] && continue
        [ "$fname" = "syndic" ] && [ "$_INSTALL_SYNDIC" -eq $BS_FALSE ] && continue

        # Configure SystemD for Debian 8 "Jessie" and later
        if [ -f /bin/systemctl ]; then
            if [ ! -f /lib/systemd/system/salt-${fname}.service ] || \
                ([ -f /lib/systemd/system/salt-${fname}.service ] && [ $_FORCE_OVERWRITE -eq $BS_TRUE ]); then
                if [ -f "${_SALT_GIT_CHECKOUT_DIR}/pkg/deb/salt-${fname}.service" ]; then
                    __copyfile "${_SALT_GIT_CHECKOUT_DIR}/pkg/deb/salt-${fname}.service" /lib/systemd/system
                    __copyfile "${_SALT_GIT_CHECKOUT_DIR}/pkg/deb/salt-${fname}.environment" "/etc/default/salt-${fname}"
                else
                    # workaround before adding Debian-specific unit files to the Salt main repo
                    __copyfile "${_SALT_GIT_CHECKOUT_DIR}/pkg/salt-${fname}.service" /lib/systemd/system
                    sed -i -e '/^Type/ s/notify/simple/' /lib/systemd/system/salt-${fname}.service
                fi
            fi

            # Skip salt-api since the service should be opt-in and not necessarily started on boot
            [ "$fname" = "api" ] && continue

            /bin/systemctl enable "salt-${fname}.service"
            SYSTEMD_RELOAD=$BS_TRUE

        # Install initscripts for Debian 7 "Wheezy"
        elif [ ! -f "/etc/init.d/salt-$fname" ] || \
            ([ -f "/etc/init.d/salt-$fname" ] && [ "$_FORCE_OVERWRITE" -eq $BS_TRUE ]); then
            if [ -f "${_SALT_GIT_CHECKOUT_DIR}/pkg/deb/salt-$fname.init" ]; then
                __copyfile "${_SALT_GIT_CHECKOUT_DIR}/pkg/deb/salt-${fname}.init" "/etc/init.d/salt-${fname}"
                __copyfile "${_SALT_GIT_CHECKOUT_DIR}/pkg/deb/salt-${fname}.environment" "/etc/default/salt-${fname}"
            else
                # Make sure wget is available
                __check_command_exists wget || __apt_get_install_noinput wget || return 1
                __fetch_url "/etc/init.d/salt-${fname}" "${HTTP_VAL}://anonscm.debian.org/cgit/pkg-salt/salt.git/plain/debian/salt-${fname}.init"
            fi

            if [ ! -f "/etc/init.d/salt-${fname}" ]; then
                echowarn "The init script for salt-${fname} was not found, skipping it..."
                continue
            fi

            chmod +x "/etc/init.d/salt-${fname}"

            # Skip salt-api since the service should be opt-in and not necessarily started on boot
            [ "$fname" = "api" ] && continue

            update-rc.d "salt-${fname}" defaults
        fi
    done
}

install_debian_restart_daemons() {
    [ "$_START_DAEMONS" -eq $BS_FALSE ] && return 0

    for fname in api master minion syndic; do
        # Skip salt-api since the service should be opt-in and not necessarily started on boot
        [ $fname = "api" ] && continue

        # Skip if not meant to be installed
        [ $fname = "master" ] && [ "$_INSTALL_MASTER" -eq $BS_FALSE ] && continue
        [ $fname = "minion" ] && [ "$_INSTALL_MINION" -eq $BS_FALSE ] && continue
        [ $fname = "syndic" ] && [ "$_INSTALL_SYNDIC" -eq $BS_FALSE ] && continue

        if [ -f /bin/systemctl ]; then
            # Debian 8 uses systemd
            /bin/systemctl stop salt-$fname > /dev/null 2>&1
            /bin/systemctl start salt-$fname.service
        elif [ -f /etc/init.d/salt-$fname ]; then
            # Still in SysV init
            /etc/init.d/salt-$fname stop > /dev/null 2>&1
            /etc/init.d/salt-$fname start
        fi
    done
}

install_debian_check_services() {
    for fname in api master minion syndic; do
        # Skip salt-api since the service should be opt-in and not necessarily started on boot
        [ $fname = "api" ] && continue

        # Skip if not meant to be installed
        [ $fname = "master" ] && [ "$_INSTALL_MASTER" -eq $BS_FALSE ] && continue
        [ $fname = "minion" ] && [ "$_INSTALL_MINION" -eq $BS_FALSE ] && continue
        [ $fname = "syndic" ] && [ "$_INSTALL_SYNDIC" -eq $BS_FALSE ] && continue

        if [ -f /bin/systemctl ]; then
            __check_services_systemd salt-$fname || return 1
        elif [ -f /etc/init.d/salt-$fname ]; then
            __check_services_debian salt-$fname || return 1
        fi
    done
    return 0
}
#
#   Ended Debian Install Functions
#
#######################################################################################################################

#######################################################################################################################
#
#   Fedora Install Functions
#

install_fedora_deps() {

    if [ $_DISABLE_REPOS -eq $BS_FALSE ]; then
        if [ "$_ENABLE_EXTERNAL_ZMQ_REPOS" -eq $BS_TRUE ]; then
            __install_saltstack_copr_zeromq_repository || return 1
        fi

        __install_saltstack_copr_salt_repository || return 1
    fi

    __PACKAGES="yum-utils PyYAML libyaml python-crypto python-jinja2 python-zmq python2-msgpack python2-requests"

    # shellcheck disable=SC2086
    dnf install -y ${__PACKAGES} || return 1

    if [ "$_UPGRADE_SYS" -eq $BS_TRUE ]; then
        dnf -y update || return 1
    fi

    if [ "${_EXTRA_PACKAGES}" != "" ]; then
        echoinfo "Installing the following extra packages as requested: ${_EXTRA_PACKAGES}"
        # shellcheck disable=SC2086
        dnf install -y ${_EXTRA_PACKAGES} || return 1
    fi

    return 0
}

install_fedora_stable() {
    __PACKAGES=""

    if [ "$_INSTALL_CLOUD" -eq $BS_TRUE ];then
        __PACKAGES="${__PACKAGES} salt-cloud"
    fi
    if [ "$_INSTALL_MASTER" -eq $BS_TRUE ]; then
        __PACKAGES="${__PACKAGES} salt-master"
    fi
    if [ "$_INSTALL_MINION" -eq $BS_TRUE ]; then
        __PACKAGES="${__PACKAGES} salt-minion"
    fi
    if [ "$_INSTALL_SYNDIC" -eq $BS_TRUE ]; then
        __PACKAGES="${__PACKAGES} salt-syndic"
    fi

    # shellcheck disable=SC2086
    dnf install -y ${__PACKAGES} || return 1

    return 0
}

install_fedora_stable_post() {
    for fname in api master minion syndic; do
        # Skip salt-api since the service should be opt-in and not necessarily started on boot
        [ $fname = "api" ] && continue

        # Skip if not meant to be installed
        [ $fname = "master" ] && [ "$_INSTALL_MASTER" -eq $BS_FALSE ] && continue
        [ $fname = "minion" ] && [ "$_INSTALL_MINION" -eq $BS_FALSE ] && continue
        [ $fname = "syndic" ] && [ "$_INSTALL_SYNDIC" -eq $BS_FALSE ] && continue

        systemctl is-enabled salt-$fname.service || (systemctl preset salt-$fname.service && systemctl enable salt-$fname.service)
        sleep 0.1
        systemctl daemon-reload
    done
}

install_fedora_git_deps() {

    if [ "$_INSECURE_DL" -eq $BS_FALSE ] && [ "${_SALT_REPO_URL%%://*}" = "https" ]; then
        dnf install -y ca-certificates || return 1
    fi

    install_fedora_deps || return 1

    if ! __check_command_exists git; then
        dnf install -y git || return 1
    fi

    __git_clone_and_checkout || return 1

    __PACKAGES="systemd-python"
    __PIP_PACKAGES=""

    if [ -f "${_SALT_GIT_CHECKOUT_DIR}/requirements/base.txt" ]; then
        # We're on the develop branch, install whichever tornado is on the requirements file
        __REQUIRED_TORNADO="$(grep tornado "${_SALT_GIT_CHECKOUT_DIR}/requirements/base.txt")"
        if [ "${__REQUIRED_TORNADO}" != "" ]; then
            __check_pip_allowed "You need to allow pip based installations (-P) in order to install tornado"

            # Install pip and pip dependencies
            if ! __check_command_exists pip; then
                __PACKAGES="${__PACKAGES} python-setuptools python-pip gcc python-devel"
            fi

            __PIP_PACKAGES="${__PIP_PACKAGES} tornado"
        fi
    fi

    if [ "$_INSTALL_CLOUD" -eq $BS_TRUE ]; then
        __PACKAGES="${__PACKAGES} python-libcloud python-netaddr"
    fi

    # shellcheck disable=SC2086
    dnf install -y ${__PACKAGES} || return 1

    if [ "${__PIP_PACKAGES}" != "" ]; then
        # shellcheck disable=SC2086,SC2090
        pip install -U ${__PIP_PACKAGES} || return 1
    fi

    # Let's trigger config_salt()
    if [ "$_TEMP_CONFIG_DIR" = "null" ]; then
        _TEMP_CONFIG_DIR="${_SALT_GIT_CHECKOUT_DIR}/conf/"
        CONFIG_SALT_FUNC="config_salt"
    fi

    return 0
}

install_fedora_git() {
    if [ -f "${_SALT_GIT_CHECKOUT_DIR}/salt/syspaths.py" ]; then
        python setup.py --salt-config-dir="$_SALT_ETC_DIR" --salt-cache-dir="${_SALT_CACHE_DIR}" ${SETUP_PY_INSTALL_ARGS} install || return 1
    else
        python setup.py ${SETUP_PY_INSTALL_ARGS} install || return 1
    fi
    return 0
}

install_fedora_git_post() {
    for fname in api master minion syndic; do
        # Skip if not meant to be installed
        [ $fname = "api" ] && \
            ([ "$_INSTALL_MASTER" -eq $BS_FALSE ] || ! __check_command_exists "salt-${fname}") && continue
        [ $fname = "master" ] && [ "$_INSTALL_MASTER" -eq $BS_FALSE ] && continue
        [ $fname = "minion" ] && [ "$_INSTALL_MINION" -eq $BS_FALSE ] && continue
        [ $fname = "syndic" ] && [ "$_INSTALL_SYNDIC" -eq $BS_FALSE ] && continue

        __copyfile "${_SALT_GIT_CHECKOUT_DIR}/pkg/rpm/salt-${fname}.service" "/lib/systemd/system/salt-${fname}.service"

        # Skip salt-api since the service should be opt-in and not necessarily started on boot
        [ $fname = "api" ] && continue

        systemctl is-enabled salt-$fname.service || (systemctl preset salt-$fname.service && systemctl enable salt-$fname.service)
        sleep 0.1
        systemctl daemon-reload
    done
}

install_fedora_restart_daemons() {
    [ $_START_DAEMONS -eq $BS_FALSE ] && return

    for fname in api master minion syndic; do
        # Skip salt-api since the service should be opt-in and not necessarily started on boot
        [ $fname = "api" ] && continue

        # Skip if not meant to be installed
        [ $fname = "master" ] && [ "$_INSTALL_MASTER" -eq $BS_FALSE ] && continue
        [ $fname = "minion" ] && [ "$_INSTALL_MINION" -eq $BS_FALSE ] && continue
        [ $fname = "syndic" ] && [ "$_INSTALL_SYNDIC" -eq $BS_FALSE ] && continue

        systemctl stop salt-$fname > /dev/null 2>&1
        systemctl start salt-$fname.service
    done
}

install_fedora_check_services() {
    for fname in api master minion syndic; do
        # Skip salt-api since the service should be opt-in and not necessarily started on boot
        [ $fname = "api" ] && continue

        # Skip if not meant to be installed
        [ $fname = "master" ] && [ "$_INSTALL_MASTER" -eq $BS_FALSE ] && continue
        [ $fname = "minion" ] && [ "$_INSTALL_MINION" -eq $BS_FALSE ] && continue
        [ $fname = "syndic" ] && [ "$_INSTALL_SYNDIC" -eq $BS_FALSE ] && continue

        __check_services_systemd salt-$fname || return 1
    done

    return 0
}
#
#   Ended Fedora Install Functions
#
#######################################################################################################################

#######################################################################################################################
#
#   CentOS Install Functions
#
__install_epel_repository() {
    if [ ${_EPEL_REPOS_INSTALLED} -eq $BS_TRUE ]; then
        return 0
    fi

    # Check if epel repo is already enabled and flag it accordingly
    yum repolist | grep -q "^[!]\?${_EPEL_REPO}/"
    if [ $? -eq 0 ]; then
        _EPEL_REPOS_INSTALLED=$BS_TRUE
        return 0
    fi

    # Check if epel-release is already installed and flag it accordingly
    rpm --nodigest --nosignature -q epel-release > /dev/null 2>&1
    if [ $? -eq 0 ]; then
        _EPEL_REPOS_INSTALLED=$BS_TRUE
        return 0
    fi

    # Download latest 'epel-release' package for the distro version directly
    epel_repo_url="${HTTP_VAL}://dl.fedoraproject.org/pub/epel/epel-release-latest-${DISTRO_MAJOR_VERSION}.noarch.rpm"
    if [ "$DISTRO_MAJOR_VERSION" -eq 5 ]; then
        __fetch_url /tmp/epel-release.rpm "$epel_repo_url" || return 1
        rpm -Uvh --force /tmp/epel-release.rpm || return 1
        rm -f /tmp/epel-release.rpm
    elif [ "$DISTRO_MAJOR_VERSION" -ge 6 ]; then
        rpm -Uvh --force "$epel_repo_url" || return 1
    else
        echoerror "Failed add EPEL repository support."
        return 1
    fi

    _EPEL_REPOS_INSTALLED=$BS_TRUE
    return 0
}

__install_saltstack_copr_zeromq_repository() {
    echoinfo "Installing Zeromq >=4 and PyZMQ>=14 from SaltStack's COPR repository"
    if [ ! -s /etc/yum.repos.d/saltstack-zeromq4.repo ]; then
        if [ "${DISTRO_NAME_L}" = "fedora" ]; then
            __REPOTYPE="${DISTRO_NAME_L}"
        else
            __REPOTYPE="epel"
        fi
        __fetch_url /etc/yum.repos.d/saltstack-zeromq4.repo \
            "${HTTP_VAL}://copr.fedorainfracloud.org/coprs/saltstack/zeromq4/repo/${__REPOTYPE}-${DISTRO_MAJOR_VERSION}/saltstack-zeromq4-${__REPOTYPE}-${DISTRO_MAJOR_VERSION}.repo" || return 1
    fi
    return 0
}

__install_saltstack_rhel_repository() {
    if [ "$ITYPE" = "stable" ]; then
        repo_rev="$STABLE_REV"
    else
        repo_rev="latest"
    fi

    # Check if a custom repo URL was passed with -R. If not, use repo.salstack.com.
    if [ "$_CUSTOM_REPO_URL" != "null" ]; then
        repo_url="$_CUSTOM_REPO_URL"
    else
        repo_url="repo.saltstack.com"
    fi

    # Cloud Linux $releasever = 7.x, which doesn't exist in repo.saltstack.com, we need this to be "7"
    if [ "${DISTRO_NAME}" = "Cloud Linux" ] && [ "${DISTRO_MAJOR_VERSION}" = "7" ]; then
        base_url="${HTTP_VAL}://${repo_url}/yum/redhat/${DISTRO_MAJOR_VERSION}/\$basearch/${repo_rev}/"
    else
        base_url="${HTTP_VAL}://${repo_url}/yum/redhat/\$releasever/\$basearch/${repo_rev}/"
    fi

    fetch_url="${HTTP_VAL}://${repo_url}/yum/redhat/${DISTRO_MAJOR_VERSION}/${CPU_ARCH_L}/${repo_rev}/"

    if [ "${DISTRO_MAJOR_VERSION}" -eq 5 ]; then
        gpg_key="SALTSTACK-EL5-GPG-KEY.pub"
    else
        gpg_key="SALTSTACK-GPG-KEY.pub"
    fi

    repo_file="/etc/yum.repos.d/saltstack.repo"
    if [ ! -s "$repo_file" ]; then
        cat <<_eof > "$repo_file"
[saltstack]
name=SaltStack ${repo_rev} Release Channel for RHEL/CentOS \$releasever
baseurl=$base_url
skip_if_unavailable=True
gpgcheck=1
gpgkey=${base_url}${gpg_key}
enabled=1
enabled_metadata=1
_eof

        __rpm_import_gpg "${fetch_url}${gpg_key}" || return 1
    fi

    if [ "$DISTRO_MAJOR_VERSION" -eq 7 ] && ([ "$repo_rev" = "latest" ] || [ "$repo_rev" = "2015.8" ]); then
        # Import CentOS 7 GPG key on RHEL for installing base dependencies from
        # Salt corporate repository
        rpm -qa gpg-pubkey\* --qf "%{name}-%{version}\n" | grep -q ^gpg-pubkey-f4a80eb5$ || \
            __rpm_import_gpg "${HTTP_VAL}://${repo_url}/yum/redhat/7/x86_64/${repo_rev}/base/RPM-GPG-KEY-CentOS-7" || return 1
    fi

    return 0
}

__install_saltstack_copr_salt_repository() {
    echoinfo "Adding SaltStack's COPR repository"

    if [ "${DISTRO_NAME_L}" = "fedora" ]; then
        [ "$DISTRO_MAJOR_VERSION" -ge 22 ] && return 0
        __REPOTYPE="${DISTRO_NAME_L}"
    else
        __REPOTYPE="epel"
    fi

    __REPO_FILENAME="saltstack-salt-${__REPOTYPE}-${DISTRO_MAJOR_VERSION}.repo"

    if [ ! -s "/etc/yum.repos.d/${__REPO_FILENAME}" ]; then
        __fetch_url "/etc/yum.repos.d/${__REPO_FILENAME}" \
            "${HTTP_VAL}://copr.fedorainfracloud.org/coprs/saltstack/salt/repo/${__REPOTYPE}-${DISTRO_MAJOR_VERSION}/${__REPO_FILENAME}" || return 1
    fi

    return 0
}

install_centos_stable_deps() {
    if [ "$_UPGRADE_SYS" -eq $BS_TRUE ]; then
        yum -y update || return 1
    fi

    if [ "$DISTRO_MAJOR_VERSION" -eq 5 ]; then
        # Install curl which is not included in @core CentOS 5 installation
        __check_command_exists curl || yum -y install "curl.${CPU_ARCH_L}" || return 1
    fi

    if [ $_DISABLE_REPOS -eq $BS_FALSE ]; then
        __install_epel_repository || return 1
        __install_saltstack_rhel_repository || return 1
    fi

    # If -R was passed, we need to configure custom repo url with rsync-ed packages
    # Which is still handled in __install_saltstack_rhel_repository. This call has
    # its own check in case -r was passed without -R.
    if [ "$_CUSTOM_REPO_URL" != "null" ]; then
        __install_saltstack_rhel_repository || return 1
    fi

    __PACKAGES="yum-utils chkconfig"

    # YAML module is used for generating custom master/minion configs
    if [ "$DISTRO_MAJOR_VERSION" -eq 5 ]; then
        __PACKAGES="${__PACKAGES} python26-PyYAML"
    else
        __PACKAGES="${__PACKAGES} PyYAML"
    fi

    # shellcheck disable=SC2086
    __yum_install_noinput ${__PACKAGES} || return 1

    if [ "${_EXTRA_PACKAGES}" != "" ]; then
        echoinfo "Installing the following extra packages as requested: ${_EXTRA_PACKAGES}"
        # shellcheck disable=SC2086
        __yum_install_noinput ${_EXTRA_PACKAGES} || return 1
    fi


    return 0
}

install_centos_stable() {
    __PACKAGES=""

    if [ "$_INSTALL_CLOUD" -eq $BS_TRUE ];then
        __PACKAGES="${__PACKAGES} salt-cloud"
    fi
    if [ "$_INSTALL_MASTER" -eq $BS_TRUE ];then
        __PACKAGES="${__PACKAGES} salt-master"
    fi
    if [ "$_INSTALL_MINION" -eq $BS_TRUE ]; then
        __PACKAGES="${__PACKAGES} salt-minion"
    fi
    if [ "$_INSTALL_SYNDIC" -eq $BS_TRUE ];then
        __PACKAGES="${__PACKAGES} salt-syndic"
    fi

    # shellcheck disable=SC2086
    __yum_install_noinput ${__PACKAGES} || return 1

    return 0
}

install_centos_stable_post() {
    SYSTEMD_RELOAD=$BS_FALSE

    for fname in api master minion syndic; do
        # Skip salt-api since the service should be opt-in and not necessarily started on boot
        [ $fname = "api" ] && continue

        # Skip if not meant to be installed
        [ $fname = "master" ] && [ "$_INSTALL_MASTER" -eq $BS_FALSE ] && continue
        [ $fname = "minion" ] && [ "$_INSTALL_MINION" -eq $BS_FALSE ] && continue
        [ $fname = "syndic" ] && [ "$_INSTALL_SYNDIC" -eq $BS_FALSE ] && continue

        if [ -f /bin/systemctl ]; then
            /bin/systemctl is-enabled salt-${fname}.service > /dev/null 2>&1 || (
                /bin/systemctl preset salt-${fname}.service > /dev/null 2>&1 &&
                /bin/systemctl enable salt-${fname}.service > /dev/null 2>&1
            )

            SYSTEMD_RELOAD=$BS_TRUE
        elif [ -f "/etc/init.d/salt-${fname}" ]; then
            /sbin/chkconfig salt-${fname} on
        fi
    done

    if [ "$SYSTEMD_RELOAD" -eq $BS_TRUE ]; then
        /bin/systemctl daemon-reload
    fi

    return 0
}

install_centos_git_deps() {
    if [ "$_INSECURE_DL" -eq $BS_FALSE ] && [ "${_SALT_REPO_URL%%://*}" = "https" ]; then
        if [ "$DISTRO_MAJOR_VERSION" -gt 5 ]; then
            __yum_install_noinput ca-certificates || return 1
        else
            __yum_install_noinput "openssl.${CPU_ARCH_L}" || return 1
        fi
    fi

    install_centos_stable_deps || return 1

    if ! __check_command_exists git; then
        __yum_install_noinput git || return 1
    fi

    __git_clone_and_checkout || return 1

    __PACKAGES=""

    if [ "$DISTRO_MAJOR_VERSION" -eq 5 ]; then
        __PACKAGES="${__PACKAGES} python26 python26-crypto python26-jinja2 python26-msgpack python26-requests"
        __PACKAGES="${__PACKAGES} python26-tornado python26-zmq"
    else
        __PACKAGES="${__PACKAGES} python-crypto python-futures python-msgpack python-zmq python-jinja2"
        __PACKAGES="${__PACKAGES} python-requests python-tornado"
    fi

    if [ "$DISTRO_MAJOR_VERSION" -ge 7 ]; then
        __PACKAGES="${__PACKAGES} systemd-python"
    fi

    if [ "$_INSTALL_CLOUD" -eq $BS_TRUE ]; then
        __PACKAGES="${__PACKAGES} python-libcloud"
    fi

    # shellcheck disable=SC2086
    __yum_install_noinput ${__PACKAGES} || return 1

    # Let's trigger config_salt()
    if [ "$_TEMP_CONFIG_DIR" = "null" ]; then
        _TEMP_CONFIG_DIR="${_SALT_GIT_CHECKOUT_DIR}/conf/"
        CONFIG_SALT_FUNC="config_salt"
    fi

    return 0
}

install_centos_git() {
    if [ "$DISTRO_MAJOR_VERSION" -eq 5 ]; then
        _PYEXE=python2.6
    else
        _PYEXE=python2
    fi

    if [ -f "${_SALT_GIT_CHECKOUT_DIR}/salt/syspaths.py" ]; then
        $_PYEXE setup.py --salt-config-dir="$_SALT_ETC_DIR" --salt-cache-dir="${_SALT_CACHE_DIR}" ${SETUP_PY_INSTALL_ARGS} install --prefix=/usr || return 1
    else
        $_PYEXE setup.py ${SETUP_PY_INSTALL_ARGS} install --prefix=/usr || return 1
    fi

    return 0
}

install_centos_git_post() {
    SYSTEMD_RELOAD=$BS_FALSE

    for fname in api master minion syndic; do
        # Skip if not meant to be installed
        [ $fname = "api" ] && \
            ([ "$_INSTALL_MASTER" -eq $BS_FALSE ] || ! __check_command_exists "salt-${fname}") && continue
        [ $fname = "master" ] && [ "$_INSTALL_MASTER" -eq $BS_FALSE ] && continue
        [ $fname = "minion" ] && [ "$_INSTALL_MINION" -eq $BS_FALSE ] && continue
        [ $fname = "syndic" ] && [ "$_INSTALL_SYNDIC" -eq $BS_FALSE ] && continue

        if [ -f /bin/systemctl ]; then
            if [ ! -f "/usr/lib/systemd/system/salt-${fname}.service" ] || \
                ([ -f "/usr/lib/systemd/system/salt-${fname}.service" ] && [ "$_FORCE_OVERWRITE" -eq $BS_TRUE ]); then
                __copyfile "${_SALT_GIT_CHECKOUT_DIR}/pkg/rpm/salt-${fname}.service" /usr/lib/systemd/system
            fi

            SYSTEMD_RELOAD=$BS_TRUE
        elif [ ! -f "/etc/init.d/salt-$fname" ] || \
            ([ -f "/etc/init.d/salt-$fname" ] && [ "$_FORCE_OVERWRITE" -eq $BS_TRUE ]); then
            __copyfile "${_SALT_GIT_CHECKOUT_DIR}/pkg/rpm/salt-${fname}" /etc/init.d
            chmod +x /etc/init.d/salt-${fname}
        fi
    done

    if [ "$SYSTEMD_RELOAD" -eq $BS_TRUE ]; then
        /bin/systemctl daemon-reload
    fi

    install_centos_stable_post || return 1

    return 0
}

install_centos_restart_daemons() {
    [ $_START_DAEMONS -eq $BS_FALSE ] && return

    for fname in api master minion syndic; do
        # Skip salt-api since the service should be opt-in and not necessarily started on boot
        [ $fname = "api" ] && continue

        # Skip if not meant to be installed
        [ $fname = "master" ] && [ "$_INSTALL_MASTER" -eq $BS_FALSE ] && continue
        [ $fname = "minion" ] && [ "$_INSTALL_MINION" -eq $BS_FALSE ] && continue
        [ $fname = "syndic" ] && [ "$_INSTALL_SYNDIC" -eq $BS_FALSE ] && continue

        if [ -f /sbin/initctl ] && [ -f /etc/init/salt-${fname}.conf ]; then
            # We have upstart support and upstart knows about our service
            /sbin/initctl status salt-$fname > /dev/null 2>&1
            if [ $? -ne 0 ]; then
                # Everything is in place and upstart gave us an error code? Fail!
                return 1
            fi

            # upstart knows about this service.
            # Let's try to stop it, and then start it
            /sbin/initctl stop salt-$fname > /dev/null 2>&1
            /sbin/initctl start salt-$fname > /dev/null 2>&1
            # Restart service
            if [ $? -ne 0 ]; then
                # Failed the restart?!
                return 1
            fi
        elif [ -f /etc/init.d/salt-$fname ]; then
            # Disable stdin to fix shell session hang on killing tee pipe
            service salt-$fname stop < /dev/null > /dev/null 2>&1
            service salt-$fname start < /dev/null
        elif [ -f /usr/bin/systemctl ]; then
            # CentOS 7 uses systemd
            /usr/bin/systemctl stop salt-$fname > /dev/null 2>&1
            /usr/bin/systemctl start salt-$fname.service
        fi
    done
}

install_centos_testing_deps() {
    install_centos_stable_deps || return 1
    return 0
}

install_centos_testing() {
    install_centos_stable || return 1
    return 0
}

install_centos_testing_post() {
    install_centos_stable_post || return 1
    return 0
}

install_centos_check_services() {
    for fname in api master minion syndic; do
        # Skip salt-api since the service should be opt-in and not necessarily started on boot
        [ $fname = "api" ] && continue

        # Skip if not meant to be installed
        [ $fname = "minion" ] && [ "$_INSTALL_MINION" -eq $BS_FALSE ] && continue
        [ $fname = "master" ] && [ "$_INSTALL_MASTER" -eq $BS_FALSE ] && continue
        [ $fname = "syndic" ] && [ "$_INSTALL_SYNDIC" -eq $BS_FALSE ] && continue

        if [ -f /sbin/initctl ] && [ -f /etc/init/salt-${fname}.conf ]; then
            __check_services_upstart salt-$fname || return 1
        elif [ -f /etc/init.d/salt-$fname ]; then
            __check_services_sysvinit salt-$fname || return 1
        elif [ -f /usr/bin/systemctl ]; then
            __check_services_systemd salt-$fname || return 1
        fi
    done

    return 0
}
#
#   Ended CentOS Install Functions
#
#######################################################################################################################

#######################################################################################################################
#
#   RedHat Install Functions
#
install_red_hat_linux_stable_deps() {
    install_centos_stable_deps || return 1
    return 0
}

install_red_hat_linux_git_deps() {
    install_centos_git_deps || return 1
    return 0
}

install_red_hat_enterprise_linux_stable_deps() {
    install_red_hat_linux_stable_deps || return 1
    return 0
}

install_red_hat_enterprise_linux_git_deps() {
    install_red_hat_linux_git_deps || return 1
    return 0
}

install_red_hat_enterprise_server_stable_deps() {
    install_red_hat_linux_stable_deps || return 1
    return 0
}

install_red_hat_enterprise_server_git_deps() {
    install_red_hat_linux_git_deps || return 1
    return 0
}

install_red_hat_enterprise_workstation_stable_deps() {
    install_red_hat_linux_stable_deps || return 1
    return 0
}

install_red_hat_enterprise_workstation_git_deps() {
    install_red_hat_linux_git_deps || return 1
    return 0
}

install_red_hat_linux_stable() {
    install_centos_stable || return 1
    return 0
}

install_red_hat_linux_git() {
    install_centos_git || return 1
    return 0
}

install_red_hat_enterprise_linux_stable() {
    install_red_hat_linux_stable || return 1
    return 0
}

install_red_hat_enterprise_linux_git() {
    install_red_hat_linux_git || return 1
    return 0
}

install_red_hat_enterprise_server_stable() {
    install_red_hat_linux_stable || return 1
    return 0
}

install_red_hat_enterprise_server_git() {
    install_red_hat_linux_git || return 1
    return 0
}

install_red_hat_enterprise_workstation_stable() {
    install_red_hat_linux_stable || return 1
    return 0
}

install_red_hat_enterprise_workstation_git() {
    install_red_hat_linux_git || return 1
    return 0
}

install_red_hat_linux_stable_post() {
    install_centos_stable_post || return 1
    return 0
}

install_red_hat_linux_restart_daemons() {
    install_centos_restart_daemons || return 1
    return 0
}

install_red_hat_linux_git_post() {
    install_centos_git_post || return 1
    return 0
}

install_red_hat_enterprise_linux_stable_post() {
    install_red_hat_linux_stable_post || return 1
    return 0
}

install_red_hat_enterprise_linux_restart_daemons() {
    install_red_hat_linux_restart_daemons || return 1
    return 0
}

install_red_hat_enterprise_linux_git_post() {
    install_red_hat_linux_git_post || return 1
    return 0
}

install_red_hat_enterprise_server_stable_post() {
    install_red_hat_linux_stable_post || return 1
    return 0
}

install_red_hat_enterprise_server_restart_daemons() {
    install_red_hat_linux_restart_daemons || return 1
    return 0
}

install_red_hat_enterprise_server_git_post() {
    install_red_hat_linux_git_post || return 1
    return 0
}

install_red_hat_enterprise_workstation_stable_post() {
    install_red_hat_linux_stable_post || return 1
    return 0
}

install_red_hat_enterprise_workstation_restart_daemons() {
    install_red_hat_linux_restart_daemons || return 1
    return 0
}

install_red_hat_enterprise_workstation_git_post() {
    install_red_hat_linux_git_post || return 1
    return 0
}

install_red_hat_linux_testing_deps() {
    install_centos_testing_deps || return 1
    return 0
}

install_red_hat_linux_testing() {
    install_centos_testing || return 1
    return 0
}

install_red_hat_linux_testing_post() {
    install_centos_testing_post || return 1
    return 0
}

install_red_hat_enterprise_server_testing_deps() {
    install_centos_testing_deps || return 1
    return 0
}

install_red_hat_enterprise_server_testing() {
    install_centos_testing || return 1
    return 0
}

install_red_hat_enterprise_server_testing_post() {
    install_centos_testing_post || return 1
    return 0
}

install_red_hat_enterprise_workstation_testing_deps() {
    install_centos_testing_deps || return 1
    return 0
}

install_red_hat_enterprise_workstation_testing() {
    install_centos_testing || return 1
    return 0
}

install_red_hat_enterprise_workstation_testing_post() {
    install_centos_testing_post || return 1
    return 0
}
#
#   Ended RedHat Install Functions
#
#######################################################################################################################

#######################################################################################################################
#
#   Oracle Linux Install Functions
#
install_oracle_linux_stable_deps() {
    install_centos_stable_deps || return 1
    return 0
}

install_oracle_linux_git_deps() {
    install_centos_git_deps || return 1
    return 0
}

install_oracle_linux_testing_deps() {
    install_centos_testing_deps || return 1
    return 0
}

install_oracle_linux_stable() {
    install_centos_stable || return 1
    return 0
}

install_oracle_linux_git() {
    install_centos_git || return 1
    return 0
}

install_oracle_linux_testing() {
    install_centos_testing || return 1
    return 0
}

install_oracle_linux_stable_post() {
    install_centos_stable_post || return 1
    return 0
}

install_oracle_linux_git_post() {
    install_centos_git_post || return 1
    return 0
}

install_oracle_linux_testing_post() {
    install_centos_testing_post || return 1
    return 0
}

install_oracle_linux_restart_daemons() {
    install_centos_restart_daemons || return 1
    return 0
}

install_oracle_linux_check_services() {
    install_centos_check_services || return 1
    return 0
}
#
#   Ended Oracle Linux Install Functions
#
#######################################################################################################################

#######################################################################################################################
#
#   Scientific Linux Install Functions
#
install_scientific_linux_stable_deps() {
    install_centos_stable_deps || return 1
    return 0
}

install_scientific_linux_git_deps() {
    install_centos_git_deps || return 1
    return 0
}

install_scientific_linux_testing_deps() {
    install_centos_testing_deps || return 1
    return 0
}

install_scientific_linux_stable() {
    install_centos_stable || return 1
    return 0
}

install_scientific_linux_git() {
    install_centos_git || return 1
    return 0
}

install_scientific_linux_testing() {
    install_centos_testing || return 1
    return 0
}

install_scientific_linux_stable_post() {
    install_centos_stable_post || return 1
    return 0
}

install_scientific_linux_git_post() {
    install_centos_git_post || return 1
    return 0
}

install_scientific_linux_testing_post() {
    install_centos_testing_post || return 1
    return 0
}

install_scientific_linux_restart_daemons() {
    install_centos_restart_daemons || return 1
    return 0
}

install_scientific_linux_check_services() {
    install_centos_check_services || return 1
    return 0
}
#
#   Ended Scientific Linux Install Functions
#
#######################################################################################################################

#######################################################################################################################
#
#   CloudLinux Install Functions
#
install_cloud_linux_stable_deps() {
    install_centos_stable_deps || return 1
    return 0
}

install_cloud_linux_git_deps() {
    install_centos_git_deps || return 1
    return 0
}

install_cloud_linux_testing_deps() {
    install_centos_testing_deps || return 1
    return 0
}

install_cloud_linux_stable() {
    install_centos_stable || return 1
    return 0
}

install_cloud_linux_git() {
    install_centos_git || return 1
    return 0
}

install_cloud_linux_testing() {
    install_centos_testing || return 1
    return 0
}

install_cloud_linux_stable_post() {
    install_centos_stable_post || return 1
    return 0
}

install_cloud_linux_git_post() {
    install_centos_git_post || return 1
    return 0
}

install_cloud_linux_testing_post() {
    install_centos_testing_post || return 1
    return 0
}

install_cloud_linux_restart_daemons() {
    install_centos_restart_daemons || return 1
    return 0
}

install_cloud_linux_check_services() {
    install_centos_check_services || return 1
    return 0
}
#
#   End of CloudLinux Install Functions
#
#######################################################################################################################

#######################################################################################################################
#
#   Alpine Linux Install Functions
#
install_alpine_linux_stable_deps() {
    if ! grep -q '^[^#].\+alpine/.\+/community' /etc/apk/repositories; then
        # Add community repository entry based on the "main" repo URL
        __REPO=$(grep '^[^#].\+alpine/.\+/main\>' /etc/apk/repositories)
        echo "${__REPO}" | sed -e 's/main/community/' >> /etc/apk/repositories
    fi

    apk update
}

install_alpine_linux_git_deps() {
    apk -U add python2 py-virtualenv py2-crypto py2-setuptools \
        py2-jinja2 py2-yaml py2-markupsafe py2-msgpack py2-psutil \
        py2-zmq zeromq py2-requests || return 1

    if ! __check_command_exists git; then
        apk -U add git  || return 1
    fi

    __git_clone_and_checkout || return 1

    if [ -f "${_SALT_GIT_CHECKOUT_DIR}/requirements/base.txt" ]; then
        # We're on the develop branch, install whichever tornado is on the requirements file
        __REQUIRED_TORNADO="$(grep tornado "${_SALT_GIT_CHECKOUT_DIR}/requirements/base.txt")"
        if [ "${__REQUIRED_TORNADO}" != "" ]; then
            apk -U add py2-tornado
        fi
    fi

    # Let's trigger config_salt()
    if [ "$_TEMP_CONFIG_DIR" = "null" ]; then
        _TEMP_CONFIG_DIR="${_SALT_GIT_CHECKOUT_DIR}/conf/"
        CONFIG_SALT_FUNC="config_salt"
    fi

    return 0
}

install_alpine_linux_stable() {
    __PACKAGES="salt"

    if [ "$_INSTALL_CLOUD" -eq $BS_TRUE ];then
        __PACKAGES="${__PACKAGES} salt-cloud"
    fi
    if [ "$_INSTALL_MASTER" -eq $BS_TRUE ]; then
        __PACKAGES="${__PACKAGES} salt-master"
    fi
    if [ "$_INSTALL_MINION" -eq $BS_TRUE ]; then
        __PACKAGES="${__PACKAGES} salt-minion"
    fi
    if [ "$_INSTALL_SYNDIC" -eq $BS_TRUE ]; then
        __PACKAGES="${__PACKAGES} salt-syndic"
    fi

    # shellcheck disable=SC2086
    apk -U add ${__PACKAGES} || return 1
    return 0
}

install_alpine_linux_git() {
    if [ -f "${_SALT_GIT_CHECKOUT_DIR}/salt/syspaths.py" ]; then
        python2 setup.py --salt-config-dir="$_SALT_ETC_DIR" --salt-cache-dir="${_SALT_CACHE_DIR}" ${SETUP_PY_INSTALL_ARGS} install || return 1
    else
        python2 setup.py ${SETUP_PY_INSTALL_ARGS} install || return 1
    fi
    return 0
}

install_alpine_linux_post() {
    for fname in api master minion syndic; do
        # Skip if not meant to be installed
        [ $fname = "api" ] && \
            ([ "$_INSTALL_MASTER" -eq $BS_FALSE ] || ! __check_command_exists "salt-${fname}") && continue
        [ $fname = "master" ] && [ "$_INSTALL_MASTER" -eq $BS_FALSE ] && continue
        [ $fname = "minion" ] && [ "$_INSTALL_MINION" -eq $BS_FALSE ] && continue
        [ $fname = "syndic" ] && [ "$_INSTALL_SYNDIC" -eq $BS_FALSE ] && continue

        # Skip salt-api since the service should be opt-in and not necessarily started on boot
        [ $fname = "api" ] && continue

        # Skip salt-syndic as there is no service for it on Alpine Linux
        [ $fname = "syndic" ] && continue

        if [ -f /sbin/rc-update ]; then
            /sbin/rc-update add salt-$fname > /dev/null 2>&1
            continue
        fi
    done
}

install_alpine_linux_git_post() {
    for fname in api master minion syndic; do
        # Skip if not meant to be installed
        [ $fname = "api" ] && \
            ([ "$_INSTALL_MASTER" -eq $BS_FALSE ] || ! __check_command_exists "salt-${fname}") && continue
        [ $fname = "master" ] && [ "$_INSTALL_MASTER" -eq $BS_FALSE ] && continue
        [ $fname = "minion" ] && [ "$_INSTALL_MINION" -eq $BS_FALSE ] && continue
        [ $fname = "syndic" ] && [ "$_INSTALL_SYNDIC" -eq $BS_FALSE ] && continue

        # Skip salt-api since the service should be opt-in and not necessarily started on boot
        [ $fname = "api" ] && continue

        # Skip salt-syndic as there is no service for it on Alpine Linux
        [ $fname = "syndic" ] && continue

        if [ -f /sbin/rc-update ]; then
            /sbin/rc-update add salt-$fname > /dev/null 2>&1
            continue
        fi
    done
}

install_alpine_linux_restart_daemons() {
    [ "${_START_DAEMONS}" -eq $BS_FALSE ] && return

    for fname in api master minion syndic; do
        # Skip salt-api since the service should be opt-in and not necessarily started on boot
        [ $fname = "api" ] && continue

        # Skip salt-syndic as there is no service for it on Alpine Linux
        [ $fname = "syndic" ] && continue

        # Skip if not meant to be installed
        [ $fname = "master" ] && [ "$_INSTALL_MASTER" -eq $BS_FALSE ] && continue
        [ $fname = "minion" ] && [ "$_INSTALL_MINION" -eq $BS_FALSE ] && continue

        # Disable stdin to fix shell session hang on killing tee pipe
        /sbin/rc-service salt-$fname stop < /dev/null > /dev/null 2>&1
        /sbin/rc-service salt-$fname start < /dev/null
    done
}

install_alpine_linux_check_services() {
    for fname in api master minion syndic; do
        # Skip salt-api since the service should be opt-in and not necessarily started on boot
        [ $fname = "api" ] && continue

        # Skip salt-syndic as there is no service for it on Alpine Linux
        [ $fname = "syndic" ] && continue

        # Skip if not meant to be installed
        [ $fname = "master" ] && [ "$_INSTALL_MASTER" -eq $BS_FALSE ] && continue
        [ $fname = "minion" ] && [ "$_INSTALL_MINION" -eq $BS_FALSE ] && continue

        __check_services_alpine salt-$fname || return 1
    done

    return 0
}

daemons_running_alpine_linux() {
    [ "${_START_DAEMONS}" -eq $BS_FALSE ] && return

    FAILED_DAEMONS=0
    for fname in api master minion syndic; do
        # Skip salt-api since the service should be opt-in and not necessarily started on boot
        [ $fname = "api" ] && continue

        # Skip salt-syndic as there is no service for it on Alpine Linux
        [ $fname = "syndic" ] && continue

        # Skip if not meant to be installed
        [ $fname = "minion" ] && [ "$_INSTALL_MINION" -eq $BS_FALSE ] && continue
        [ $fname = "master" ] && [ "$_INSTALL_MASTER" -eq $BS_FALSE ] && continue

        # shellcheck disable=SC2009
        if [ "$(ps wwwaux | grep -v grep | grep salt-$fname)" = "" ]; then
            echoerror "salt-$fname was not found running"
            FAILED_DAEMONS=$((FAILED_DAEMONS + 1))
        fi
    done

    return $FAILED_DAEMONS
}

#
#   Ended Alpine Linux Install Functions
#
#######################################################################################################################


#######################################################################################################################
#
#   Amazon Linux AMI Install Functions
#

install_amazon_linux_ami_deps() {

    # Shim to figure out if we're using old (rhel) or new (aws) rpms.
    _USEAWS=$BS_FALSE

    repo_rev="$(echo "${GIT_REV:-$STABLE_REV}"  | sed 's|.*\/||g')"

    if echo "$repo_rev" | egrep -q '^(latest|2016\.11)$'; then
       _USEAWS=$BS_TRUE
    elif echo "$repo_rev" | egrep -q '^[0-9]+$' && [ "$(echo "$repo_rev" | cut -c1-4)" -gt 2016 ]; then
       _USEAWS=$BS_TRUE
    fi

    # We need to install yum-utils before doing anything else when installing on
    # Amazon Linux ECS-optimized images. See issue #974.
    yum -y install yum-utils

    ENABLE_EPEL_CMD=""
    if [ $_DISABLE_REPOS -eq $BS_TRUE ]; then
        ENABLE_EPEL_CMD="--enablerepo=${_EPEL_REPO}"
    fi

    if [ $_DISABLE_REPOS -eq $BS_FALSE ]; then
        # enable the EPEL repo
        /usr/bin/yum-config-manager --enable epel || return 1

        # exclude Salt and ZeroMQ packages from EPEL
        /usr/bin/yum-config-manager epel --setopt "epel.exclude=zeromq* salt* python-zmq*" --save || return 1

        __REPO_FILENAME="saltstack-repo.repo"

        # Set a few vars to make life easier.
        if [ $_USEAWS -eq $BS_TRUE ]; then
           base_url="$HTTP_VAL://repo.saltstack.com/yum/amazon/latest/\$basearch/$repo_rev/"
           gpg_key="${base_url}SALTSTACK-GPG-KEY.pub"
           repo_name="SaltStack repo for Amazon Linux"
           pkg_append="python27"
        else
           base_url="$HTTP_VAL://repo.saltstack.com/yum/redhat/6/\$basearch/$repo_rev/"
           gpg_key="${base_url}SALTSTACK-GPG-KEY.pub"
           repo_name="SaltStack repo for RHEL/CentOS 6"
           pkg_append="python"
        fi

        # This should prob be refactored to use __install_saltstack_rhel_repository()
        # With args passed in to do the right thing.  Reformatted to be more like the
        # amazon linux yum file.
        if [ ! -s "/etc/yum.repos.d/${__REPO_FILENAME}" ]; then
          cat <<_eof > "/etc/yum.repos.d/${__REPO_FILENAME}"
[saltstack-repo]
name=$repo_name
failovermethod=priority
priority=10
gpgcheck=1
gpgkey=$gpg_key
baseurl=$base_url
_eof
        fi

        if [ "$_UPGRADE_SYS" -eq $BS_TRUE ]; then
            yum -y update || return 1
        fi
    fi
    #ordereddict removed.
    #Package python-ordereddict-1.1-2.el6.noarch is obsoleted by python26-2.6.9-2.88.amzn1.x86_64 which is already installed
    __PACKAGES="${pkg_append}-PyYAML ${pkg_append}-crypto ${pkg_append}-msgpack ${pkg_append}-zmq ${pkg_append}-jinja2 ${pkg_append}-requests"

    # shellcheck disable=SC2086
    yum -y install ${__PACKAGES} ${ENABLE_EPEL_CMD} || return 1

    if [ "${_EXTRA_PACKAGES}" != "" ]; then
        echoinfo "Installing the following extra packages as requested: ${_EXTRA_PACKAGES}"
        # shellcheck disable=SC2086
        yum install -y ${_EXTRA_PACKAGES} ${ENABLE_EPEL_CMD} || return 1
    fi
}

install_amazon_linux_ami_git_deps() {
    if [ "$_INSECURE_DL" -eq $BS_FALSE ] && [ "${_SALT_REPO_URL%%://*}" = "https" ]; then
        yum -y install ca-certificates || return 1
    fi

    install_amazon_linux_ami_deps || return 1

    ENABLE_EPEL_CMD=""
    if [ $_DISABLE_REPOS -eq $BS_TRUE ]; then
        ENABLE_EPEL_CMD="--enablerepo=${_EPEL_REPO}"
    fi

    if ! __check_command_exists git; then
        yum -y install git ${ENABLE_EPEL_CMD} || return 1
    fi

    __git_clone_and_checkout || return 1

    __PACKAGES=""
    __PIP_PACKAGES=""

    if [ "$_INSTALL_CLOUD" -eq $BS_TRUE ]; then
        __check_pip_allowed "You need to allow pip based installations (-P) in order to install apache-libcloud"
        __PACKAGES="${__PACKAGES} python-pip"
        __PIP_PACKAGES="${__PIP_PACKAGES} apache-libcloud>=$_LIBCLOUD_MIN_VERSION"
    fi

    if [ -f "${_SALT_GIT_CHECKOUT_DIR}/requirements/base.txt" ]; then
        # We're on the develop branch, install whichever tornado is on the requirements file
        __REQUIRED_TORNADO="$(grep tornado "${_SALT_GIT_CHECKOUT_DIR}/requirements/base.txt")"
        if [ "${__REQUIRED_TORNADO}" != "" ]; then
            __PACKAGES="${__PACKAGES} python-tornado"
        fi
    fi

    if [ "${__PACKAGES}" != "" ]; then
        # shellcheck disable=SC2086
        yum -y install ${__PACKAGES} ${ENABLE_EPEL_CMD} || return 1
    fi

    if [ "${__PIP_PACKAGES}" != "" ]; then
        # shellcheck disable=SC2086
        pip-python install ${__PIP_PACKAGES} || return 1
    fi

    # Let's trigger config_salt()
    if [ "$_TEMP_CONFIG_DIR" = "null" ]; then
        _TEMP_CONFIG_DIR="${_SALT_GIT_CHECKOUT_DIR}/conf/"
        CONFIG_SALT_FUNC="config_salt"
    fi

    return 0
}

install_amazon_linux_ami_stable() {
    install_centos_stable || return 1
    return 0
}

install_amazon_linux_ami_stable_post() {
    install_centos_stable_post || return 1
    return 0
}

install_amazon_linux_ami_restart_daemons() {
    install_centos_restart_daemons || return 1
    return 0
}

install_amazon_linux_ami_git() {
    install_centos_git || return 1
    return 0
}

install_amazon_linux_ami_git_post() {
    install_centos_git_post || return 1
    return 0
}

install_amazon_linux_ami_testing() {
    install_centos_testing || return 1
    return 0
}

install_amazon_linux_ami_testing_post() {
    install_centos_testing_post || return 1
    return 0
}
#
#   Ended Amazon Linux AMI Install Functions
#
#######################################################################################################################

#######################################################################################################################
#
#   Arch Install Functions
#
install_arch_linux_stable_deps() {
    if [ ! -f /etc/pacman.d/gnupg ]; then
        pacman-key --init && pacman-key --populate archlinux || return 1
    fi

    pacman -Sy --noconfirm --needed archlinux-keyring || return 1

    pacman -Sy --noconfirm --needed pacman || return 1

    if __check_command_exists pacman-db-upgrade; then
        pacman-db-upgrade || return 1
    fi

    # YAML module is used for generating custom master/minion configs
    pacman -Sy --noconfirm --needed python2-yaml

    if [ "$_UPGRADE_SYS" -eq $BS_TRUE ]; then
        pacman -Syyu --noconfirm --needed || return 1
    fi

    if [ "$_INSTALL_CLOUD" -eq $BS_TRUE ]; then
        pacman -Sy --noconfirm --needed apache-libcloud || return 1
    fi

    if [ "${_EXTRA_PACKAGES}" != "" ]; then
        echoinfo "Installing the following extra packages as requested: ${_EXTRA_PACKAGES}"
        # shellcheck disable=SC2086
        pacman -Sy --noconfirm --needed ${_EXTRA_PACKAGES} || return 1
    fi
}

install_arch_linux_git_deps() {
    install_arch_linux_stable_deps

    # Don't fail if un-installing python2-distribute threw an error
    if ! __check_command_exists git; then
        pacman -Sy --noconfirm --needed git  || return 1
    fi
    pacman -R --noconfirm python2-distribute
    pacman -Sy --noconfirm --needed python2-crypto python2-setuptools python2-jinja \
        python2-markupsafe python2-msgpack python2-psutil \
        python2-pyzmq zeromq python2-requests python2-systemd || return 1

    __git_clone_and_checkout || return 1

    if [ -f "${_SALT_GIT_CHECKOUT_DIR}/requirements/base.txt" ]; then
        # We're on the develop branch, install whichever tornado is on the requirements file
        __REQUIRED_TORNADO="$(grep tornado "${_SALT_GIT_CHECKOUT_DIR}/requirements/base.txt")"
        if [ "${__REQUIRED_TORNADO}" != "" ]; then
            pacman -Sy --noconfirm --needed python2-tornado
        fi
    fi


    # Let's trigger config_salt()
    if [ "$_TEMP_CONFIG_DIR" = "null" ]; then
        _TEMP_CONFIG_DIR="${_SALT_GIT_CHECKOUT_DIR}/conf/"
        CONFIG_SALT_FUNC="config_salt"
    fi

    return 0
}

install_arch_linux_stable() {
    pacman -Sy --noconfirm --needed pacman || return 1
    # See https://mailman.archlinux.org/pipermail/arch-dev-public/2013-June/025043.html
    # to know why we're ignoring below.
    pacman -Syu --noconfirm --ignore filesystem,bash || return 1
    pacman -S --noconfirm --needed bash || return 1
    pacman -Su --noconfirm || return 1
    # We can now resume regular salt update
    pacman -Syu --noconfirm salt || return 1
    return 0
}

install_arch_linux_git() {
    if [ -f "${_SALT_GIT_CHECKOUT_DIR}/salt/syspaths.py" ]; then
        python2 setup.py --salt-config-dir="$_SALT_ETC_DIR" --salt-cache-dir="${_SALT_CACHE_DIR}" ${SETUP_PY_INSTALL_ARGS} install || return 1
    else
        python2 setup.py ${SETUP_PY_INSTALL_ARGS} install || return 1
    fi
    return 0
}

install_arch_linux_post() {
    for fname in api master minion syndic; do
        # Skip if not meant to be installed
        [ $fname = "api" ] && \
            ([ "$_INSTALL_MASTER" -eq $BS_FALSE ] || ! __check_command_exists "salt-${fname}") && continue
        [ $fname = "master" ] && [ "$_INSTALL_MASTER" -eq $BS_FALSE ] && continue
        [ $fname = "minion" ] && [ "$_INSTALL_MINION" -eq $BS_FALSE ] && continue
        [ $fname = "syndic" ] && [ "$_INSTALL_SYNDIC" -eq $BS_FALSE ] && continue

        # Since Arch's pacman renames configuration files
        if [ "$_TEMP_CONFIG_DIR" != "null" ] && [ -f "$_SALT_ETC_DIR/$fname.pacorig" ]; then
            # Since a configuration directory was provided, it also means that any
            # configuration file copied was renamed by Arch, see:
            #   https://wiki.archlinux.org/index.php/Pacnew_and_Pacsave_Files#.pacorig
            __copyfile "$_SALT_ETC_DIR/$fname.pacorig" "$_SALT_ETC_DIR/$fname" $BS_TRUE
        fi

        # Skip salt-api since the service should be opt-in and not necessarily started on boot
        [ $fname = "api" ] && continue

        if [ -f /usr/bin/systemctl ]; then
            # Using systemd
            /usr/bin/systemctl is-enabled salt-$fname.service > /dev/null 2>&1 || (
                /usr/bin/systemctl preset salt-$fname.service > /dev/null 2>&1 &&
                /usr/bin/systemctl enable salt-$fname.service > /dev/null 2>&1
            )
            sleep 0.1
            /usr/bin/systemctl daemon-reload
            continue
        fi

        # XXX: How do we enable old Arch init.d scripts?
    done
}

install_arch_linux_git_post() {
    for fname in api master minion syndic; do
        # Skip if not meant to be installed
        [ $fname = "api" ] && \
            ([ "$_INSTALL_MASTER" -eq $BS_FALSE ] || ! __check_command_exists "salt-${fname}") && continue
        [ $fname = "master" ] && [ "$_INSTALL_MASTER" -eq $BS_FALSE ] && continue
        [ $fname = "minion" ] && [ "$_INSTALL_MINION" -eq $BS_FALSE ] && continue
        [ $fname = "syndic" ] && [ "$_INSTALL_SYNDIC" -eq $BS_FALSE ] && continue

        if [ -f /usr/bin/systemctl ]; then
            __copyfile "${_SALT_GIT_CHECKOUT_DIR}/pkg/rpm/salt-${fname}.service" "/lib/systemd/system/salt-${fname}.service"

            # Skip salt-api since the service should be opt-in and not necessarily started on boot
            [ $fname = "api" ] && continue

            /usr/bin/systemctl is-enabled salt-${fname}.service > /dev/null 2>&1 || (
                /usr/bin/systemctl preset salt-${fname}.service > /dev/null 2>&1 &&
                /usr/bin/systemctl enable salt-${fname}.service > /dev/null 2>&1
            )
            sleep 0.1
            /usr/bin/systemctl daemon-reload
            continue
        fi

        # SysV init!?
        __copyfile "${_SALT_GIT_CHECKOUT_DIR}/pkg/rpm/salt-$fname" "/etc/rc.d/init.d/salt-$fname"
        chmod +x /etc/rc.d/init.d/salt-$fname
    done
}

install_arch_linux_restart_daemons() {
    [ $_START_DAEMONS -eq $BS_FALSE ] && return

    for fname in api master minion syndic; do
        # Skip salt-api since the service should be opt-in and not necessarily started on boot
        [ $fname = "api" ] && continue

        # Skip if not meant to be installed
        [ $fname = "master" ] && [ "$_INSTALL_MASTER" -eq $BS_FALSE ] && continue
        [ $fname = "minion" ] && [ "$_INSTALL_MINION" -eq $BS_FALSE ] && continue
        [ $fname = "syndic" ] && [ "$_INSTALL_SYNDIC" -eq $BS_FALSE ] && continue

        if [ -f /usr/bin/systemctl ]; then
            /usr/bin/systemctl stop salt-$fname.service > /dev/null 2>&1
            /usr/bin/systemctl start salt-$fname.service
            continue
        fi

        /etc/rc.d/salt-$fname stop > /dev/null 2>&1
        /etc/rc.d/salt-$fname start
    done
}

install_arch_check_services() {
    if [ ! -f /usr/bin/systemctl ]; then
        # Not running systemd!? Don't check!
        return 0
    fi

    for fname in api master minion syndic; do
        # Skip salt-api since the service should be opt-in and not necessarily started on boot
        [ $fname = "api" ] && continue

        # Skip if not meant to be installed
        [ $fname = "master" ] && [ "$_INSTALL_MASTER" -eq $BS_FALSE ] && continue
        [ $fname = "minion" ] && [ "$_INSTALL_MINION" -eq $BS_FALSE ] && continue
        [ $fname = "syndic" ] && [ "$_INSTALL_SYNDIC" -eq $BS_FALSE ] && continue

        __check_services_systemd salt-$fname || return 1
    done

    return 0
}
#
#   Ended Arch Install Functions
#
#######################################################################################################################

#######################################################################################################################
#
#   FreeBSD Install Functions
#

__freebsd_get_packagesite() {
    if [ "$CPU_ARCH_L" = "amd64" ]; then
        BSD_ARCH="x86:64"
    elif [ "$CPU_ARCH_L" = "x86_64" ]; then
        BSD_ARCH="x86:64"
    elif [ "$CPU_ARCH_L" = "i386" ]; then
        BSD_ARCH="x86:32"
    elif [ "$CPU_ARCH_L" = "i686" ]; then
        BSD_ARCH="x86:32"
    fi

    # Since the variable might not be set, don't, momentarily treat it as a
    # failure
    set +o nounset

    # ABI is a std format for identifying release / architecture combos
    ABI="freebsd:${DISTRO_MAJOR_VERSION}:${BSD_ARCH}"
    _PACKAGESITE="http://pkg.freebsd.org/${ABI}/latest"
    # Awkwardly, we want the `${ABI}` to be in conf file without escaping
    PKGCONFURL="pkg+http://pkg.freebsd.org/\${ABI}/latest"
    SALTPKGCONFURL="http://repo.saltstack.com/freebsd/\${ABI}/"

    # Treat unset variables as errors once more
    set -o nounset
}

# Using a separate conf step to head for idempotent install...
__configure_freebsd_pkg_details() {
    ## pkg.conf is deprecated.
    ## We use conf files in /usr/local or /etc instead
    mkdir -p /usr/local/etc/pkg/repos/
    mkdir -p /etc/pkg/

    ## Use new JSON-like format for pkg repo configs
    ## check if /etc/pkg/FreeBSD.conf is already in place
    if [ ! -f /etc/pkg/FreeBSD.conf ]; then
      conf_file=/usr/local/etc/pkg/repos/freebsd.conf
      {
          echo "FreeBSD:{"
          echo "    url: \"${PKGCONFURL}\","
          echo "    mirror_type: \"srv\","
          echo "    signature_type: \"fingerprints\","
          echo "    fingerprints: \"/usr/share/keys/pkg\","
          echo "    enabled: true"
          echo "}"
      } > $conf_file
      __copyfile $conf_file /etc/pkg/FreeBSD.conf
    fi
    FROM_FREEBSD="-r FreeBSD"

    ## add saltstack freebsd repo
    salt_conf_file=/usr/local/etc/pkg/repos/saltstack.conf
    {
        echo "SaltStack:{"
        echo "    url: \"${SALTPKGCONFURL}\","
        echo "    mirror_type: \"http\","
        echo "    enabled: true"
        echo "    priority: 10"
        echo "}"
    } > $salt_conf_file
    FROM_SALTSTACK="-r SaltStack"

    ## ensure future ports builds use pkgng
    echo "WITH_PKGNG=   yes" >> /etc/make.conf
}

install_freebsd_9_stable_deps() {
    _SALT_ETC_DIR=${BS_SALT_ETC_DIR:-/usr/local/etc/salt}
    _PKI_DIR=${_SALT_ETC_DIR}/pki

    if [ $_DISABLE_REPOS -eq $BS_FALSE ]; then
        #make variables available even if pkg already installed
        __freebsd_get_packagesite

        if [ ! -x /usr/local/sbin/pkg ]; then

            # install new `pkg` code from its own tarball.
            fetch "${_PACKAGESITE}/Latest/pkg.txz" || return 1
            tar xf ./pkg.txz -s ",/.*/,,g" "*/pkg-static" || return 1
            ./pkg-static add ./pkg.txz || return 1
            /usr/local/sbin/pkg2ng || return 1
        fi

        # Configure the pkg repository using new approach
        __configure_freebsd_pkg_details || return 1
    fi

    # Now install swig
    # shellcheck disable=SC2086
    /usr/local/sbin/pkg install ${FROM_FREEBSD} -y swig || return 1

    # YAML module is used for generating custom master/minion configs
    # shellcheck disable=SC2086
    /usr/local/sbin/pkg install ${FROM_FREEBSD} -y py27-yaml || return 1

    if [ "${_EXTRA_PACKAGES}" != "" ]; then
        echoinfo "Installing the following extra packages as requested: ${_EXTRA_PACKAGES}"
        # shellcheck disable=SC2086
        /usr/local/sbin/pkg install ${FROM_FREEBSD} -y ${_EXTRA_PACKAGES} || return 1
    fi

    if [ "$_UPGRADE_SYS" -eq $BS_TRUE ]; then
        pkg upgrade -y || return 1
    fi

    return 0
}

install_freebsd_10_stable_deps() {
    install_freebsd_9_stable_deps
}

install_freebsd_11_stable_deps() {
    install_freebsd_9_stable_deps
}

install_freebsd_git_deps() {
    install_freebsd_9_stable_deps || return 1

<<<<<<< HEAD
    # shellcheck disable=SC2086
    SALT_DEPENDENCIES=$(/usr/local/sbin/pkg search ${FROM_SALTSTACK} -R -d sysutils/py-salt | grep -i origin | sed -e 's/^[[:space:]]*//' | tail -n +2 | awk -F\" '{print $2}' | tr '\n' ' ')
    # shellcheck disable=SC2086
    /usr/local/sbin/pkg install ${FROM_FREEBSD} -y ${SALT_DEPENDENCIES} || return 1
=======
    SALT_DEPENDENCIES=$(/usr/local/sbin/pkg search "${FROM_SALTSTACK}" -R -d sysutils/py-salt | grep -i origin | sed -e 's/^[[:space:]]*//' | tail -n +2 | awk -F\" '{print $2}' | tr '\n' ' ')
    /usr/local/sbin/pkg install "${FROM_FREEBSD}" -y "${SALT_DEPENDENCIES}" || return 1
>>>>>>> 282ffb23

    if ! __check_command_exists git; then
        /usr/local/sbin/pkg install -y git || return 1
    fi

    /usr/local/sbin/pkg install -y www/py-requests || return 1

    __git_clone_and_checkout || return 1

    if [ -f "${_SALT_GIT_CHECKOUT_DIR}/requirements/base.txt" ]; then
        # We're on the develop branch, install whichever tornado is on the requirements file
        __REQUIRED_TORNADO="$(grep tornado "${_SALT_GIT_CHECKOUT_DIR}/requirements/base.txt")"
        if [ "${__REQUIRED_TORNADO}" != "" ]; then
             /usr/local/sbin/pkg install -y www/py-tornado || return 1
        fi
    fi

    echodebug "Adapting paths to FreeBSD"
    # The list of files was taken from Salt's BSD port Makefile
    for file in doc/man/salt-key.1 doc/man/salt-cp.1 doc/man/salt-minion.1 \
                doc/man/salt-syndic.1 doc/man/salt-master.1 doc/man/salt-run.1 \
                doc/man/salt.7 doc/man/salt.1 doc/man/salt-call.1; do
        [ ! -f $file ] && continue
        echodebug "Patching ${file}"
        sed -in -e "s|/etc/salt|${_SALT_ETC_DIR}|" \
                -e "s|/srv/salt|${_SALT_ETC_DIR}/states|" \
                -e "s|/srv/pillar|${_SALT_ETC_DIR}/pillar|" ${file}
    done
    if [ ! -f salt/syspaths.py ]; then
        # We still can't provide the system paths, salt 0.16.x
        # Let's patch salt's source and adapt paths to what's expected on FreeBSD
        echodebug "Replacing occurrences of '/etc/salt' with \'${_SALT_ETC_DIR}\'"
        # The list of files was taken from Salt's BSD port Makefile
        for file in conf/minion conf/master salt/config.py salt/client.py \
                    salt/modules/mysql.py salt/utils/parsers.py salt/modules/tls.py \
                    salt/modules/postgres.py salt/utils/migrations.py; do
            [ ! -f $file ] && continue
            echodebug "Patching ${file}"
            sed -in -e "s|/etc/salt|${_SALT_ETC_DIR}|" \
                    -e "s|/srv/salt|${_SALT_ETC_DIR}/states|" \
                    -e "s|/srv/pillar|${_SALT_ETC_DIR}/pillar|" ${file}
        done
    fi
    echodebug "Finished patching"

    # Let's trigger config_salt()
    if [ "$_TEMP_CONFIG_DIR" = "null" ]; then
        _TEMP_CONFIG_DIR="${_SALT_GIT_CHECKOUT_DIR}/conf/"
        CONFIG_SALT_FUNC="config_salt"

    fi

    return 0
}

install_freebsd_9_stable() {
    # shellcheck disable=SC2086
    /usr/local/sbin/pkg install ${FROM_SALTSTACK} -y sysutils/py-salt || return 1
    return 0
}

install_freebsd_10_stable() {
    install_freebsd_9_stable
}

install_freebsd_11_stable() {
#
# installing latest version of salt from FreeBSD CURRENT ports repo
#
    # shellcheck disable=SC2086
    /usr/local/sbin/pkg install ${FROM_FREEBSD} -y sysutils/py-salt || return 1

    return 0
}

install_freebsd_git() {

    # Install from git
    if [ ! -f salt/syspaths.py ]; then
        # We still can't provide the system paths, salt 0.16.x
        /usr/local/bin/python2 setup.py ${SETUP_PY_INSTALL_ARGS} install || return 1
    else
        /usr/local/bin/python2 setup.py \
            --salt-root-dir=/usr/local \
            --salt-config-dir="${_SALT_ETC_DIR}" \
            --salt-cache-dir="${_SALT_CACHE_DIR}" \
            --salt-sock-dir=/var/run/salt \
            --salt-srv-root-dir=/srv \
            --salt-base-file-roots-dir="${_SALT_ETC_DIR}/states" \
            --salt-base-pillar-roots-dir="${_SALT_ETC_DIR}/pillar" \
            --salt-base-master-roots-dir="${_SALT_ETC_DIR}/salt-master" \
            --salt-logs-dir=/var/log/salt \
            --salt-pidfile-dir=/var/run ${SETUP_PY_INSTALL_ARGS} install \
            || return 1
    fi

    for script in salt_api salt_master salt_minion salt_proxy salt_syndic; do
        __fetch_url "/usr/local/etc/rc.d/${script}" "https://raw.githubusercontent.com/freebsd/freebsd-ports/master/sysutils/py-salt/files/${script}.in" || return 1
        sed -i '' 's/%%PREFIX%%/\/usr\/local/g' /usr/local/etc/rc.d/${script}
        sed -i '' 's/%%PYTHON_CMD%%/\/usr\/local\/bin\/python2.7/g' /usr/local/etc/rc.d/${script}
        chmod +x /usr/local/etc/rc.d/${script} || return 1
    done

    # And we're good to go
    return 0
}

install_freebsd_9_stable_post() {
    for fname in api master minion syndic; do
        # Skip salt-api since the service should be opt-in and not necessarily started on boot
        [ $fname = "api" ] && continue

        # Skip if not meant to be installed
        [ $fname = "minion" ] && [ "$_INSTALL_MINION" -eq $BS_FALSE ] && continue
        [ $fname = "master" ] && [ "$_INSTALL_MASTER" -eq $BS_FALSE ] && continue
        [ $fname = "syndic" ] && [ "$_INSTALL_SYNDIC" -eq $BS_FALSE ] && continue

        enable_string="salt_${fname}_enable=\"YES\""
        grep "$enable_string" /etc/rc.conf >/dev/null 2>&1
        [ $? -eq 1 ] && echo "$enable_string" >> /etc/rc.conf

        if [ $fname = "minion" ] ; then
            grep "salt_minion_paths" /etc/rc.conf >/dev/null 2>&1
            [ $? -eq 1 ] && echo "salt_minion_paths=\"/bin:/sbin:/usr/bin:/usr/sbin:/usr/local/bin:/usr/local/sbin\"" >> /etc/rc.conf
        fi
    done
}

install_freebsd_10_stable_post() {
    install_freebsd_9_stable_post
}

install_freebsd_11_stable_post() {
    install_freebsd_9_stable_post
}

install_freebsd_git_post() {
    if [ -f $salt_conf_file ]; then
        rm -f $salt_conf_file
    fi
    install_freebsd_9_stable_post || return 1
    return 0
}

install_freebsd_restart_daemons() {
    [ $_START_DAEMONS -eq $BS_FALSE ] && return

    for fname in api master minion syndic; do
        # Skip salt-api since the service should be opt-in and not necessarily started on boot
        [ $fname = "api" ] && continue

        # Skip if not meant to be installed
        [ $fname = "master" ] && [ "$_INSTALL_MASTER" -eq $BS_FALSE ] && continue
        [ $fname = "minion" ] && [ "$_INSTALL_MINION" -eq $BS_FALSE ] && continue
        [ $fname = "syndic" ] && [ "$_INSTALL_SYNDIC" -eq $BS_FALSE ] && continue

        service salt_$fname stop > /dev/null 2>&1
        service salt_$fname start
    done
}
#
#   Ended FreeBSD Install Functions
#
#######################################################################################################################

#######################################################################################################################
#
#   OpenBSD Install Functions
#

__choose_openbsd_mirror() {
    OPENBSD_REPO=''
    MINTIME=''
    MIRROR_LIST=$(awk -F= '/installpath = / {print $2}' /etc/examples/pkg.conf)

    for MIRROR in $MIRROR_LIST; do
        MIRROR_HOST=$(echo "$MIRROR" | sed -e 's|.*//||' -e 's|+*/.*$||')
        TIME=$(ping -c 1 -w 1 -q "$MIRROR_HOST" | awk -F/ '/round-trip/ { print $5 }')
        [ -z "$TIME" ] && continue

        echodebug "ping time for $MIRROR_HOST is $TIME"
        if [ -z "$MINTIME" ]; then
            FASTER_MIRROR=1
        else
            FASTER_MIRROR=$(echo "$TIME < $MINTIME" | bc)
        fi
        if [ "$FASTER_MIRROR" -eq 1 ]; then
            MINTIME=$TIME
            OPENBSD_REPO="$MIRROR"
        fi
    done
}

install_openbsd_deps() {
    __choose_openbsd_mirror || return 1
    echoinfo "setting package repository to $OPENBSD_REPO with ping time of $MINTIME"
    [ -n "$OPENBSD_REPO" ] || return 1
    echo "installpath += ${OPENBSD_REPO}" >>/etc/pkg.conf || return 1

    if [ "${_EXTRA_PACKAGES}" != "" ]; then
        echoinfo "Installing the following extra packages as requested: ${_EXTRA_PACKAGES}"
        # shellcheck disable=SC2086
        pkg_add -I -v ${_EXTRA_PACKAGES} || return 1
    fi
    return 0
}

install_openbsd_git_deps() {
    install_openbsd_deps || return 1
    pkg_add -I -v git || return 1
    __git_clone_and_checkout || return 1
    #
    # Let's trigger config_salt()
    #
    if [ "$_TEMP_CONFIG_DIR" = "null" ]; then
        _TEMP_CONFIG_DIR="${_SALT_GIT_CHECKOUT_DIR}/conf/"
        CONFIG_SALT_FUNC="config_salt"
    fi
    return 0
}

install_openbsd_git() {
    #
    # Install from git
    #
    if [ ! -f salt/syspaths.py ]; then
        # We still can't provide the system paths, salt 0.16.x
        /usr/local/bin/python2.7 setup.py ${SETUP_PY_INSTALL_ARGS} install || return 1
    fi
    return 0
}

install_openbsd_stable() {
    pkg_add -r -I -v salt || return 1
    return 0
}

install_openbsd_post() {
    for fname in api master minion syndic; do
        [ $fname = "api" ] && continue
        [ $fname = "minion" ] && [ "$_INSTALL_MINION" -eq $BS_FALSE ] && continue
        [ $fname = "master" ] && [ "$_INSTALL_MASTER" -eq $BS_FALSE ] && continue
        [ $fname = "syndic" ] && [ "$_INSTALL_SYNDIC" -eq $BS_FALSE ] && continue

        rcctl enable salt_$fname
    done

    return 0
}

install_openbsd_check_services() {
    for fname in api master minion syndic; do
        # Skip salt-api since the service should be opt-in and not necessarily started on boot
        [ $fname = "api" ] && continue

        # Skip if not meant to be installed
        [ $fname = "master" ] && [ "$_INSTALL_MASTER" -eq $BS_FALSE ] && continue
        [ $fname = "minion" ] && [ "$_INSTALL_MINION" -eq $BS_FALSE ] && continue
        [ $fname = "syndic" ] && continue

        if [ -f /etc/rc.d/salt_${fname} ]; then
            __check_services_openbsd salt_${fname} || return 1
        fi
    done

    return 0
}

install_openbsd_restart_daemons() {
    [ $_START_DAEMONS -eq $BS_FALSE ] && return

    for fname in api master minion syndic; do
        # Skip salt-api since the service should be opt-in and not necessarily started on boot
        [ $fname = "api" ] && continue

        # Skip if not meant to be installed
        [ $fname = "master" ] && [ "$_INSTALL_MASTER" -eq $BS_FALSE ] && continue
        [ $fname = "minion" ] && [ "$_INSTALL_MINION" -eq $BS_FALSE ] && continue
        [ $fname = "syndic" ] && [ "$_INSTALL_SYNDIC" -eq $BS_FALSE ] && continue

        rcctl restart salt_${fname}
    done

    return 0
}

#
#   Ended OpenBSD Install Functions
#
#######################################################################################################################

#######################################################################################################################
#
#   SmartOS Install Functions
#
install_smartos_deps() {
    pkgin -y install zeromq py27-crypto py27-msgpack py27-yaml py27-jinja2 py27-zmq py27-requests || return 1

    # Set _SALT_ETC_DIR to SmartOS default if they didn't specify
    _SALT_ETC_DIR=${BS_SALT_ETC_DIR:-/opt/local/etc/salt}
    # We also need to redefine the PKI directory
    _PKI_DIR=${_SALT_ETC_DIR}/pki

    # Let's trigger config_salt()
    if [ "$_TEMP_CONFIG_DIR" = "null" ]; then
        # Let's set the configuration directory to /tmp
        _TEMP_CONFIG_DIR="/tmp"
        CONFIG_SALT_FUNC="config_salt"

        # Let's download, since they were not provided, the default configuration files
        if [ ! -f "$_SALT_ETC_DIR/minion" ] && [ ! -f "$_TEMP_CONFIG_DIR/minion" ]; then
            # shellcheck disable=SC2086
            curl $_CURL_ARGS -s -o "$_TEMP_CONFIG_DIR/minion" -L \
                https://raw.githubusercontent.com/saltstack/salt/develop/conf/minion || return 1
        fi
        if [ ! -f "$_SALT_ETC_DIR/master" ] && [ ! -f $_TEMP_CONFIG_DIR/master ]; then
            # shellcheck disable=SC2086
            curl $_CURL_ARGS -s -o "$_TEMP_CONFIG_DIR/master" -L \
                https://raw.githubusercontent.com/saltstack/salt/develop/conf/master || return 1
        fi
    fi

    if [ "$_INSTALL_CLOUD" -eq $BS_TRUE  ]; then
        pkgin -y install py27-apache-libcloud || return 1
    fi

    if [ "${_EXTRA_PACKAGES}" != "" ]; then
        echoinfo "Installing the following extra packages as requested: ${_EXTRA_PACKAGES}"
        # shellcheck disable=SC2086
        pkgin -y install ${_EXTRA_PACKAGES} || return 1
    fi

    return 0
}

install_smartos_git_deps() {
    install_smartos_deps || return 1

    if ! __check_command_exists git; then
        pkgin -y install git || return 1
    fi

    if [ -f "${_SALT_GIT_CHECKOUT_DIR}/requirements/base.txt" ]; then
        # Install whichever tornado is in the requirements file
        __REQUIRED_TORNADO="$(grep tornado "${_SALT_GIT_CHECKOUT_DIR}/requirements/base.txt")"
        __check_pip_allowed "You need to allow pip based installations (-P) in order to install the python package '${__REQUIRED_TORNADO}'"

        # Install whichever futures is in the requirements file
        __REQUIRED_FUTURES="$(grep futures "${_SALT_GIT_CHECKOUT_DIR}/requirements/base.txt")"
        __check_pip_allowed "You need to allow pip based installations (-P) in order to install the python package '${__REQUIRED_FUTURES}'"

        if [ "${__REQUIRED_TORNADO}" != "" ]; then
            if ! __check_command_exists pip; then
                pkgin -y install py27-pip
            fi
            pip install -U "${__REQUIRED_TORNADO}"
        fi

        if [ "${__REQUIRED_FUTURES}" != "" ]; then
            if ! __check_command_exists pip; then
                pkgin -y install py27-pip
            fi
            pip install -U "${__REQUIRED_FUTURES}"
        fi
    fi

    __git_clone_and_checkout || return 1
    # Let's trigger config_salt()
    if [ "$_TEMP_CONFIG_DIR" = "null" ]; then
        _TEMP_CONFIG_DIR="${_SALT_GIT_CHECKOUT_DIR}/conf/"
        CONFIG_SALT_FUNC="config_salt"
    fi

    return 0
}

install_smartos_stable() {
    pkgin -y install salt || return 1
    return 0
}

install_smartos_git() {
    # Use setuptools in order to also install dependencies
    # lets force our config path on the setup for now, since salt/syspaths.py only  got fixed in 2015.5.0
    USE_SETUPTOOLS=1 /opt/local/bin/python setup.py --salt-config-dir="$_SALT_ETC_DIR" --salt-cache-dir="${_SALT_CACHE_DIR}" ${SETUP_PY_INSTALL_ARGS} install || return 1
    return 0
}

install_smartos_post() {
    smf_dir="/opt/custom/smf"

    # Install manifest files if needed.
    for fname in api master minion syndic; do
        # Skip if not meant to be installed
        [ $fname = "api" ] && \
            ([ "$_INSTALL_MASTER" -eq $BS_FALSE ] || ! __check_command_exists "salt-${fname}") && continue
        [ $fname = "master" ] && [ "$_INSTALL_MASTER" -eq $BS_FALSE ] && continue
        [ $fname = "minion" ] && [ "$_INSTALL_MINION" -eq $BS_FALSE ] && continue
        [ $fname = "syndic" ] && [ "$_INSTALL_SYNDIC" -eq $BS_FALSE ] && continue

        svcs network/salt-$fname > /dev/null 2>&1
        if [ $? -eq 1 ]; then
            if [ ! -f "$_TEMP_CONFIG_DIR/salt-$fname.xml" ]; then
                # shellcheck disable=SC2086
                curl $_CURL_ARGS -s -o "$_TEMP_CONFIG_DIR/salt-$fname.xml" -L \
                    "https://raw.githubusercontent.com/saltstack/salt/develop/pkg/smartos/salt-$fname.xml"
            fi
            svccfg import "$_TEMP_CONFIG_DIR/salt-$fname.xml"
            if [ "${VIRTUAL_TYPE}" = "global" ]; then
                if [ ! -d "$smf_dir" ]; then
                    mkdir -p "$smf_dir" || return 1
                fi
                if [ ! -f "$smf_dir/salt-$fname.xml" ]; then
                    __copyfile "$_TEMP_CONFIG_DIR/salt-$fname.xml" "$smf_dir/" || return 1
                fi
            fi
        fi
    done

    return 0
}

install_smartos_git_post() {
    smf_dir="/opt/custom/smf"

    # Install manifest files if needed.
    for fname in api master minion syndic; do
        # Skip if not meant to be installed
        [ $fname = "api" ] && \
            ([ "$_INSTALL_MASTER" -eq $BS_FALSE ] || ! __check_command_exists "salt-${fname}") && continue
        [ $fname = "master" ] && [ "$_INSTALL_MASTER" -eq $BS_FALSE ] && continue
        [ $fname = "minion" ] && [ "$_INSTALL_MINION" -eq $BS_FALSE ] && continue
        [ $fname = "syndic" ] && [ "$_INSTALL_SYNDIC" -eq $BS_FALSE ] && continue

        svcs "network/salt-$fname" > /dev/null 2>&1
        if [ $? -eq 1 ]; then
            svccfg import "${_SALT_GIT_CHECKOUT_DIR}/pkg/smartos/salt-$fname.xml"
            if [ "${VIRTUAL_TYPE}" = "global" ]; then
                if [ ! -d $smf_dir ]; then
                    mkdir -p "$smf_dir"
                fi
                if [ ! -f "$smf_dir/salt-$fname.xml" ]; then
                    __copyfile "${_SALT_GIT_CHECKOUT_DIR}/pkg/smartos/salt-$fname.xml" "$smf_dir/"
                fi
            fi
        fi
    done

    return 0
}

install_smartos_restart_daemons() {
    [ $_START_DAEMONS -eq $BS_FALSE ] && return

    for fname in api master minion syndic; do
        # Skip salt-api since the service should be opt-in and not necessarily started on boot
        [ $fname = "api" ] && continue

        # Skip if not meant to be installed
        [ $fname = "master" ] && [ "$_INSTALL_MASTER" -eq $BS_FALSE ] && continue
        [ $fname = "minion" ] && [ "$_INSTALL_MINION" -eq $BS_FALSE ] && continue
        [ $fname = "syndic" ] && [ "$_INSTALL_SYNDIC" -eq $BS_FALSE ] && continue

        # Stop if running && Start service
        svcadm disable salt-$fname > /dev/null 2>&1
        svcadm enable salt-$fname
    done

    return 0
}
#
#   Ended SmartOS Install Functions
#
#######################################################################################################################

#######################################################################################################################
#
#    openSUSE Install Functions.
#
__ZYPPER_REQUIRES_REPLACE_FILES=-1

__set_suse_pkg_repo() {
    suse_pkg_url_path="${DISTRO_REPO}/systemsmanagement:saltstack.repo"
    if [ "$_DOWNSTREAM_PKG_REPO" -eq $BS_TRUE ]; then
        suse_pkg_url_base="http://download.opensuse.org/repositories/systemsmanagement:/saltstack"
    else
        suse_pkg_url_base="${HTTP_VAL}://repo.saltstack.com/opensuse"
    fi
    SUSE_PKG_URL="$suse_pkg_url_base/$suse_pkg_url_path"
}

__version_lte() {
    if ! __check_command_exists python; then
        zypper zypper --non-interactive install --replacefiles --auto-agree-with-licenses python || \
             zypper zypper --non-interactive install --auto-agree-with-licenses python || return 1
    fi

    if [ "$(python -c 'import sys; V1=tuple([int(i) for i in sys.argv[1].split(".")]); V2=tuple([int(i) for i in sys.argv[2].split(".")]); print V1<=V2' "$1" "$2")" = "True" ]; then
        __ZYPPER_REQUIRES_REPLACE_FILES=${BS_TRUE}
    else
        __ZYPPER_REQUIRES_REPLACE_FILES=${BS_FALSE}
    fi
}

__zypper() {
    zypper --non-interactive "${@}"; return $?
}

__zypper_install() {
    if [ "${__ZYPPER_REQUIRES_REPLACE_FILES}" = "-1" ]; then
        __version_lte "1.10.4" "$(zypper --version | awk '{ print $2 }')"
    fi
    if [ "${__ZYPPER_REQUIRES_REPLACE_FILES}" = "${BS_TRUE}" ]; then
        # In case of file conflicts replace old files.
        # Option present in zypper 1.10.4 and newer:
        # https://github.com/openSUSE/zypper/blob/95655728d26d6d5aef7796b675f4cc69bc0c05c0/package/zypper.changes#L253
        __zypper install --auto-agree-with-licenses --replacefiles "${@}"; return $?
    else
        __zypper install --auto-agree-with-licenses "${@}"; return $?
    fi
}

install_opensuse_stable_deps() {
    if [ "${DISTRO_MAJOR_VERSION}" -gt 2015 ]; then
        DISTRO_REPO="openSUSE_Tumbleweed"
    elif [ "${DISTRO_MAJOR_VERSION}" -ge 42 ]; then
        DISTRO_REPO="openSUSE_Leap_${DISTRO_MAJOR_VERSION}.${DISTRO_MINOR_VERSION}"
    elif [ "${DISTRO_MAJOR_VERSION}" -lt 42 ]; then
        DISTRO_REPO="openSUSE_${DISTRO_MAJOR_VERSION}.${DISTRO_MINOR_VERSION}"
    fi

    if [ $_DISABLE_REPOS -eq $BS_FALSE ]; then
        # Is the repository already known
        __set_suse_pkg_repo
        # Check zypper repos and refresh if necessary
        __check_and_refresh_suse_pkg_repo
    fi

    __zypper --gpg-auto-import-keys refresh
    if [ $? -ne 0 ] && [ $? -ne 4 ]; then
        # If the exit code is not 0, and it's not 4 (failed to update a
        # repository) return a failure. Otherwise continue.
        return 1
    fi

    if [ "$DISTRO_MAJOR_VERSION" -eq 12 ] && [ "$DISTRO_MINOR_VERSION" -eq 3 ]; then
        # Because patterns-openSUSE-minimal_base-conflicts conflicts with python, lets remove the first one
        __zypper remove patterns-openSUSE-minimal_base-conflicts
    fi

    if [ "$_UPGRADE_SYS" -eq $BS_TRUE ]; then
        __zypper --gpg-auto-import-keys update || return 1
    fi

    # Salt needs python-zypp installed in order to use the zypper module
    __PACKAGES="python-zypp"
    __PACKAGES="${__PACKAGES} python python-Jinja2 python-M2Crypto python-PyYAML python-requests"
    __PACKAGES="${__PACKAGES} python-msgpack-python python-pycrypto python-pyzmq python-xml"

    if [ "$DISTRO_MAJOR_VERSION" -lt 13 ]; then
        __PACKAGES="${__PACKAGES} libzmq3"
    elif [ "$DISTRO_MAJOR_VERSION" -eq 13 ]; then
        __PACKAGES="${__PACKAGES} libzmq3"
    elif [ "$DISTRO_MAJOR_VERSION" -gt 13 ]; then
        __PACKAGES="${__PACKAGES} libzmq5"
    fi

    # shellcheck disable=SC2086
    __zypper_install ${__PACKAGES} || return 1

    # Fix for OpenSUSE 13.2 and 2015.8 - gcc should not be required. Work around until package is fixed by SuSE
    _EXTRA_PACKAGES="${_EXTRA_PACKAGES} gcc python-devel libgit2-devel"

    if [ "${_EXTRA_PACKAGES}" != "" ]; then
        echoinfo "Installing the following extra packages as requested: ${_EXTRA_PACKAGES}"
        # shellcheck disable=SC2086
        __zypper_install ${_EXTRA_PACKAGES} || return 1
    fi

    return 0
}

install_opensuse_git_deps() {
    if [ "$_INSECURE_DL" -eq $BS_FALSE ] && [ "${_SALT_REPO_URL%%://*}" = "https" ]; then
        __zypper_install ca-certificates || return 1
    fi

    install_opensuse_stable_deps || return 1

    if ! __check_command_exists git; then
        __zypper_install git  || return 1
    fi

    __zypper_install patch || return 1

    __git_clone_and_checkout || return 1

    __PACKAGES=""

    if [ -f "${_SALT_GIT_CHECKOUT_DIR}/requirements/base.txt" ]; then
        # We're on the develop branch, install whichever tornado is on the requirements file
        __REQUIRED_TORNADO="$(grep tornado "${_SALT_GIT_CHECKOUT_DIR}/requirements/base.txt")"
        if [ "${__REQUIRED_TORNADO}" != "" ]; then
            __PACKAGES="${__PACKAGES} python-tornado"
        fi
    fi

    if [ "$_INSTALL_CLOUD" -eq $BS_TRUE ]; then
        __PACKAGES="${__PACKAGES} python-apache-libcloud"
    fi

    # shellcheck disable=SC2086
    __zypper_install ${__PACKAGES} || return 1

    # Let's trigger config_salt()
    if [ "$_TEMP_CONFIG_DIR" = "null" ]; then
        _TEMP_CONFIG_DIR="${_SALT_GIT_CHECKOUT_DIR}/conf/"
        CONFIG_SALT_FUNC="config_salt"
    fi

    return 0
}

install_opensuse_stable() {
    __PACKAGES=""

    if [ "$_INSTALL_CLOUD" -eq $BS_TRUE ];then
        __PACKAGES="${__PACKAGES} salt-cloud"
    fi
    if [ "$_INSTALL_MASTER" -eq $BS_TRUE ]; then
        __PACKAGES="${__PACKAGES} salt-master"
    fi
    if [ "$_INSTALL_MINION" -eq $BS_TRUE ]; then
        __PACKAGES="${__PACKAGES} salt-minion"
    fi
    if [ "$_INSTALL_SYNDIC" -eq $BS_TRUE ]; then
        __PACKAGES="${__PACKAGES} salt-syndic"
    fi

    # shellcheck disable=SC2086
    __zypper_install $__PACKAGES || return 1

    return 0
}

install_opensuse_git() {
    python setup.py ${SETUP_PY_INSTALL_ARGS} install --prefix=/usr || return 1
    return 0
}

install_opensuse_stable_post() {
    for fname in api master minion syndic; do
        # Skip salt-api since the service should be opt-in and not necessarily started on boot
        [ $fname = "api" ] && continue

        # Skip if not meant to be installed
        [ $fname = "master" ] && [ "$_INSTALL_MASTER" -eq $BS_FALSE ] && continue
        [ $fname = "minion" ] && [ "$_INSTALL_MINION" -eq $BS_FALSE ] && continue
        [ $fname = "syndic" ] && [ "$_INSTALL_SYNDIC" -eq $BS_FALSE ] && continue

        if [ -f /bin/systemctl ]; then
            systemctl is-enabled salt-$fname.service || (systemctl preset salt-$fname.service && systemctl enable salt-$fname.service)
            sleep 0.1
            systemctl daemon-reload
            continue
        fi

        /sbin/chkconfig --add salt-$fname
        /sbin/chkconfig salt-$fname on
    done

    return 0
}

install_opensuse_git_post() {
    for fname in api master minion syndic; do
        # Skip if not meant to be installed
        [ $fname = "api" ] && \
            ([ "$_INSTALL_MASTER" -eq $BS_FALSE ] || ! __check_command_exists "salt-${fname}") && continue
        [ $fname = "master" ] && [ "$_INSTALL_MASTER" -eq $BS_FALSE ] && continue
        [ $fname = "minion" ] && [ "$_INSTALL_MINION" -eq $BS_FALSE ] && continue
        [ $fname = "syndic" ] && [ "$_INSTALL_SYNDIC" -eq $BS_FALSE ] && continue

        if [ -f /bin/systemctl ]; then
            use_usr_lib=$BS_FALSE

            if [ "${DISTRO_MAJOR_VERSION}" -gt 13 ] || ([ "${DISTRO_MAJOR_VERSION}" -eq 13 ] && [ "${DISTRO_MINOR_VERSION}" -ge 2 ]); then
                use_usr_lib=$BS_TRUE
            fi

            if [ "${DISTRO_MAJOR_VERSION}" -eq 12 ] && [ -d "/usr/lib/systemd/" ]; then
                use_usr_lib=$BS_TRUE
            fi

            if [ "${use_usr_lib}" -eq $BS_TRUE ]; then
                __copyfile "${_SALT_GIT_CHECKOUT_DIR}/pkg/salt-${fname}.service" "/usr/lib/systemd/system/salt-${fname}.service"
            else
                __copyfile "${_SALT_GIT_CHECKOUT_DIR}/pkg/salt-${fname}.service" "/lib/systemd/system/salt-${fname}.service"
            fi

            continue
        fi

        __copyfile "${_SALT_GIT_CHECKOUT_DIR}/pkg/rpm/salt-$fname" "/etc/init.d/salt-$fname"
        chmod +x /etc/init.d/salt-$fname
    done

    install_opensuse_stable_post || return 1

    return 0
}

install_opensuse_restart_daemons() {
    [ $_START_DAEMONS -eq $BS_FALSE ] && return

    for fname in api master minion syndic; do
        # Skip salt-api since the service should be opt-in and not necessarily started on boot
        [ $fname = "api" ] && continue

        # Skip if not meant to be installed
        [ $fname = "master" ] && [ "$_INSTALL_MASTER" -eq $BS_FALSE ] && continue
        [ $fname = "minion" ] && [ "$_INSTALL_MINION" -eq $BS_FALSE ] && continue
        [ $fname = "syndic" ] && [ "$_INSTALL_SYNDIC" -eq $BS_FALSE ] && continue

        if [ -f /bin/systemctl ]; then
            systemctl stop salt-$fname > /dev/null 2>&1
            systemctl start salt-$fname.service
            continue
        fi

        service salt-$fname stop > /dev/null 2>&1
        service salt-$fname start
    done
}

install_opensuse_check_services() {
    if [ ! -f /bin/systemctl ]; then
        # Not running systemd!? Don't check!
        return 0
    fi

    for fname in api master minion syndic; do
        # Skip salt-api since the service should be opt-in and not necessarily started on boot
        [ $fname = "api" ] && continue

        # Skip if not meant to be installed
        [ $fname = "master" ] && [ "$_INSTALL_MASTER" -eq $BS_FALSE ] && continue
        [ $fname = "minion" ] && [ "$_INSTALL_MINION" -eq $BS_FALSE ] && continue
        [ $fname = "syndic" ] && [ "$_INSTALL_SYNDIC" -eq $BS_FALSE ] && continue

        __check_services_systemd salt-$fname > /dev/null 2>&1 || __check_services_systemd salt-$fname.service > /dev/null 2>&1 || return 1
    done

    return 0
}
#
#   End of openSUSE Install Functions.
#
#######################################################################################################################

#######################################################################################################################
#
#   SUSE Enterprise 12
#

install_suse_12_stable_deps() {
    SUSE_PATCHLEVEL=$(awk '/PATCHLEVEL/ {print $3}' /etc/SuSE-release )

    if [ "${SUSE_PATCHLEVEL}" != "" ]; then
        DISTRO_PATCHLEVEL="_SP${SUSE_PATCHLEVEL}"
    fi
    DISTRO_REPO="SLE_${DISTRO_MAJOR_VERSION}${DISTRO_PATCHLEVEL}"

    # SLES 12 repo name does not use a patch level so PATCHLEVEL will need to be updated with SP1
    #DISTRO_REPO="SLE_${DISTRO_MAJOR_VERSION}${DISTRO_PATCHLEVEL}"

    DISTRO_REPO="SLE_${DISTRO_MAJOR_VERSION}"

    if [ $_DISABLE_REPOS -eq $BS_FALSE ]; then
        # Is the repository already known
        __set_suse_pkg_repo
        # Check zypper repos and refresh if necessary
        __check_and_refresh_suse_pkg_repo
    fi

    __zypper --gpg-auto-import-keys refresh || return 1

    if [ "$_UPGRADE_SYS" -eq $BS_TRUE ]; then
        __zypper --gpg-auto-import-keys update || return 1
    fi

    # Salt needs python-zypp installed in order to use the zypper module
    __PACKAGES="python-zypp"
    # shellcheck disable=SC2089
    __PACKAGES="${__PACKAGES} libzmq5 python python-Jinja2 python-msgpack-python"
    __PACKAGES="${__PACKAGES} python-pycrypto python-pyzmq python-pip python-xml python-requests"

    if [ "$SUSE_PATCHLEVEL" -eq 1 ]; then
        __check_pip_allowed
        echowarn "PyYaml will be installed using pip"
    else
        __PACKAGES="${__PACKAGES} python-PyYAML"
    fi

    if [ "$_INSTALL_CLOUD" -eq $BS_TRUE ]; then
        __PACKAGES="${__PACKAGES} python-apache-libcloud"
    fi

    # shellcheck disable=SC2086,SC2090
    __zypper_install ${__PACKAGES} || return 1

    if [ "$SUSE_PATCHLEVEL" -eq 1 ]; then
        # There's no python-PyYaml in SP1, let's install it using pip
        pip install PyYaml || return 1
    fi

    # PIP based installs need to copy configuration files "by hand".
    if [ "$SUSE_PATCHLEVEL" -eq 1 ]; then
        # Let's trigger config_salt()
        if [ "$_TEMP_CONFIG_DIR" = "null" ]; then
            # Let's set the configuration directory to /tmp
            _TEMP_CONFIG_DIR="/tmp"
            CONFIG_SALT_FUNC="config_salt"

            for fname in api master minion syndic; do
                # Skip salt-api since there is no example config for it in the Salt git repo
                [ $fname = "api" ] && continue

                # Skip if not meant to be installed
                [ $fname = "master" ] && [ "$_INSTALL_MASTER" -eq $BS_FALSE ] && continue
                [ $fname = "minion" ] && [ "$_INSTALL_MINION" -eq $BS_FALSE ] && continue
                [ $fname = "syndic" ] && [ "$_INSTALL_SYNDIC" -eq $BS_FALSE ] && continue

                # Syndic uses the same configuration file as the master
                [ $fname = "syndic" ] && fname=master

                # Let's download, since they were not provided, the default configuration files
                if [ ! -f "$_SALT_ETC_DIR/$fname" ] && [ ! -f "$_TEMP_CONFIG_DIR/$fname" ]; then
                    # shellcheck disable=SC2086
                    curl $_CURL_ARGS -s -o "$_TEMP_CONFIG_DIR/$fname" -L \
                        "https://raw.githubusercontent.com/saltstack/salt/develop/conf/$fname" || return 1
                fi
            done
        fi
    fi

    if [ "${_EXTRA_PACKAGES}" != "" ]; then
        echoinfo "Installing the following extra packages as requested: ${_EXTRA_PACKAGES}"
        # shellcheck disable=SC2086
        __zypper_install ${_EXTRA_PACKAGES} || return 1
    fi

    return 0
}

install_suse_12_git_deps() {
    install_suse_12_stable_deps || return 1

    if ! __check_command_exists git; then
        __zypper_install git  || return 1
    fi

    __git_clone_and_checkout || return 1

    __PACKAGES=""

    if [ -f "${_SALT_GIT_CHECKOUT_DIR}/requirements/base.txt" ]; then
        # We're on the develop branch, install whichever tornado is on the requirements file
        __REQUIRED_TORNADO="$(grep tornado "${_SALT_GIT_CHECKOUT_DIR}/requirements/base.txt")"
        if [ "${__REQUIRED_TORNADO}" != "" ]; then
            __PACKAGES="${__PACKAGES} python-tornado"
        fi
    fi

    if [ "$_INSTALL_CLOUD" -eq $BS_TRUE ]; then
        __PACKAGES="${__PACKAGES} python-apache-libcloud"
    fi

    # shellcheck disable=SC2086
    __zypper_install ${__PACKAGES} || return 1

    # Let's trigger config_salt()
    if [ "$_TEMP_CONFIG_DIR" = "null" ]; then
        _TEMP_CONFIG_DIR="${_SALT_GIT_CHECKOUT_DIR}/conf/"
        CONFIG_SALT_FUNC="config_salt"
    fi

    return 0
}

install_suse_12_stable() {
    if [ "$SUSE_PATCHLEVEL" -gt 1 ]; then
        install_opensuse_stable || return 1
    else
        # USE_SETUPTOOLS=1 To work around
        # error: option --single-version-externally-managed not recognized
        USE_SETUPTOOLS=1 pip install salt || return 1
    fi

    return 0
}

install_suse_12_git() {
    install_opensuse_git || return 1
    return 0
}

install_suse_12_stable_post() {
    if [ "$SUSE_PATCHLEVEL" -gt 1 ]; then
        install_opensuse_stable_post || return 1
    else
        for fname in api master minion syndic; do
            # Skip if not meant to be installed
            [ $fname = "api" ] && \
                ([ "$_INSTALL_MASTER" -eq $BS_FALSE ] || ! __check_command_exists "salt-${fname}") && continue
            [ $fname = "master" ] && [ "$_INSTALL_MASTER" -eq $BS_FALSE ] && continue
            [ $fname = "minion" ] && [ "$_INSTALL_MINION" -eq $BS_FALSE ] && continue
            [ $fname = "syndic" ] && [ "$_INSTALL_SYNDIC" -eq $BS_FALSE ] && continue

            if [ -f /bin/systemctl ]; then
                # shellcheck disable=SC2086
                curl $_CURL_ARGS -L "https://github.com/saltstack/salt/raw/develop/pkg/salt-$fname.service" \
                    -o "/usr/lib/systemd/system/salt-$fname.service" || return 1
                continue
            fi

            # Skip salt-api since the service should be opt-in and not necessarily started on boot
            [ $fname = "api" ] && continue

            if [ -f /bin/systemctl ]; then
                systemctl is-enabled salt-$fname.service || (systemctl preset salt-$fname.service && systemctl enable salt-$fname.service)
                sleep 0.1
                systemctl daemon-reload
            fi
        done
    fi

    return 0
}

install_suse_12_git_post() {
    install_opensuse_git_post || return 1
    return 0
}

install_suse_12_restart_daemons() {
    install_opensuse_restart_daemons || return 1
    return 0
}

#
#   End of SUSE Enterprise 12
#
#######################################################################################################################

#######################################################################################################################
#
#   SUSE Enterprise 11
#

install_suse_11_stable_deps() {
    SUSE_PATCHLEVEL=$(awk '/PATCHLEVEL/ {print $3}' /etc/SuSE-release )
    if [ "${SUSE_PATCHLEVEL}" != "" ]; then
        if [ "${SUSE_PATCHLEVEL}" != "4" ]; then
            echowarn "Salt packages for SLE 11 are only build for SP4."
            echowarn "Attempting to install SP4 packages on SP${SUSE_PATCHLEVEL}."
        fi
        DISTRO_PATCHLEVEL="_SP4"
    fi
    DISTRO_REPO="SLE_${DISTRO_MAJOR_VERSION}${DISTRO_PATCHLEVEL}"

    if [ $_DISABLE_REPOS -eq $BS_FALSE ]; then
        # Is the repository already known
        __set_suse_pkg_repo
        # Check zypper repos and refresh if necessary
        __check_and_refresh_suse_pkg_repo
    fi

    __zypper --gpg-auto-import-keys refresh || return 1

    if [ "$_UPGRADE_SYS" -eq $BS_TRUE ]; then
        __zypper --gpg-auto-import-keys update || return 1
    fi

    # Salt needs python-zypp installed in order to use the zypper module
    __PACKAGES="python-zypp"
    # shellcheck disable=SC2089
    __PACKAGES="${__PACKAGES} libzmq5 python python-Jinja2 python-msgpack-python"
    __PACKAGES="${__PACKAGES} python-pycrypto python-pyzmq python-pip python-xml python-requests"

    if [ "$SUSE_PATCHLEVEL" -eq 1 ]; then
        __check_pip_allowed
        echowarn "PyYaml will be installed using pip"
    else
        __PACKAGES="${__PACKAGES} python-PyYAML"
    fi

    # shellcheck disable=SC2086,SC2090
    __zypper_install ${__PACKAGES} || return 1

    if [ "$SUSE_PATCHLEVEL" -eq 1 ]; then
        # There's no python-PyYaml in SP1, let's install it using pip
        pip install PyYaml || return 1
    fi

    # PIP based installs need to copy configuration files "by hand".
    if [ "$SUSE_PATCHLEVEL" -eq 1 ]; then
        # Let's trigger config_salt()
        if [ "$_TEMP_CONFIG_DIR" = "null" ]; then
            # Let's set the configuration directory to /tmp
            _TEMP_CONFIG_DIR="/tmp"
            CONFIG_SALT_FUNC="config_salt"

            for fname in api master minion syndic; do
                # Skip salt-api since there is no example config for it in the Salt git repo
                [ $fname = "api" ] && continue

                # Skip if not meant to be installed
                [ $fname = "master" ] && [ "$_INSTALL_MASTER" -eq $BS_FALSE ] && continue
                [ $fname = "minion" ] && [ "$_INSTALL_MINION" -eq $BS_FALSE ] && continue
                [ $fname = "syndic" ] && [ "$_INSTALL_SYNDIC" -eq $BS_FALSE ] && continue

                # Syndic uses the same configuration file as the master
                [ $fname = "syndic" ] && fname=master

                # Let's download, since they were not provided, the default configuration files
                if [ ! -f "$_SALT_ETC_DIR/$fname" ] && [ ! -f "$_TEMP_CONFIG_DIR/$fname" ]; then
                    # shellcheck disable=SC2086
                    curl $_CURL_ARGS -s -o "$_TEMP_CONFIG_DIR/$fname" -L \
                        "https://raw.githubusercontent.com/saltstack/salt/develop/conf/$fname" || return 1
                fi
            done
        fi
    fi

    if [ "${_EXTRA_PACKAGES}" != "" ]; then
        echoinfo "Installing the following extra packages as requested: ${_EXTRA_PACKAGES}"
        # shellcheck disable=SC2086
        __zypper_install ${_EXTRA_PACKAGES} || return 1
    fi

    return 0
}

install_suse_11_git_deps() {
    install_suse_11_stable_deps || return 1

    if ! __check_command_exists git; then
        __zypper_install git  || return 1
    fi

    __git_clone_and_checkout || return 1

    __PACKAGES=""

    if [ -f "${_SALT_GIT_CHECKOUT_DIR}/requirements/base.txt" ]; then
        # We're on the develop branch, install whichever tornado is on the requirements file
        __REQUIRED_TORNADO="$(grep tornado "${_SALT_GIT_CHECKOUT_DIR}/requirements/base.txt")"
        if [ "${__REQUIRED_TORNADO}" != "" ]; then
            __PACKAGES="${__PACKAGES} python-tornado"
        fi
    fi

    if [ "$_INSTALL_CLOUD" -eq $BS_TRUE ]; then
        __PACKAGES="${__PACKAGES} python-apache-libcloud"
    fi

    # shellcheck disable=SC2086
    __zypper_install ${__PACKAGES} || return 1

    # Let's trigger config_salt()
    if [ "$_TEMP_CONFIG_DIR" = "null" ]; then
        _TEMP_CONFIG_DIR="${_SALT_GIT_CHECKOUT_DIR}/conf/"
        CONFIG_SALT_FUNC="config_salt"
    fi

    return 0
}

install_suse_11_stable() {
    if [ "$SUSE_PATCHLEVEL" -gt 1 ]; then
        install_opensuse_stable || return 1
    else
        # USE_SETUPTOOLS=1 To work around
        # error: option --single-version-externally-managed not recognized
        USE_SETUPTOOLS=1 pip install salt || return 1
    fi
    return 0
}

install_suse_11_git() {
    install_opensuse_git || return 1
    return 0
}

install_suse_11_stable_post() {
    if [ "$SUSE_PATCHLEVEL" -gt 1 ]; then
        install_opensuse_stable_post || return 1
    else
        for fname in api master minion syndic; do
            # Skip if not meant to be installed
            [ $fname = "api" ] && \
                ([ "$_INSTALL_MASTER" -eq $BS_FALSE ] || ! __check_command_exists "salt-${fname}") && continue
            [ $fname = "master" ] && [ "$_INSTALL_MASTER" -eq $BS_FALSE ] && continue
            [ $fname = "minion" ] && [ "$_INSTALL_MINION" -eq $BS_FALSE ] && continue
            [ $fname = "syndic" ] && [ "$_INSTALL_SYNDIC" -eq $BS_FALSE ] && continue

            if [ -f /bin/systemctl ]; then
                # shellcheck disable=SC2086
                curl $_CURL_ARGS -L "https://github.com/saltstack/salt/raw/develop/pkg/salt-$fname.service" \
                    -o "/lib/systemd/system/salt-$fname.service" || return 1
                continue
            fi

            # shellcheck disable=SC2086
            curl $_CURL_ARGS -L "https://github.com/saltstack/salt/raw/develop/pkg/rpm/salt-$fname" \
                -o "/etc/init.d/salt-$fname" || return 1
            chmod +x "/etc/init.d/salt-$fname"

        done
    fi

    return 0
}

install_suse_11_git_post() {
    install_opensuse_git_post || return 1
    return 0
}

install_suse_11_restart_daemons() {
    install_opensuse_restart_daemons || return 1
    return 0
}


#
#   End of SUSE Enterprise 11
#
#######################################################################################################################
#
# SUSE Enterprise General Functions
#

# Used for both SLE 11 and 12
install_suse_check_services() {
    if [ ! -f /bin/systemctl ]; then
        # Not running systemd!? Don't check!
        return 0
    fi

    for fname in api master minion syndic; do
        # Skip salt-api since the service should be opt-in and not necessarily started on boot
        [ $fname = "api" ] && continue

        # Skip if not meant to be installed
        [ $fname = "master" ] && [ "$_INSTALL_MASTER" -eq $BS_FALSE ] && continue
        [ $fname = "minion" ] && [ "$_INSTALL_MINION" -eq $BS_FALSE ] && continue
        [ $fname = "syndic" ] && [ "$_INSTALL_SYNDIC" -eq $BS_FALSE ] && continue

        __check_services_systemd salt-$fname || return 1
    done

    return 0
}

#
# SUSE Enterprise General Functions
#
#######################################################################################################################

#######################################################################################################################
#
#    Gentoo Install Functions.
#
__emerge() {
    if [ "$_GENTOO_USE_BINHOST" -eq $BS_TRUE ]; then
        emerge --autounmask-write --getbinpkg "${@}"; return $?
    fi
    emerge --autounmask-write "${@}"; return $?
}

__gentoo_config_protection() {
    # usually it's a good thing to have config files protected by portage, but
    # in this case this would require to interrupt the bootstrapping script at
    # this point, manually merge the changes using etc-update/dispatch-conf/
    # cfg-update and then restart the bootstrapping script, so instead we allow
    # at this point to modify certain config files directly
    export CONFIG_PROTECT_MASK="${CONFIG_PROTECT_MASK:-} /etc/portage/package.accept_keywords /etc/portage/package.keywords /etc/portage/package.license /etc/portage/package.unmask /etc/portage/package.use"
}

__gentoo_pre_dep() {
    if [ "$_ECHO_DEBUG" -eq $BS_TRUE ]; then
        if __check_command_exists eix; then
            eix-sync
        else
            emerge --sync
        fi
    else
        if __check_command_exists eix; then
            eix-sync -q
        else
            emerge --sync --quiet
        fi
    fi
    if [ ! -d /etc/portage ]; then
        mkdir /etc/portage
    fi
}

__gentoo_post_dep() {
    # ensures dev-lib/crypto++ compiles happily
    __emerge --oneshot 'sys-devel/libtool'
    # the -o option asks it to emerge the deps but not the package.
    __gentoo_config_protection

    if [ "$_INSTALL_CLOUD" -eq $BS_TRUE ]; then
        __emerge -v 'dev-python/libcloud'
    fi

    __emerge -vo 'dev-python/requests'
    __emerge -vo 'app-admin/salt'

    if [ "${_EXTRA_PACKAGES}" != "" ]; then
        echoinfo "Installing the following extra packages as requested: ${_EXTRA_PACKAGES}"
        # shellcheck disable=SC2086
        __emerge -v ${_EXTRA_PACKAGES} || return 1
    fi
}

install_gentoo_deps() {
    __gentoo_pre_dep || return 1
    __gentoo_post_dep || return 1
}

install_gentoo_git_deps() {
    __gentoo_pre_dep || return 1
    __gentoo_post_dep || return 1
}

install_gentoo_stable() {
    __gentoo_config_protection
    __emerge -v 'app-admin/salt' || return 1
}

install_gentoo_git() {
    __gentoo_config_protection
    __emerge -v '=app-admin/salt-9999' || return 1
}

install_gentoo_post() {
    for fname in api master minion syndic; do
        # Skip salt-api since the service should be opt-in and not necessarily started on boot
        [ $fname = "api" ] && continue

        # Skip if not meant to be installed
        [ $fname = "master" ] && [ "$_INSTALL_MASTER" -eq $BS_FALSE ] && continue
        [ $fname = "minion" ] && [ "$_INSTALL_MINION" -eq $BS_FALSE ] && continue
        [ $fname = "syndic" ] && [ "$_INSTALL_SYNDIC" -eq $BS_FALSE ] && continue

        if [ -d "/run/systemd/system" ]; then
            systemctl enable salt-$fname.service
            systemctl start salt-$fname.service
        else
            rc-update add salt-$fname default
            /etc/init.d/salt-$fname start
        fi
    done
}

install_gentoo_restart_daemons() {
    [ $_START_DAEMONS -eq $BS_FALSE ] && return

    for fname in api master minion syndic; do
        # Skip salt-api since the service should be opt-in and not necessarily started on boot
        [ $fname = "api" ] && continue

        # Skip if not meant to be installed
        [ $fname = "minion" ] && [ "$_INSTALL_MINION" -eq $BS_FALSE ] && continue
        [ $fname = "master" ] && [ "$_INSTALL_MASTER" -eq $BS_FALSE ] && continue
        [ $fname = "syndic" ] && [ "$_INSTALL_SYNDIC" -eq $BS_FALSE ] && continue

        if [ -d "/run/systemd/system" ]; then
            systemctl stop salt-$fname > /dev/null 2>&1
            systemctl start salt-$fname.service
        else
            /etc/init.d/salt-$fname stop > /dev/null 2>&1
            /etc/init.d/salt-$fname start
        fi
    done
}

install_gentoo_check_services() {
    if [ ! -d "/run/systemd/system" ]; then
        # Not running systemd!? Don't check!
        return 0
    fi

    for fname in api master minion syndic; do
        # Skip salt-api since the service should be opt-in and not necessarily started on boot
        [ $fname = "api" ] && continue

        # Skip if not meant to be installed
        [ $fname = "minion" ] && [ "$_INSTALL_MINION" -eq $BS_FALSE ] && continue
        [ $fname = "master" ] && [ "$_INSTALL_MASTER" -eq $BS_FALSE ] && continue
        [ $fname = "syndic" ] && [ "$_INSTALL_SYNDIC" -eq $BS_FALSE ] && continue

        __check_services_systemd salt-$fname || return 1
    done

    return 0
}
#
#   End of Gentoo Install Functions.
#
#######################################################################################################################

#######################################################################################################################
#
#   VoidLinux Install Functions
#
install_voidlinux_stable_deps() {
    if [ "$_UPGRADE_SYS" -eq $BS_TRUE ]; then
        xbps-install -Suy || return 1
    fi

    if [ "${_EXTRA_PACKAGES}" != "" ]; then
        echoinfo "Installing the following extra packages as requested: ${_EXTRA_PACKAGES}"
        xbps-install -Suy "${_EXTRA_PACKAGES}" || return 1
    fi

    return 0
}

install_voidlinux_stable() {
    xbps-install -Suy salt || return 1
    return 0
}

install_voidlinux_stable_post() {
    for fname in master minion syndic; do
        [ $fname = "master" ] && [ "$_INSTALL_MASTER" -eq $BS_FALSE ] && continue
        [ $fname = "minion" ] && [ "$_INSTALL_MINION" -eq $BS_FALSE ] && continue
        [ $fname = "syndic" ] && [ "$_INSTALL_SYNDIC" -eq $BS_FALSE ] && continue

        ln -s /etc/sv/salt-$fname /var/service/.
    done
}

install_voidlinux_restart_daemons() {
    [ $_START_DAEMONS -eq $BS_FALSE ] && return

    for fname in master minion syndic; do
        [ $fname = "master" ] && [ "$_INSTALL_MASTER" -eq $BS_FALSE ] && continue
        [ $fname = "minion" ] && [ "$_INSTALL_MINION" -eq $BS_FALSE ] && continue
        [ $fname = "syndic" ] && [ "$_INSTALL_SYNDIC" -eq $BS_FALSE ] && continue

        sv restart salt-$fname
    done
}

install_voidlinux_check_services() {
    for fname in master minion syndic; do
        [ $fname = "master" ] && [ "$_INSTALL_MASTER" -eq $BS_FALSE ] && continue
        [ $fname = "minion" ] && [ "$_INSTALL_MINION" -eq $BS_FALSE ] && continue
        [ $fname = "syndic" ] && [ "$_INSTALL_SYNDIC" -eq $BS_FALSE ] && continue

        [ -e /var/service/salt-$fname ] || return 1
    done

    return 0
}

daemons_running_voidlinux() {
    [ "$_START_DAEMONS" -eq $BS_FALSE ] && return 0

    FAILED_DAEMONS=0
    for fname in master minion syndic; do
        [ $fname = "minion" ] && [ "$_INSTALL_MINION" -eq $BS_FALSE ] && continue
        [ $fname = "master" ] && [ "$_INSTALL_MASTER" -eq $BS_FALSE ] && continue
        [ $fname = "syndic" ] && [ "$_INSTALL_SYNDIC" -eq $BS_FALSE ] && continue

        if [ "$(sv status salt-$fname | grep run)" = "" ]; then
            echoerror "salt-$fname was not found running"
            FAILED_DAEMONS=$((FAILED_DAEMONS + 1))
        fi
    done

    return $FAILED_DAEMONS
}
#
#   Ended VoidLinux Install Functions
#
#######################################################################################################################

#######################################################################################################################
#
#   Default minion configuration function. Matches ANY distribution as long as
#   the -c options is passed.
#
config_salt() {
    # If the configuration directory is not passed, return
    [ "$_TEMP_CONFIG_DIR" = "null" ] && return

    if [ "$_CONFIG_ONLY" -eq $BS_TRUE ]; then
        echowarn "Passing -C (config only) option implies -F (forced overwrite)."

        if [ "$_FORCE_OVERWRITE" -ne $BS_TRUE ]; then
            echowarn "Overwriting configs in 11 seconds!"
            sleep 11
            _FORCE_OVERWRITE=$BS_TRUE
        fi
    fi

    # Let's create the necessary directories
    [ -d "$_SALT_ETC_DIR" ] || mkdir "$_SALT_ETC_DIR" || return 1
    [ -d "$_PKI_DIR" ] || (mkdir -p "$_PKI_DIR" && chmod 700 "$_PKI_DIR") || return 1

    # If -C or -F was passed, we don't need a .bak file for the config we're updating
    # This is used in the custom master/minion config file checks below
    CREATE_BAK=$BS_TRUE
    if [ "$_FORCE_OVERWRITE" -eq $BS_TRUE ]; then
        CREATE_BAK=$BS_FALSE
    fi

    CONFIGURED_ANYTHING=$BS_FALSE

    # Copy the grains file if found
    if [ -f "$_TEMP_CONFIG_DIR/grains" ]; then
        echodebug "Moving provided grains file from $_TEMP_CONFIG_DIR/grains to $_SALT_ETC_DIR/grains"
        __movefile "$_TEMP_CONFIG_DIR/grains" "$_SALT_ETC_DIR/grains" || return 1
        CONFIGURED_ANYTHING=$BS_TRUE
    fi

    if [ "$_INSTALL_MINION" -eq $BS_TRUE ] || \
        [ "$_CONFIG_ONLY" -eq $BS_TRUE ] || [ "$_CUSTOM_MINION_CONFIG" != "null" ]; then
        # Create the PKI directory
        [ -d "$_PKI_DIR/minion" ] || (mkdir -p "$_PKI_DIR/minion" && chmod 700 "$_PKI_DIR/minion") || return 1

        # Check to see if a custom minion config json dict was provided
        if [ "$_CUSTOM_MINION_CONFIG" != "null" ]; then

            # Check if a minion config file already exists and move to .bak if needed
            if [ -f "$_SALT_ETC_DIR/minion" ] && [ "$CREATE_BAK" -eq "$BS_TRUE" ]; then
                __movefile "$_SALT_ETC_DIR/minion" "$_SALT_ETC_DIR/minion.bak" $BS_TRUE || return 1
                CONFIGURED_ANYTHING=$BS_TRUE
            fi

            # Overwrite/create the config file with the yaml string
            __overwriteconfig "$_SALT_ETC_DIR/minion" "$_CUSTOM_MINION_CONFIG" || return 1
            CONFIGURED_ANYTHING=$BS_TRUE

        # Copy the minions configuration if found
        # Explicitly check for custom master config to avoid moving the minion config
        elif [ -f "$_TEMP_CONFIG_DIR/minion" ] && [ "$_CUSTOM_MASTER_CONFIG" = "null" ]; then
            __movefile "$_TEMP_CONFIG_DIR/minion" "$_SALT_ETC_DIR" "$_FORCE_OVERWRITE" || return 1
            CONFIGURED_ANYTHING=$BS_TRUE
        fi

        # Copy the minion's keys if found
        if [ -f "$_TEMP_CONFIG_DIR/minion.pem" ]; then
            __movefile "$_TEMP_CONFIG_DIR/minion.pem" "$_PKI_DIR/minion/" "$_CONFIG_ONLY" || return 1
            chmod 400 "$_PKI_DIR/minion/minion.pem" || return 1
            CONFIGURED_ANYTHING=$BS_TRUE
        fi
        if [ -f "$_TEMP_CONFIG_DIR/minion.pub" ]; then
            __movefile "$_TEMP_CONFIG_DIR/minion.pub" "$_PKI_DIR/minion/" "$_CONFIG_ONLY" || return 1
            chmod 664 "$_PKI_DIR/minion/minion.pub" || return 1
            CONFIGURED_ANYTHING=$BS_TRUE
        fi
        # For multi-master-pki, copy the master_sign public key if found
        if [ -f "$_TEMP_CONFIG_DIR/master_sign.pub" ]; then
            __movefile "$_TEMP_CONFIG_DIR/master_sign.pub" "$_PKI_DIR/minion/" || return 1
            chmod 664 "$_PKI_DIR/minion/master_sign.pub" || return 1
            CONFIGURED_ANYTHING=$BS_TRUE
        fi
    fi

    # only (re)place master or syndic configs if -M (install master) or -S
    # (install syndic) specified
    OVERWRITE_MASTER_CONFIGS=$BS_FALSE
    if [ "$_INSTALL_MASTER" -eq $BS_TRUE ] && [ "$_CONFIG_ONLY" -eq $BS_TRUE ]; then
        OVERWRITE_MASTER_CONFIGS=$BS_TRUE
    fi
    if [ "$_INSTALL_SYNDIC" -eq $BS_TRUE ] && [ "$_CONFIG_ONLY" -eq $BS_TRUE ]; then
        OVERWRITE_MASTER_CONFIGS=$BS_TRUE
    fi

    if [ "$_INSTALL_MASTER" -eq $BS_TRUE ] || [ "$_INSTALL_SYNDIC" -eq $BS_TRUE ] || [ "$OVERWRITE_MASTER_CONFIGS" -eq $BS_TRUE ] || [ "$_CUSTOM_MASTER_CONFIG" != "null" ]; then
        # Create the PKI directory
        [ -d "$_PKI_DIR/master" ] || (mkdir -p "$_PKI_DIR/master" && chmod 700 "$_PKI_DIR/master") || return 1

        # Check to see if a custom master config json dict was provided
        if [ "$_CUSTOM_MASTER_CONFIG" != "null" ]; then

            # Check if a master config file already exists and move to .bak if needed
            if [ -f "$_SALT_ETC_DIR/master" ] && [ "$CREATE_BAK" -eq "$BS_TRUE" ]; then
                __movefile "$_SALT_ETC_DIR/master" "$_SALT_ETC_DIR/master.bak" $BS_TRUE || return 1
                CONFIGURED_ANYTHING=$BS_TRUE
            fi

            # Overwrite/create the config file with the yaml string
            __overwriteconfig "$_SALT_ETC_DIR/master" "$_CUSTOM_MASTER_CONFIG" || return 1
            CONFIGURED_ANYTHING=$BS_TRUE

        # Copy the masters configuration if found
        elif [ -f "$_TEMP_CONFIG_DIR/master" ]; then
            __movefile "$_TEMP_CONFIG_DIR/master" "$_SALT_ETC_DIR" || return 1
            CONFIGURED_ANYTHING=$BS_TRUE
        fi

        # Copy the master's keys if found
        if [ -f "$_TEMP_CONFIG_DIR/master.pem" ]; then
            __movefile "$_TEMP_CONFIG_DIR/master.pem" "$_PKI_DIR/master/" || return 1
            chmod 400 "$_PKI_DIR/master/master.pem" || return 1
            CONFIGURED_ANYTHING=$BS_TRUE
        fi
        if [ -f "$_TEMP_CONFIG_DIR/master.pub" ]; then
            __movefile "$_TEMP_CONFIG_DIR/master.pub" "$_PKI_DIR/master/" || return 1
            chmod 664 "$_PKI_DIR/master/master.pub" || return 1
            CONFIGURED_ANYTHING=$BS_TRUE
        fi
    fi

    if [ "$_INSTALL_CLOUD" -eq $BS_TRUE ]; then
        # Recursively copy salt-cloud configs with overwriting if necessary
        for file in "$_TEMP_CONFIG_DIR"/cloud*; do
            if [ -f "$file" ]; then
                __copyfile "$file" "$_SALT_ETC_DIR" || return 1
            elif [ -d "$file" ]; then
                subdir="$(basename "$file")"
                mkdir -p "$_SALT_ETC_DIR/$subdir"
                for file_d in "$_TEMP_CONFIG_DIR/$subdir"/*; do
                    if [ -f "$file_d" ]; then
                        __copyfile "$file_d" "$_SALT_ETC_DIR/$subdir" || return 1
                    fi
                done
            fi
        done
    fi

    if [ "$_CONFIG_ONLY" -eq $BS_TRUE ] && [ $CONFIGURED_ANYTHING -eq $BS_FALSE ]; then
        echowarn "No configuration or keys were copied over. No configuration was done!"
        exit 0
    fi

    return 0
}
#
#  Ended Default Configuration function
#
#######################################################################################################################

#######################################################################################################################
#
#   Default salt master minion keys pre-seed function. Matches ANY distribution
#   as long as the -k option is passed.
#
preseed_master() {
    # Create the PKI directory

    if [ "$(find "$_TEMP_KEYS_DIR" -maxdepth 1 -type f | wc -l)" -lt 1 ]; then
        echoerror "No minion keys were uploaded. Unable to pre-seed master"
        return 1
    fi

    SEED_DEST="$_PKI_DIR/master/minions"
    [ -d "$SEED_DEST" ] || (mkdir -p "$SEED_DEST" && chmod 700 "$SEED_DEST") || return 1

    for keyfile in $_TEMP_KEYS_DIR/*; do
        keyfile=$(basename "${keyfile}")
        src_keyfile="${_TEMP_KEYS_DIR}/${keyfile}"
        dst_keyfile="${SEED_DEST}/${keyfile}"

        # If it's not a file, skip to the next
        [ ! -f "$src_keyfile" ] && continue

        __movefile "$src_keyfile" "$dst_keyfile" || return 1
        chmod 664 "$dst_keyfile" || return 1
    done

    return 0
}
#
#  Ended Default Salt Master Pre-Seed minion keys function
#
#######################################################################################################################

#######################################################################################################################
#
#   This function checks if all of the installed daemons are running or not.
#
daemons_running() {
    [ "$_START_DAEMONS" -eq $BS_FALSE ] && return 0

    FAILED_DAEMONS=0
    for fname in api master minion syndic; do
        # Skip salt-api since the service should be opt-in and not necessarily started on boot
        [ $fname = "api" ] && continue

        # Skip if not meant to be installed
        [ $fname = "minion" ] && [ "$_INSTALL_MINION" -eq $BS_FALSE ] && continue
        [ $fname = "master" ] && [ "$_INSTALL_MASTER" -eq $BS_FALSE ] && continue
        [ $fname = "syndic" ] && [ "$_INSTALL_SYNDIC" -eq $BS_FALSE ] && continue

        # shellcheck disable=SC2009
        if [ "${DISTRO_NAME}" = "SmartOS" ]; then
            if [ "$(svcs -Ho STA salt-$fname)" != "ON" ]; then
                echoerror "salt-$fname was not found running"
                FAILED_DAEMONS=$((FAILED_DAEMONS + 1))
            fi
        elif [ "$(ps wwwaux | grep -v grep | grep salt-$fname)" = "" ]; then
            echoerror "salt-$fname was not found running"
            FAILED_DAEMONS=$((FAILED_DAEMONS + 1))
        fi
    done

    return $FAILED_DAEMONS
}
#
#  Ended daemons running check function
#
#######################################################################################################################

#======================================================================================================================
# LET'S PROCEED WITH OUR INSTALLATION
#======================================================================================================================

# Let's get the dependencies install function
if [ ${_NO_DEPS} -eq $BS_FALSE ]; then
    DEP_FUNC_NAMES="install_${DISTRO_NAME_L}${PREFIXED_DISTRO_MAJOR_VERSION}_${ITYPE}_deps"
    DEP_FUNC_NAMES="$DEP_FUNC_NAMES install_${DISTRO_NAME_L}${PREFIXED_DISTRO_MAJOR_VERSION}${PREFIXED_DISTRO_MINOR_VERSION}_${ITYPE}_deps"
    DEP_FUNC_NAMES="$DEP_FUNC_NAMES install_${DISTRO_NAME_L}${PREFIXED_DISTRO_MAJOR_VERSION}_deps"
    DEP_FUNC_NAMES="$DEP_FUNC_NAMES install_${DISTRO_NAME_L}${PREFIXED_DISTRO_MAJOR_VERSION}${PREFIXED_DISTRO_MINOR_VERSION}_deps"
    DEP_FUNC_NAMES="$DEP_FUNC_NAMES install_${DISTRO_NAME_L}_${ITYPE}_deps"
    DEP_FUNC_NAMES="$DEP_FUNC_NAMES install_${DISTRO_NAME_L}_deps"
elif [ "${ITYPE}" = "git" ]; then
    DEP_FUNC_NAMES="__git_clone_and_checkout"
else
    DEP_FUNC_NAMES=""
fi

DEPS_INSTALL_FUNC="null"
for FUNC_NAME in $(__strip_duplicates "$DEP_FUNC_NAMES"); do
    if __function_defined "$FUNC_NAME"; then
        DEPS_INSTALL_FUNC="$FUNC_NAME"
        break
    fi
done
echodebug "DEPS_INSTALL_FUNC=${DEPS_INSTALL_FUNC}"

# Let's get the Salt config function
CONFIG_FUNC_NAMES="config_${DISTRO_NAME_L}${PREFIXED_DISTRO_MAJOR_VERSION}_${ITYPE}_salt"
CONFIG_FUNC_NAMES="$CONFIG_FUNC_NAMES config_${DISTRO_NAME_L}${PREFIXED_DISTRO_MAJOR_VERSION}${PREFIXED_DISTRO_MINOR_VERSION}_${ITYPE}_salt"
CONFIG_FUNC_NAMES="$CONFIG_FUNC_NAMES config_${DISTRO_NAME_L}${PREFIXED_DISTRO_MAJOR_VERSION}_salt"
CONFIG_FUNC_NAMES="$CONFIG_FUNC_NAMES config_${DISTRO_NAME_L}${PREFIXED_DISTRO_MAJOR_VERSION}${PREFIXED_DISTRO_MINOR_VERSION}_salt"
CONFIG_FUNC_NAMES="$CONFIG_FUNC_NAMES config_${DISTRO_NAME_L}_${ITYPE}_salt"
CONFIG_FUNC_NAMES="$CONFIG_FUNC_NAMES config_${DISTRO_NAME_L}_salt"
CONFIG_FUNC_NAMES="$CONFIG_FUNC_NAMES config_salt"

CONFIG_SALT_FUNC="null"
for FUNC_NAME in $(__strip_duplicates "$CONFIG_FUNC_NAMES"); do
    if __function_defined "$FUNC_NAME"; then
        CONFIG_SALT_FUNC="$FUNC_NAME"
        break
    fi
done
echodebug "CONFIG_SALT_FUNC=${CONFIG_SALT_FUNC}"

# Let's get the pre-seed master function
PRESEED_FUNC_NAMES="preseed_${DISTRO_NAME_L}${PREFIXED_DISTRO_MAJOR_VERSION}_${ITYPE}_master"
PRESEED_FUNC_NAMES="$PRESEED_FUNC_NAMES preseed_${DISTRO_NAME_L}${PREFIXED_DISTRO_MAJOR_VERSION}${PREFIXED_DISTRO_MINOR_VERSION}_${ITYPE}_master"
PRESEED_FUNC_NAMES="$PRESEED_FUNC_NAMES preseed_${DISTRO_NAME_L}${PREFIXED_DISTRO_MAJOR_VERSION}_master"
PRESEED_FUNC_NAMES="$PRESEED_FUNC_NAMES preseed_${DISTRO_NAME_L}${PREFIXED_DISTRO_MAJOR_VERSION}${PREFIXED_DISTRO_MINOR_VERSION}_master"
PRESEED_FUNC_NAMES="$PRESEED_FUNC_NAMES preseed_${DISTRO_NAME_L}_${ITYPE}_master"
PRESEED_FUNC_NAMES="$PRESEED_FUNC_NAMES preseed_${DISTRO_NAME_L}_master"
PRESEED_FUNC_NAMES="$PRESEED_FUNC_NAMES preseed_master"

PRESEED_MASTER_FUNC="null"
for FUNC_NAME in $(__strip_duplicates "$PRESEED_FUNC_NAMES"); do
    if __function_defined "$FUNC_NAME"; then
        PRESEED_MASTER_FUNC="$FUNC_NAME"
        break
    fi
done
echodebug "PRESEED_MASTER_FUNC=${PRESEED_MASTER_FUNC}"

# Let's get the install function
INSTALL_FUNC_NAMES="install_${DISTRO_NAME_L}${PREFIXED_DISTRO_MAJOR_VERSION}_${ITYPE}"
INSTALL_FUNC_NAMES="$INSTALL_FUNC_NAMES install_${DISTRO_NAME_L}${PREFIXED_DISTRO_MAJOR_VERSION}${PREFIXED_DISTRO_MINOR_VERSION}_${ITYPE}"
INSTALL_FUNC_NAMES="$INSTALL_FUNC_NAMES install_${DISTRO_NAME_L}_${ITYPE}"

INSTALL_FUNC="null"
for FUNC_NAME in $(__strip_duplicates "$INSTALL_FUNC_NAMES"); do
    if __function_defined "$FUNC_NAME"; then
        INSTALL_FUNC="$FUNC_NAME"
        break
    fi
done
echodebug "INSTALL_FUNC=${INSTALL_FUNC}"

# Let's get the post install function
POST_FUNC_NAMES="install_${DISTRO_NAME_L}${PREFIXED_DISTRO_MAJOR_VERSION}_${ITYPE}_post"
POST_FUNC_NAMES="$POST_FUNC_NAMES install_${DISTRO_NAME_L}${PREFIXED_DISTRO_MAJOR_VERSION}${PREFIXED_DISTRO_MINOR_VERSION}_${ITYPE}_post"
POST_FUNC_NAMES="$POST_FUNC_NAMES install_${DISTRO_NAME_L}${PREFIXED_DISTRO_MAJOR_VERSION}_post"
POST_FUNC_NAMES="$POST_FUNC_NAMES install_${DISTRO_NAME_L}${PREFIXED_DISTRO_MAJOR_VERSION}${PREFIXED_DISTRO_MINOR_VERSION}_post"
POST_FUNC_NAMES="$POST_FUNC_NAMES install_${DISTRO_NAME_L}_${ITYPE}_post"
POST_FUNC_NAMES="$POST_FUNC_NAMES install_${DISTRO_NAME_L}_post"

POST_INSTALL_FUNC="null"
for FUNC_NAME in $(__strip_duplicates "$POST_FUNC_NAMES"); do
    if __function_defined "$FUNC_NAME"; then
        POST_INSTALL_FUNC="$FUNC_NAME"
        break
    fi
done
echodebug "POST_INSTALL_FUNC=${POST_INSTALL_FUNC}"

# Let's get the start daemons install function
STARTDAEMONS_FUNC_NAMES="install_${DISTRO_NAME_L}${PREFIXED_DISTRO_MAJOR_VERSION}_${ITYPE}_restart_daemons"
STARTDAEMONS_FUNC_NAMES="$STARTDAEMONS_FUNC_NAMES install_${DISTRO_NAME_L}${PREFIXED_DISTRO_MAJOR_VERSION}${PREFIXED_DISTRO_MINOR_VERSION}_${ITYPE}_restart_daemons"
STARTDAEMONS_FUNC_NAMES="$STARTDAEMONS_FUNC_NAMES install_${DISTRO_NAME_L}${PREFIXED_DISTRO_MAJOR_VERSION}_restart_daemons"
STARTDAEMONS_FUNC_NAMES="$STARTDAEMONS_FUNC_NAMES install_${DISTRO_NAME_L}${PREFIXED_DISTRO_MAJOR_VERSION}${PREFIXED_DISTRO_MINOR_VERSION}_restart_daemons"
STARTDAEMONS_FUNC_NAMES="$STARTDAEMONS_FUNC_NAMES install_${DISTRO_NAME_L}_${ITYPE}_restart_daemons"
STARTDAEMONS_FUNC_NAMES="$STARTDAEMONS_FUNC_NAMES install_${DISTRO_NAME_L}_restart_daemons"

STARTDAEMONS_INSTALL_FUNC="null"
for FUNC_NAME in $(__strip_duplicates "$STARTDAEMONS_FUNC_NAMES"); do
    if __function_defined "$FUNC_NAME"; then
        STARTDAEMONS_INSTALL_FUNC="$FUNC_NAME"
        break
    fi
done
echodebug "STARTDAEMONS_INSTALL_FUNC=${STARTDAEMONS_INSTALL_FUNC}"

# Let's get the daemons running check function.
DAEMONS_RUNNING_FUNC_NAMES="daemons_running_${DISTRO_NAME_L}${PREFIXED_DISTRO_MAJOR_VERSION}_${ITYPE}"
DAEMONS_RUNNING_FUNC_NAMES="$DAEMONS_RUNNING_FUNC_NAMES daemons_running_${DISTRO_NAME_L}${PREFIXED_DISTRO_MAJOR_VERSION}${PREFIXED_DISTRO_MINOR_VERSION}_${ITYPE}"
DAEMONS_RUNNING_FUNC_NAMES="$DAEMONS_RUNNING_FUNC_NAMES daemons_running_${DISTRO_NAME_L}${PREFIXED_DISTRO_MAJOR_VERSION}"
DAEMONS_RUNNING_FUNC_NAMES="$DAEMONS_RUNNING_FUNC_NAMES daemons_running_${DISTRO_NAME_L}${PREFIXED_DISTRO_MAJOR_VERSION}${PREFIXED_DISTRO_MINOR_VERSION}"
DAEMONS_RUNNING_FUNC_NAMES="$DAEMONS_RUNNING_FUNC_NAMES daemons_running_${DISTRO_NAME_L}_${ITYPE}"
DAEMONS_RUNNING_FUNC_NAMES="$DAEMONS_RUNNING_FUNC_NAMES daemons_running_${DISTRO_NAME_L}"
DAEMONS_RUNNING_FUNC_NAMES="$DAEMONS_RUNNING_FUNC_NAMES daemons_running"

DAEMONS_RUNNING_FUNC="null"
for FUNC_NAME in $(__strip_duplicates "$DAEMONS_RUNNING_FUNC_NAMES"); do
    if __function_defined "$FUNC_NAME"; then
        DAEMONS_RUNNING_FUNC="$FUNC_NAME"
        break
    fi
done
echodebug "DAEMONS_RUNNING_FUNC=${DAEMONS_RUNNING_FUNC}"

# Let's get the check services function
if [ ${_DISABLE_SALT_CHECKS} -eq $BS_FALSE ]; then
    CHECK_SERVICES_FUNC_NAMES="install_${DISTRO_NAME_L}${PREFIXED_DISTRO_MAJOR_VERSION}_${ITYPE}_check_services"
    CHECK_SERVICES_FUNC_NAMES="$CHECK_SERVICES_FUNC_NAMES install_${DISTRO_NAME_L}${PREFIXED_DISTRO_MAJOR_VERSION}${PREFIXED_DISTRO_MINOR_VERSION}_${ITYPE}_check_services"
    CHECK_SERVICES_FUNC_NAMES="$CHECK_SERVICES_FUNC_NAMES install_${DISTRO_NAME_L}${PREFIXED_DISTRO_MAJOR_VERSION}_check_services"
    CHECK_SERVICES_FUNC_NAMES="$CHECK_SERVICES_FUNC_NAMES install_${DISTRO_NAME_L}${PREFIXED_DISTRO_MAJOR_VERSION}${PREFIXED_DISTRO_MINOR_VERSION}_check_services"
    CHECK_SERVICES_FUNC_NAMES="$CHECK_SERVICES_FUNC_NAMES install_${DISTRO_NAME_L}_${ITYPE}_check_services"
    CHECK_SERVICES_FUNC_NAMES="$CHECK_SERVICES_FUNC_NAMES install_${DISTRO_NAME_L}_check_services"
else
    CHECK_SERVICES_FUNC_NAMES=""
fi

CHECK_SERVICES_FUNC="null"
for FUNC_NAME in $(__strip_duplicates "$CHECK_SERVICES_FUNC_NAMES"); do
    if __function_defined "$FUNC_NAME"; then
        CHECK_SERVICES_FUNC="$FUNC_NAME"
        break
    fi
done
echodebug "CHECK_SERVICES_FUNC=${CHECK_SERVICES_FUNC}"

if [ "$DEPS_INSTALL_FUNC" = "null" ]; then
    echoerror "No dependencies installation function found. Exiting..."
    exit 1
fi

if [ "$INSTALL_FUNC" = "null" ]; then
    echoerror "No installation function found. Exiting..."
    exit 1
fi

# Install dependencies
if [ "$_CONFIG_ONLY" -eq $BS_FALSE ]; then
    # Only execute function is not in config mode only
    echoinfo "Running ${DEPS_INSTALL_FUNC}()"
    $DEPS_INSTALL_FUNC
    if [ $? -ne 0 ]; then
        echoerror "Failed to run ${DEPS_INSTALL_FUNC}()!!!"
        exit 1
    fi
fi

# Triggering config_salt() if overwriting master or minion configs
if [ "$_CUSTOM_MASTER_CONFIG" != "null" ] || [ "$_CUSTOM_MINION_CONFIG" != "null" ]; then
    if [ "$_TEMP_CONFIG_DIR" = "null" ]; then
        _TEMP_CONFIG_DIR="$_SALT_ETC_DIR"
    fi

    if [ "$_CONFIG_ONLY" -eq $BS_TRUE ]; then
        # Execute function to satisfy dependencies for configuration step
        echoinfo "Running ${DEPS_INSTALL_FUNC}()"
        $DEPS_INSTALL_FUNC
        if [ $? -ne 0 ]; then
            echoerror "Failed to run ${DEPS_INSTALL_FUNC}()!!!"
            exit 1
        fi
    fi
fi

# Configure Salt
if [ "$CONFIG_SALT_FUNC" != "null" ] && [ "$_TEMP_CONFIG_DIR" != "null" ]; then
    echoinfo "Running ${CONFIG_SALT_FUNC}()"
    $CONFIG_SALT_FUNC
    if [ $? -ne 0 ]; then
        echoerror "Failed to run ${CONFIG_SALT_FUNC}()!!!"
        exit 1
    fi
fi

# Drop the master address if passed
if [ "$_SALT_MASTER_ADDRESS" != "null" ]; then
    [ ! -d "$_SALT_ETC_DIR/minion.d" ] && mkdir -p "$_SALT_ETC_DIR/minion.d"
    cat <<_eof > $_SALT_ETC_DIR/minion.d/99-master-address.conf
master: $_SALT_MASTER_ADDRESS
_eof
fi

# Drop the minion id if passed
if [ "$_SALT_MINION_ID" != "null" ]; then
    [ ! -d "$_SALT_ETC_DIR" ] && mkdir -p "$_SALT_ETC_DIR"
    echo "$_SALT_MINION_ID" > "$_SALT_ETC_DIR/minion_id"
fi

# Pre-seed master keys
if [ "$PRESEED_MASTER_FUNC" != "null" ] && [ "$_TEMP_KEYS_DIR" != "null" ]; then
    echoinfo "Running ${PRESEED_MASTER_FUNC}()"
    $PRESEED_MASTER_FUNC
    if [ $? -ne 0 ]; then
        echoerror "Failed to run ${PRESEED_MASTER_FUNC}()!!!"
        exit 1
    fi
fi

# Install Salt
if [ "$_CONFIG_ONLY" -eq $BS_FALSE ]; then
    # Only execute function is not in config mode only
    echoinfo "Running ${INSTALL_FUNC}()"
    $INSTALL_FUNC
    if [ $? -ne 0 ]; then
        echoerror "Failed to run ${INSTALL_FUNC}()!!!"
        exit 1
    fi
fi

# Run any post install function. Only execute function if not in config mode only
if [ "$POST_INSTALL_FUNC" != "null" ] && [ "$_CONFIG_ONLY" -eq $BS_FALSE ]; then
    echoinfo "Running ${POST_INSTALL_FUNC}()"
    $POST_INSTALL_FUNC
    if [ $? -ne 0 ]; then
        echoerror "Failed to run ${POST_INSTALL_FUNC}()!!!"
        exit 1
    fi
fi

# Run any check services function, Only execute function if not in config mode only
if [ "$CHECK_SERVICES_FUNC" != "null" ] && [ "$_CONFIG_ONLY" -eq $BS_FALSE ]; then
    echoinfo "Running ${CHECK_SERVICES_FUNC}()"
    $CHECK_SERVICES_FUNC
    if [ $? -ne 0 ]; then
        echoerror "Failed to run ${CHECK_SERVICES_FUNC}()!!!"
        exit 1
    fi
fi

# Run any start daemons function
if [ "$STARTDAEMONS_INSTALL_FUNC" != "null" ] && [ ${_START_DAEMONS} -eq $BS_TRUE ]; then
    echoinfo "Running ${STARTDAEMONS_INSTALL_FUNC}()"
    echodebug "Waiting ${_SLEEP} seconds for processes to settle before checking for them"
    sleep ${_SLEEP}
    $STARTDAEMONS_INSTALL_FUNC
    if [ $? -ne 0 ]; then
        echoerror "Failed to run ${STARTDAEMONS_INSTALL_FUNC}()!!!"
        exit 1
    fi
fi

# Check if the installed daemons are running or not
if [ "$DAEMONS_RUNNING_FUNC" != "null" ] && [ ${_START_DAEMONS} -eq $BS_TRUE ]; then
    echoinfo "Running ${DAEMONS_RUNNING_FUNC}()"
    echodebug "Waiting ${_SLEEP} seconds for processes to settle before checking for them"
    sleep ${_SLEEP}  # Sleep a little bit to let daemons start
    $DAEMONS_RUNNING_FUNC
    if [ $? -ne 0 ]; then
        echoerror "Failed to run ${DAEMONS_RUNNING_FUNC}()!!!"

        for fname in api master minion syndic; do
            # Skip salt-api since the service should be opt-in and not necessarily started on boot
            [ $fname = "api" ] && continue

            # Skip if not meant to be installed
            [ $fname = "master" ] && [ "$_INSTALL_MASTER" -eq $BS_FALSE ] && continue
            [ $fname = "minion" ] && [ "$_INSTALL_MINION" -eq $BS_FALSE ] && continue
            [ $fname = "syndic" ] && [ "$_INSTALL_SYNDIC" -eq $BS_FALSE ] && continue

            if [ "$_ECHO_DEBUG" -eq $BS_FALSE ]; then
                echoerror "salt-$fname was not found running. Pass '-D' to ${__ScriptName} when bootstrapping for additional debugging information..."
                continue
            fi

            [ ! -f "$_SALT_ETC_DIR/$fname" ] && [ $fname != "syndic" ] && echodebug "$_SALT_ETC_DIR/$fname does not exist"

            echodebug "Running salt-$fname by hand outputs: $(nohup salt-$fname -l debug)"

            [ ! -f /var/log/salt/$fname ] && echodebug "/var/log/salt/$fname does not exist. Can't cat its contents!" && continue

            echodebug "DAEMON LOGS for $fname:"
            echodebug "$(cat /var/log/salt/$fname)"
            echo
        done

        echodebug "Running Processes:"
        echodebug "$(ps auxwww)"

        exit 1
    fi
fi

# Done!
if [ "$_CONFIG_ONLY" -eq $BS_FALSE ]; then
    echoinfo "Salt installed!"
else
    echoinfo "Salt configured!"
fi

exit 0<|MERGE_RESOLUTION|>--- conflicted
+++ resolved
@@ -4874,15 +4874,10 @@
 install_freebsd_git_deps() {
     install_freebsd_9_stable_deps || return 1
 
-<<<<<<< HEAD
     # shellcheck disable=SC2086
     SALT_DEPENDENCIES=$(/usr/local/sbin/pkg search ${FROM_SALTSTACK} -R -d sysutils/py-salt | grep -i origin | sed -e 's/^[[:space:]]*//' | tail -n +2 | awk -F\" '{print $2}' | tr '\n' ' ')
     # shellcheck disable=SC2086
     /usr/local/sbin/pkg install ${FROM_FREEBSD} -y ${SALT_DEPENDENCIES} || return 1
-=======
-    SALT_DEPENDENCIES=$(/usr/local/sbin/pkg search "${FROM_SALTSTACK}" -R -d sysutils/py-salt | grep -i origin | sed -e 's/^[[:space:]]*//' | tail -n +2 | awk -F\" '{print $2}' | tr '\n' ' ')
-    /usr/local/sbin/pkg install "${FROM_FREEBSD}" -y "${SALT_DEPENDENCIES}" || return 1
->>>>>>> 282ffb23
 
     if ! __check_command_exists git; then
         /usr/local/sbin/pkg install -y git || return 1
